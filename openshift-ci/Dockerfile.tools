--- conflicted
+++ resolved
@@ -7,17 +7,10 @@
     GOPATH=/tmp/go \
     GOCACHE=/tmp/.cache \
     PATH=$PATH:$GOPATH/bin \
-<<<<<<< HEAD
-    GIT_COMMITTER_NAME=devtools \
-    GIT_COMMITTER_EMAIL=devtools@redhat.com \
+    GIT_COMMITTER_NAME="KubeSaw" \
+    GIT_COMMITTER_EMAIL=devsandbox@redhat.com \
     GOLANG_VERSION=go1.21.13 \
     GOLANG_SHA256=502fc16d5910562461e6a6631fb6377de2322aad7304bf2bcd23500ba9dab4a7
-=======
-    GIT_COMMITTER_NAME="KubeSaw" \
-    GIT_COMMITTER_EMAIL=devsandbox@redhat.com \
-    GOLANG_VERSION=go1.20.11 \
-    GOLANG_SHA256=ef79a11aa095a08772d2a69e4f152f897c4e96ee297b0dc20264b7dec2961abe
->>>>>>> 0fff77e8
 
 ARG GO_PACKAGE_PATH=github.com/codeready-toolchain/toolchain-e2e
 
