FROM centos:7 as build-tools

LABEL maintainer "Devtools <devtools@redhat.com>"
LABEL author "Devtools <devtools@redhat.com>"

ENV LANG=en_US.utf8 \
    GOPATH=/tmp/go \
    GOCACHE=/tmp/.cache \
    PATH=$PATH:$GOPATH/bin \
    GIT_COMMITTER_NAME=devtools \
    GIT_COMMITTER_EMAIL=devtools@redhat.com \
    OPERATOR_SDK_VERSION=v0.16.0

ARG GO_PACKAGE_PATH=github.com/codeready-toolchain/toolchain-e2e

RUN yum install epel-release -y \
<<<<<<< HEAD
    && yum install https://repo.ius.io/ius-release-el7.rpm -y \
    && yum install --enablerepo=centosplus install -y --quiet \
=======
    && yum install  https://centos7.iuscommunity.org/ius-release.rpm -y \
    && yum install --enablerepo=centosplus -y --quiet \
>>>>>>> e3a8f873
    findutils \
    git224-all \
    make \
    procps-ng \
    tar \
    wget \
    which \
    bc \
    kubectl \
    yamllint \
    python36-virtualenv \
    jq \
    gcc \
    pip3 \
    && yum clean all

# Install yq that will be used for parsing/reading yaml files.
RUN pip3 install yq

WORKDIR /tmp

# download, verify and install golang
ENV PATH=$PATH:/usr/local/go/bin
RUN curl -Lo go1.13.4.linux-amd64.tar.gz https://dl.google.com/go/go1.13.4.linux-amd64.tar.gz \
    && echo "692d17071736f74be04a72a06dab9cac1cd759377bd85316e52b2227604c004c go1.13.4.linux-amd64.tar.gz" > go1.13.4.linux-amd64.sha256 \
    && sha256sum -c go1.13.4.linux-amd64.sha256 \
    && tar xzf go1.13.4.linux-amd64.tar.gz \
    && tar -C /usr/local -xzf go1.13.4.linux-amd64.tar.gz \
    && rm -f go1.13.4.linux-amd64.tar.gz \
    && go version

# download, verify and install openshift client tools (oc and kubectl)
RUN curl -L -s https://github.com/openshift/origin/releases/download/v3.11.0/openshift-origin-client-tools-v3.11.0-0cbc58b-linux-64bit.tar.gz -o openshift-origin-client-tools.tar.gz \
    && echo "4b0f07428ba854174c58d2e38287e5402964c9a9355f6c359d1242efd0990da3 openshift-origin-client-tools.tar.gz" > openshift-origin-client-tools.sha256 \
    && sha256sum -c openshift-origin-client-tools.sha256 \
    && tar xzf openshift-origin-client-tools.tar.gz \
    && mv /tmp/openshift-origin-client-tools-*/oc /usr/bin/oc \
    && mv /tmp/openshift-origin-client-tools-*/kubectl /usr/bin/kubectl \
    && rm -rf ./openshift* \
    && oc version

# download, verify and install operator-sdk
RUN curl -L -s https://github.com/operator-framework/operator-sdk/releases/download/${OPERATOR_SDK_VERSION}/operator-sdk-${OPERATOR_SDK_VERSION}-x86_64-linux-gnu -o operator-sdk \
    && curl -L -s https://github.com/operator-framework/operator-sdk/releases/download/${OPERATOR_SDK_VERSION}/operator-sdk-${OPERATOR_SDK_VERSION}-x86_64-linux-gnu.asc -o operator-sdk.asc \
    && gpg --keyserver keyserver.ubuntu.com --recv-key 09FCE996 \
    && gpg --verify operator-sdk.asc \
    && chmod +x operator-sdk \
    && cp operator-sdk /usr/bin/operator-sdk \
    && rm operator-sdk

RUN mkdir -p ${GOPATH}/src/${GO_PACKAGE_PATH}/

WORKDIR ${GOPATH}/src/${GO_PACKAGE_PATH}

ENTRYPOINT [ "/bin/bash" ]<|MERGE_RESOLUTION|>--- conflicted
+++ resolved
@@ -14,13 +14,8 @@
 ARG GO_PACKAGE_PATH=github.com/codeready-toolchain/toolchain-e2e
 
 RUN yum install epel-release -y \
-<<<<<<< HEAD
     && yum install https://repo.ius.io/ius-release-el7.rpm -y \
-    && yum install --enablerepo=centosplus install -y --quiet \
-=======
-    && yum install  https://centos7.iuscommunity.org/ius-release.rpm -y \
     && yum install --enablerepo=centosplus -y --quiet \
->>>>>>> e3a8f873
     findutils \
     git224-all \
     make \
