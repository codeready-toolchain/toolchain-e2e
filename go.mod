--- conflicted
+++ resolved
@@ -114,16 +114,6 @@
 	github.com/x448/float16 v0.8.4 // indirect
 	github.com/xlab/treeprint v1.2.0 // indirect
 	go.uber.org/multierr v1.11.0 // indirect
-<<<<<<< HEAD
-	golang.org/x/crypto v0.32.0 // indirect
-	golang.org/x/exp v0.0.0-20240719175910-8a7402abbf56 // indirect
-	golang.org/x/net v0.33.0 // indirect
-	golang.org/x/oauth2 v0.27.0 // indirect
-	golang.org/x/sync v0.10.0 // indirect
-	golang.org/x/sys v0.29.0 // indirect
-	golang.org/x/term v0.28.0 // indirect
-	golang.org/x/text v0.21.0 // indirect
-=======
 	golang.org/x/crypto v0.36.0 // indirect
 	golang.org/x/net v0.38.0 // indirect
 	golang.org/x/oauth2 v0.27.0 // indirect
@@ -131,7 +121,6 @@
 	golang.org/x/sys v0.31.0 // indirect
 	golang.org/x/term v0.30.0 // indirect
 	golang.org/x/text v0.23.0 // indirect
->>>>>>> 88ee495b
 	golang.org/x/time v0.8.0 // indirect
 	gomodules.xyz/jsonpatch/v2 v2.4.0 // indirect
 	google.golang.org/protobuf v1.36.5 // indirect
@@ -152,10 +141,6 @@
 	sigs.k8s.io/yaml v1.4.0 // indirect
 )
 
-<<<<<<< HEAD
-go 1.23.0
-=======
 go 1.23.0
 
-toolchain go1.23.12
->>>>>>> 88ee495b
+toolchain go1.23.12