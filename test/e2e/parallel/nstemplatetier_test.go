--- conflicted
+++ resolved
@@ -67,12 +67,7 @@
 	}
 
 	// wait for the user to be provisioned for the first time
-<<<<<<< HEAD
 	VerifyResourcesProvisionedForSignup(t, awaitilities, testingtiers, "deactivate30", "base1ns") // deactivate30 is the default UserTier and base is the default SpaceTier
-	for _, tierToCheck := range tiersToCheck {
-=======
-	VerifyResourcesProvisionedForSignup(t, awaitilities, testingtiers, "deactivate30", "base") // deactivate30 is the default UserTier and base is the default SpaceTier
->>>>>>> 0670d7ea
 
 	for _, tierToCheck := range tiersToCheck {
 		// check that the tier exists, and all its namespace other cluster-scoped resource revisions
