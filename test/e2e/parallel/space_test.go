package parallel

import (
	"context"
	"sort"
	"testing"

	toolchainv1alpha1 "github.com/codeready-toolchain/api/api/v1alpha1"
	testspace "github.com/codeready-toolchain/toolchain-common/pkg/test/space"
	. "github.com/codeready-toolchain/toolchain-e2e/testsupport"
	. "github.com/codeready-toolchain/toolchain-e2e/testsupport/space"
	testsupportsb "github.com/codeready-toolchain/toolchain-e2e/testsupport/spacebinding"
	"github.com/codeready-toolchain/toolchain-e2e/testsupport/tiers"
	. "github.com/codeready-toolchain/toolchain-e2e/testsupport/wait"

	"github.com/stretchr/testify/require"
	corev1 "k8s.io/api/core/v1"
)

func TestCreateSpace(t *testing.T) {
	// given
	t.Parallel()
	// make sure everything is ready before running the actual tests
	awaitilities := WaitForDeployments(t)
	hostAwait := awaitilities.Host()
	memberAwait := awaitilities.Member1()

	t.Run("create space", func(t *testing.T) {
		// when
		space, _, _ := CreateSpace(t, awaitilities, testspace.WithTierName("appstudio"), testspace.WithSpecTargetCluster(memberAwait.ClusterName))
		// then
		VerifyResourcesProvisionedForSpace(t, awaitilities, space.Name, UntilSpaceHasStatusTargetCluster(memberAwait.ClusterName))

		t.Run("delete space", func(t *testing.T) {
			// now, delete the Space and expect that the NSTemplateSet will be deleted as well,
			// along with its associated namespace

			// when
			err := hostAwait.Client.Delete(context.TODO(), space)

			// then
			require.NoError(t, err)
			err = hostAwait.WaitUntilSpaceAndSpaceBindingsDeleted(t, space.Name)
			require.NoError(t, err)
			err = memberAwait.WaitUntilNSTemplateSetDeleted(t, space.Name)
			require.NoError(t, err)
			err = memberAwait.WaitUntilNamespaceDeleted(t, space.Name, "appstudio")
			require.NoError(t, err)
		})
	})

	t.Run("failed to create space - unknown target member cluster", func(t *testing.T) {
		// given & when
		s, _, _ := CreateSpace(t, awaitilities, testspace.WithTierName("appstudio"), testspace.WithSpecTargetCluster("unknown"))

		// then
		s, err := hostAwait.WaitForSpace(t, s.Name, UntilSpaceHasConditions(ProvisioningFailed("unknown target member cluster 'unknown'")))
		require.NoError(t, err)

		t.Run("space should be deleted", func(t *testing.T) {
			// when
			err = hostAwait.Client.Delete(context.TODO(), s)

			// then
			// it should still delete the space since it wasn't provisioned
			require.NoError(t, err)
			err = hostAwait.WaitUntilSpaceAndSpaceBindingsDeleted(t, s.Name)
			require.NoError(t, err)
		})
	})

	t.Run("failed to delete provisioned space - unknown target member cluster", func(t *testing.T) {
		// given & when
		space, _, _ := CreateSpace(t, awaitilities, testspace.WithTierName("appstudio"), testspace.WithSpecTargetCluster(memberAwait.ClusterName))

		// then
		VerifyResourcesProvisionedForSpace(t, awaitilities, space.Name)

		t.Run("unable to delete space that was already provisioned", func(t *testing.T) {
			// given
			s, err := hostAwait.UpdateSpace(t, space.Name, func(s *toolchainv1alpha1.Space) {
				s.Spec.TargetCluster = "unknown"
			})
			require.NoError(t, err)

			// when
			err = hostAwait.Client.Delete(context.TODO(), s)
			require.NoError(t, err)

			// then
			// it should fail,  while the member cluster is unknown (ie, unreachable),
			// since this space was already provisioned.
			s, err = hostAwait.WaitForSpace(t, s.Name, UntilSpaceHasConditions(TerminatingFailed("cannot delete NSTemplateSet: unknown target member cluster: 'unknown'")))
			require.NoError(t, err)

			t.Run("update target cluster to unblock deletion", func(t *testing.T) {
				// when
				s, err = hostAwait.UpdateSpace(t, s.Name, func(s *toolchainv1alpha1.Space) {
					s.Spec.TargetCluster = memberAwait.ClusterName
				})
				require.NoError(t, err)

				// then
				// space should be finally deleted
				err = hostAwait.WaitUntilSpaceAndSpaceBindingsDeleted(t, s.Name)
				require.NoError(t, err)
			})
		})
	})
}

func TestSpaceRoles(t *testing.T) {
	t.Parallel()

	// make sure everything is ready before running the actual tests
	awaitilities := WaitForDeployments(t)
	hostAwait := awaitilities.Host()
	memberAwait := awaitilities.Member1()

	// given
	appstudioTier, err := hostAwait.WaitForNSTemplateTier(t, "appstudio")
	require.NoError(t, err)

	// given a user (with her own space, but we'll ignore it in this test)
	ownerUser := NewSignupRequest(awaitilities).
		Username("spaceowner").
		Email("spaceowner@redhat.com").
		ManuallyApprove().
		TargetCluster(awaitilities.Member1()).
		EnsureMUR().
		SpaceTier("appstudio").
		RequireConditions(ConditionSet(Default(), ApprovedByAdmin())...).
<<<<<<< HEAD
		Execute(t).
		Resources()
=======
		NoSpace().
		Execute(t)
	ownerMUR := ownerUser.MUR
>>>>>>> 664bff85

	// then
	s, nsTmplSet := VerifyResourcesProvisionedForSpace(t, awaitilities, ownerMUR.Name,
		UntilSpaceHasStatusTargetCluster(awaitilities.Member1().ClusterName),
		UntilSpaceHasTier("appstudio"),
	)
	require.NoError(t, err)
	nsTmplSet, err = memberAwait.WaitForNSTmplSet(t, nsTmplSet.Name,
		UntilNSTemplateSetHasSpaceRoles(
			SpaceRole(appstudioTier.Spec.SpaceRoles["admin"].TemplateRef, ownerMUR.Name)),
	)
	require.NoError(t, err)

	// fetch the namespace check the `last-applied-space-roles` annotation
	_, err = memberAwait.WaitForNamespace(t, s.Name, nsTmplSet.Spec.Namespaces[0].TemplateRef, "appstudio",
		UntilNamespaceIsActive(),
		UntilHasLastAppliedSpaceRoles(nsTmplSet.Spec.SpaceRoles))
	require.NoError(t, err)

	ownerBinding, err := awaitilities.Host().WaitForSpaceBinding(t, ownerMUR.GetName(), ownerMUR.Name)
	require.NoError(t, err)

	t.Run("and with guest admin binding", func(t *testing.T) {
		// given a `spaceguest` user (with her own space, but we'll ignore it in this test)
		guestUser := NewSignupRequest(awaitilities).
			Username("spaceguest").
			Email("spaceguest@redhat.com").
			ManuallyApprove().
			TargetCluster(awaitilities.Member1()).
			WaitForMUR().
			NoSpace().
			RequireConditions(ConditionSet(Default(), ApprovedByAdmin())...).
			Execute(t)

		// when the `spaceguest` user is bound to the space as an admin
		guestBinding := testsupportsb.CreateSpaceBinding(t, hostAwait, guestUser.MUR, s, "admin")

		// then
		nsTmplSet, err = memberAwait.WaitForNSTmplSet(t, nsTmplSet.Name,
			UntilNSTemplateSetHasConditions(Provisioned()),
			UntilNSTemplateSetHasSpaceRoles(
				SpaceRole(appstudioTier.Spec.SpaceRoles["admin"].TemplateRef, "spaceguest", "spaceowner"), // sorted usernames
			),
		)
		require.NoError(t, err)
		// fetch the namespace check the `last-applied-space-roles` annotation
		_, err = memberAwait.WaitForNamespace(t, s.Name, nsTmplSet.Spec.Namespaces[0].TemplateRef, "appstudio",
			UntilNamespaceIsActive(),
			UntilHasLastAppliedSpaceRoles(nsTmplSet.Spec.SpaceRoles))
		require.NoError(t, err)
		VerifyResourcesProvisionedForSpace(t, awaitilities, s.Name)

		t.Run("remove admin binding", func(t *testing.T) {
			// when
			err := hostAwait.Client.Delete(context.TODO(), guestBinding)

			// then
			require.NoError(t, err)
			nsTmplSet, err = memberAwait.WaitForNSTmplSet(t, nsTmplSet.Name,
				UntilNSTemplateSetHasConditions(Provisioned()),
				UntilNSTemplateSetHasSpaceRoles(
					SpaceRole(appstudioTier.Spec.SpaceRoles["admin"].TemplateRef, "spaceowner"), // "spaceguest" was removed
				),
			)
			require.NoError(t, err)
			VerifyResourcesProvisionedForSpace(t, awaitilities, s.Name)
		})
	})

	t.Run("set owner user as maintainer instead", func(t *testing.T) {
		// given an appstudio space with `owner` user as an admin of it
		ownerBinding.Spec.SpaceRole = "maintainer"

		// when
		err = hostAwait.Client.Update(context.TODO(), ownerBinding)
		require.NoError(t, err)

		// then
		nsTmplSet, err = memberAwait.WaitForNSTmplSet(t, nsTmplSet.Name,
			UntilNSTemplateSetHasConditions(Provisioned()),
			UntilNSTemplateSetHasSpaceRoles(
				SpaceRole(appstudioTier.Spec.SpaceRoles["maintainer"].TemplateRef, ownerMUR.Name),
			),
		)
		require.NoError(t, err)
		VerifyResourcesProvisionedForSpace(t, awaitilities, s.Name)
	})

	t.Run("set owner user as contributor instead", func(t *testing.T) {
		// given an appstudio space with `owner` user as an admin of it
		ownerBinding.Spec.SpaceRole = "contributor"

		// when
		err := hostAwait.Client.Update(context.TODO(), ownerBinding)

		// then
		require.NoError(t, err)
		nsTmplSet, err = memberAwait.WaitForNSTmplSet(t, nsTmplSet.Name,
			UntilNSTemplateSetHasConditions(Provisioned()),
			UntilNSTemplateSetHasSpaceRoles(
				SpaceRole(appstudioTier.Spec.SpaceRoles["contributor"].TemplateRef, ownerMUR.Name),
			),
		)
		require.NoError(t, err)
		VerifyResourcesProvisionedForSpace(t, awaitilities, s.Name)
	})
}

func TestPromoteSpace(t *testing.T) {
	t.Parallel()
	// given
	// make sure everything is ready before running the actual tests
	awaitilities := WaitForDeployments(t)
	hostAwait := awaitilities.Host()
	memberAwait := awaitilities.Member1()

	// when
	space, _, _ := CreateSpace(t, awaitilities, testspace.WithTierName("base"), testspace.WithSpecTargetCluster(memberAwait.ClusterName))
	// then
	VerifyResourcesProvisionedForSpace(t, awaitilities, space.Name, UntilSpaceHasStatusTargetCluster(memberAwait.ClusterName))

	t.Run("to advanced tier", func(t *testing.T) {
		// when
		tiers.MoveSpaceToTier(t, hostAwait, space.Name, "advanced")

		// then
		VerifyResourcesProvisionedForSpace(t, awaitilities, space.Name)
	})
}

func TestSubSpaces(t *testing.T) {
	// given
	t.Parallel()
	// make sure everything is ready before running the actual tests
	awaitilities := WaitForDeployments(t)
	hostAwait := awaitilities.Host()
	memberAwait := awaitilities.Member1()
	appstudioTier, err := hostAwait.WaitForNSTemplateTier(t, "appstudio")
	require.NoError(t, err)

	t.Run("we create subSpaces in the parentSpace tree and expect roles and usernames to be inherited in NSTemplateSet", func(t *testing.T) {
		// when
		// we have a parentSpace
		_, mur := CreateUserSignupWithSpaceTier(t, awaitilities, "appstudio")
		parentSpace, err := hostAwait.WaitForSpace(t, mur.Name)
		require.NoError(t, err)
		parentSpaceBindings, err := hostAwait.WaitForSpaceBinding(t, mur.Name, parentSpace.Name)
		require.NoError(t, err)

		// then
		// wait until MUR and Space have been provisioned
		_, parentNSTemplateSet := VerifyResourcesProvisionedForSpace(t, awaitilities, parentSpace.Name, UntilSpaceHasStatusTargetCluster(memberAwait.ClusterName))
		parentMUR, err := hostAwait.WaitForMasterUserRecord(t, parentSpaceBindings.Spec.MasterUserRecord)
		require.NoError(t, err)

		// when
		// we also have a subSpace with same tier
		subSpace := CreateSubSpace(t, awaitilities, testspace.WithSpecParentSpace(parentSpace.Name), testspace.WithTierName("appstudio"), testspace.WithSpecTargetCluster(memberAwait.ClusterName))
		//... and we also have a subSubSpace with same tier
		subSubSpace := CreateSubSpace(t, awaitilities, testspace.WithSpecParentSpace(subSpace.Name), testspace.WithTierName("appstudio"), testspace.WithSpecTargetCluster(memberAwait.ClusterName))

		// then
		// wait until subSubSpace has been provisioned as well
		_, subSubSpaceNSTemplateSet := VerifyResourcesProvisionedForSpace(t, awaitilities, subSubSpace.Name)
		// check that username and role from parentSpace was inherited in the subSubSpace NSTemplateSet
		_, err = memberAwait.WaitForNSTmplSet(t, subSubSpaceNSTemplateSet.Name,
			UntilNSTemplateSetHasConditions(Provisioned()),
			UntilNSTemplateSetHasSpaceRoles(
				SpaceRole(appstudioTier.Spec.SpaceRoles["admin"].TemplateRef, parentSpaceBindings.Spec.MasterUserRecord), // MUR from parentSpaceBinding is here
			),
		)
		require.NoError(t, err)
		// wait until subSpace has been provisioned as well
		_, subSpaceNSTemplateSet := VerifyResourcesProvisionedForSpace(t, awaitilities, subSpace.Name)
		// check that username and role from parentSpace was inherited in the subSpace NSTemplateSet
		_, err = memberAwait.WaitForNSTmplSet(t, subSpaceNSTemplateSet.Name,
			UntilNSTemplateSetHasConditions(Provisioned()),
			UntilNSTemplateSetHasSpaceRoles(
				SpaceRole(appstudioTier.Spec.SpaceRoles["admin"].TemplateRef, parentSpaceBindings.Spec.MasterUserRecord), // MUR from parentSpaceBinding is here
			),
		)
		require.NoError(t, err)

		// check that user was added to the parentSpace
		_, err = memberAwait.WaitForNSTmplSet(t, parentNSTemplateSet.Name,
			UntilNSTemplateSetHasConditions(Provisioned()),
			UntilNSTemplateSetHasSpaceRoles(
				SpaceRole(appstudioTier.Spec.SpaceRoles["admin"].TemplateRef, parentSpaceBindings.Spec.MasterUserRecord),
			),
		)
		require.NoError(t, err)

		t.Run("we update role in parentSpaceBinding and expect change to be reflected in subSpaces", func(t *testing.T) {
			// given
			// the parentSpace role was "downgraded" to maintainer
			parentSpaceBindings.Spec.SpaceRole = "maintainer"

			// when
			// we update the parentSpace bindings
			err := hostAwait.Client.Update(context.TODO(), parentSpaceBindings)

			// then
			// downgrade of the usernames is done in parentSpace
			require.NoError(t, err)
			parentNSTemplateSet, err = memberAwait.WaitForNSTmplSet(t, parentNSTemplateSet.Name,
				UntilNSTemplateSetHasConditions(Provisioned()),
				UntilNSTemplateSetHasSpaceRoles(
					SpaceRole(appstudioTier.Spec.SpaceRoles["maintainer"].TemplateRef, parentSpaceBindings.Spec.MasterUserRecord), // user was downgraded to maintainer
				),
			)
			require.NoError(t, err)
			VerifyResourcesProvisionedForSpace(t, awaitilities, parentSpace.Name)
			// ....and the downgrade to maintainer of the user should be reflected also to the subSpace
			require.NoError(t, err)
			subSpaceNSTemplateSet, err = memberAwait.WaitForNSTmplSet(t, subSpaceNSTemplateSet.Name,
				UntilNSTemplateSetHasConditions(Provisioned()),
				UntilNSTemplateSetHasSpaceRoles(
					SpaceRole(appstudioTier.Spec.SpaceRoles["maintainer"].TemplateRef, parentSpaceBindings.Spec.MasterUserRecord), // user was downgraded to maintainer
				),
			)
			require.NoError(t, err)
			VerifyResourcesProvisionedForSpace(t, awaitilities, subSpace.Name)
			// ....user should be maintainer also in the subSubSpace
			require.NoError(t, err)
			subSubSpaceNSTemplateSet, err = memberAwait.WaitForNSTmplSet(t, subSubSpaceNSTemplateSet.Name,
				UntilNSTemplateSetHasConditions(Provisioned()),
				UntilNSTemplateSetHasSpaceRoles(
					SpaceRole(appstudioTier.Spec.SpaceRoles["maintainer"].TemplateRef, parentSpaceBindings.Spec.MasterUserRecord), // user was downgraded to maintainer
				),
			)
			require.NoError(t, err)
			VerifyResourcesProvisionedForSpace(t, awaitilities, subSubSpace.Name)

			t.Run("we add a specific SpaceBinding bound to the subSpace only", func(t *testing.T) {
				// when
				// we create spaceBinding for subSpace
				_, _, subSpaceBinding := CreateMurWithAdminSpaceBindingForSpace(t, awaitilities, subSpace, true)

				// then
				// subSpace should have usernames and roles from parentSpaceBindings+subSpaceBindings
				subSpaceNSTemplateSet, err = memberAwait.WaitForNSTmplSet(t, subSpaceNSTemplateSet.Name,
					UntilNSTemplateSetHasConditions(Provisioned()),
					UntilNSTemplateSetHasSpaceRoles(
						SpaceRole(appstudioTier.Spec.SpaceRoles["admin"].TemplateRef, subSpaceBinding.Spec.MasterUserRecord),          // new MUR is added as admin
						SpaceRole(appstudioTier.Spec.SpaceRoles["maintainer"].TemplateRef, parentSpaceBindings.Spec.MasterUserRecord), // remains unchanged
					),
				)
				require.NoError(t, err)
				VerifyResourcesProvisionedForSpace(t, awaitilities, subSpace.Name)
				// then
				// subSubSpace should have usernames and roles from parentSpaceBindings+subSpaceBindings
				subSubSpaceNSTemplateSet, err = memberAwait.WaitForNSTmplSet(t, subSubSpaceNSTemplateSet.Name,
					UntilNSTemplateSetHasConditions(Provisioned()),
					UntilNSTemplateSetHasSpaceRoles(
						SpaceRole(appstudioTier.Spec.SpaceRoles["admin"].TemplateRef, subSpaceBinding.Spec.MasterUserRecord),          // new MUR is added as admin
						SpaceRole(appstudioTier.Spec.SpaceRoles["maintainer"].TemplateRef, parentSpaceBindings.Spec.MasterUserRecord), // remains unchanged
					),
				)
				require.NoError(t, err)
				VerifyResourcesProvisionedForSpace(t, awaitilities, subSubSpace.Name)
				// parentSpace should not have this username role added
				parentNSTemplateSet, err = memberAwait.WaitForNSTmplSet(t, parentNSTemplateSet.Name,
					UntilNSTemplateSetHasConditions(Provisioned()),
					UntilNSTemplateSetHasSpaceRoles(
						SpaceRole(appstudioTier.Spec.SpaceRoles["maintainer"].TemplateRef, parentSpaceBindings.Spec.MasterUserRecord), // unchanged
					),
				)
				require.NoError(t, err)
				VerifyResourcesProvisionedForSpace(t, awaitilities, parentSpace.Name)

				t.Run("we override the SpaceBinding from parentSpace", func(t *testing.T) {
					// when
					// we create spaceBinding for subSpace
					// override the parentMUR and give him admin role (was maintainer previously)
					testsupportsb.CreateSpaceBinding(t, awaitilities.Host(), parentMUR, subSpace, "admin")

					// then
					// subSpace should have usernames and roles from parentSpaceBindings+subSpaceBindings
					sortedUsernames := []string{parentSpaceBindings.Spec.MasterUserRecord, subSpaceBinding.Spec.MasterUserRecord}
					sort.Strings(sortedUsernames) // the NSTemplateSet has usernames sorted, this is required so that assertion doesn't fail when order changes
					subSpaceNSTemplateSet, err = memberAwait.WaitForNSTmplSet(t, subSpaceNSTemplateSet.Name,
						UntilNSTemplateSetHasConditions(Provisioned()),
						UntilNSTemplateSetHasSpaceRoles(
							SpaceRole(appstudioTier.Spec.SpaceRoles["admin"].TemplateRef, sortedUsernames...), // parent MUR is added as admin
						),
					)
					require.NoError(t, err)
					VerifyResourcesProvisionedForSpace(t, awaitilities, subSpace.Name)
					// subSubSpace should have usernames and roles from parentSpaceBindings+subSpaceBindings
					subSubSpaceNSTemplateSet, err = memberAwait.WaitForNSTmplSet(t, subSubSpaceNSTemplateSet.Name,
						UntilNSTemplateSetHasConditions(Provisioned()),
						UntilNSTemplateSetHasSpaceRoles(
							SpaceRole(appstudioTier.Spec.SpaceRoles["admin"].TemplateRef, sortedUsernames...), // parent MUR is added as admin
						),
					)
					require.NoError(t, err)
					VerifyResourcesProvisionedForSpace(t, awaitilities, subSubSpace.Name)
					// parentSpace should not be affected by the change in sub-space
					parentNSTemplateSet, err = memberAwait.WaitForNSTmplSet(t, parentNSTemplateSet.Name,
						UntilNSTemplateSetHasConditions(Provisioned()),
						UntilNSTemplateSetHasSpaceRoles(
							SpaceRole(appstudioTier.Spec.SpaceRoles["maintainer"].TemplateRef, parentSpaceBindings.Spec.MasterUserRecord), // unchanged in parentNSTemplateSet
						),
					)
					require.NoError(t, err)
					VerifyResourcesProvisionedForSpace(t, awaitilities, parentSpace.Name)

					t.Run("we remove a user from subSpace only", func(t *testing.T) {
						// when
						err = hostAwait.Client.Delete(context.TODO(), subSpaceBinding)

						// then
						// subSpace should have one user less
						require.NoError(t, err)
						subSpaceNSTemplateSet, err = memberAwait.WaitForNSTmplSet(t, subSpaceNSTemplateSet.Name,
							UntilNSTemplateSetHasConditions(Provisioned()),
							UntilNSTemplateSetHasSpaceRoles(
								SpaceRole(appstudioTier.Spec.SpaceRoles["admin"].TemplateRef, parentSpaceBindings.Spec.MasterUserRecord), // removed admin role user anymore
							),
						)
						require.NoError(t, err)
						VerifyResourcesProvisionedForSpace(t, awaitilities, subSpace.Name)
						// ... also subSubSpace should have one user less
						require.NoError(t, err)
						subSubSpaceNSTemplateSet, err = memberAwait.WaitForNSTmplSet(t, subSubSpaceNSTemplateSet.Name,
							UntilNSTemplateSetHasConditions(Provisioned()),
							UntilNSTemplateSetHasSpaceRoles(
								SpaceRole(appstudioTier.Spec.SpaceRoles["admin"].TemplateRef, parentSpaceBindings.Spec.MasterUserRecord), // removed admin role user anymore
							),
						)
						require.NoError(t, err)
						VerifyResourcesProvisionedForSpace(t, awaitilities, subSubSpace.Name)
						// parentSpace should not be affected by the change in sub-space
						parentNSTemplateSet, err = memberAwait.WaitForNSTmplSet(t, parentNSTemplateSet.Name,
							UntilNSTemplateSetHasConditions(Provisioned()),
							UntilNSTemplateSetHasSpaceRoles(
								SpaceRole(appstudioTier.Spec.SpaceRoles["maintainer"].TemplateRef, parentSpaceBindings.Spec.MasterUserRecord), // unchanged
							),
						)
						require.NoError(t, err)
						VerifyResourcesProvisionedForSpace(t, awaitilities, parentSpace.Name)
					})
				})
			})
		})
	})
}

func TestSubSpaceInheritance(t *testing.T) {
	// given
	t.Parallel()
	// make sure everything is ready before running the actual tests
	awaitilities := WaitForDeployments(t)
	hostAwait := awaitilities.Host()
	memberAwait := awaitilities.Member1()

	t.Run("we create a subSpace, with disable inheritance and do not expect roles and usernames from the parent to be inherited in NSTemplateSet", func(t *testing.T) {
		// given
		appstudioTier, err := hostAwait.WaitForNSTemplateTier(t, "appstudio")
		require.NoError(t, err)

		// when
		// we have a parentSpace
		t.Logf("Create parent space")
		parentSpace, _, parentSpaceBindings := CreateSpace(t, awaitilities, testspace.WithSpecTargetCluster(memberAwait.ClusterName), testspace.WithTierName("appstudio"))
		// then
		// wait until MUR and Space have been provisioned
		t.Logf("Wait for space to be provisioned")
		VerifyResourcesProvisionedForSpace(t, awaitilities, parentSpace.Name, UntilSpaceHasStatusTargetCluster(memberAwait.ClusterName))
		_, err = hostAwait.WaitForMasterUserRecord(t, parentSpaceBindings.Spec.MasterUserRecord)
		require.NoError(t, err)

		// when
		// we also have a subSpace with same tier but with disable inheritance
		t.Logf("Create sub space with role: contributor")
		subSpace, _, subSpaceBindings := CreateSpaceWithRole(t, awaitilities, "contributor",
			testspace.WithSpecParentSpace(parentSpace.Name),
			testspace.WithTierName("appstudio"),
			testspace.WithSpecTargetCluster(memberAwait.ClusterName),
			testspace.WithDisableInheritance(true))

		// then
		t.Logf("Verify sub space resources")
		_, nsTmplSet := VerifyResourcesProvisionedForSpace(t, awaitilities, subSpace.Name,
			UntilSpaceHasStatusTargetCluster(awaitilities.Member1().ClusterName),
			UntilSpaceHasTier("appstudio"),
		)

		t.Logf("Wait for master user")
		subMur, err := hostAwait.WaitForMasterUserRecord(t, subSpaceBindings.Spec.MasterUserRecord)
		require.NoError(t, err)

		t.Logf("Wait for NS template")
		require.NoError(t, err)
		_, err = memberAwait.WaitForNSTmplSet(t, nsTmplSet.Name,
			UntilNSTemplateSetHasSpaceRoles(
				SpaceRole(appstudioTier.Spec.SpaceRoles["contributor"].TemplateRef, subMur.Name)),
		)
		require.NoError(t, err)
	})
}

func ProvisioningFailed(msg string) toolchainv1alpha1.Condition {
	return toolchainv1alpha1.Condition{
		Type:    toolchainv1alpha1.ConditionReady,
		Status:  corev1.ConditionFalse,
		Reason:  toolchainv1alpha1.SpaceProvisioningFailedReason,
		Message: msg,
	}
}

func TerminatingFailed(msg string) toolchainv1alpha1.Condition {
	return toolchainv1alpha1.Condition{
		Type:    toolchainv1alpha1.ConditionReady,
		Status:  corev1.ConditionFalse,
		Reason:  toolchainv1alpha1.SpaceTerminatingFailedReason,
		Message: msg,
	}
}<|MERGE_RESOLUTION|>--- conflicted
+++ resolved
@@ -1,559 +1,1119 @@
 package parallel
 
 import (
-	"context"
-	"sort"
-	"testing"
-
-	toolchainv1alpha1 "github.com/codeready-toolchain/api/api/v1alpha1"
-	testspace "github.com/codeready-toolchain/toolchain-common/pkg/test/space"
-	. "github.com/codeready-toolchain/toolchain-e2e/testsupport"
-	. "github.com/codeready-toolchain/toolchain-e2e/testsupport/space"
-	testsupportsb "github.com/codeready-toolchain/toolchain-e2e/testsupport/spacebinding"
-	"github.com/codeready-toolchain/toolchain-e2e/testsupport/tiers"
-	. "github.com/codeready-toolchain/toolchain-e2e/testsupport/wait"
-
-	"github.com/stretchr/testify/require"
-	corev1 "k8s.io/api/core/v1"
+    "context"
+    "sort"
+    "testing"
+
+    toolchainv1alpha1 "github.com/codeready-toolchain/api/api/v1alpha1"
+    testspace "github.com/codeready-toolchain/toolchain-common/pkg/test/space"
+    . "github.com/codeready-toolchain/toolchain-e2e/testsupport"
+    . "github.com/codeready-toolchain/toolchain-e2e/testsupport/space"
+    testsupportsb "github.com/codeready-toolchain/toolchain-e2e/testsupport/spacebinding"
+    "github.com/codeready-toolchain/toolchain-e2e/testsupport/tiers"
+    . "github.com/codeready-toolchain/toolchain-e2e/testsupport/wait"
+
+    "github.com/stretchr/testify/require"
+    corev1 "k8s.io/api/core/v1"
 )
 
 func TestCreateSpace(t *testing.T) {
-	// given
-	t.Parallel()
-	// make sure everything is ready before running the actual tests
-	awaitilities := WaitForDeployments(t)
-	hostAwait := awaitilities.Host()
-	memberAwait := awaitilities.Member1()
-
-	t.Run("create space", func(t *testing.T) {
-		// when
-		space, _, _ := CreateSpace(t, awaitilities, testspace.WithTierName("appstudio"), testspace.WithSpecTargetCluster(memberAwait.ClusterName))
-		// then
-		VerifyResourcesProvisionedForSpace(t, awaitilities, space.Name, UntilSpaceHasStatusTargetCluster(memberAwait.ClusterName))
-
-		t.Run("delete space", func(t *testing.T) {
-			// now, delete the Space and expect that the NSTemplateSet will be deleted as well,
-			// along with its associated namespace
-
-			// when
-			err := hostAwait.Client.Delete(context.TODO(), space)
-
-			// then
-			require.NoError(t, err)
-			err = hostAwait.WaitUntilSpaceAndSpaceBindingsDeleted(t, space.Name)
-			require.NoError(t, err)
-			err = memberAwait.WaitUntilNSTemplateSetDeleted(t, space.Name)
-			require.NoError(t, err)
-			err = memberAwait.WaitUntilNamespaceDeleted(t, space.Name, "appstudio")
-			require.NoError(t, err)
-		})
-	})
-
-	t.Run("failed to create space - unknown target member cluster", func(t *testing.T) {
-		// given & when
-		s, _, _ := CreateSpace(t, awaitilities, testspace.WithTierName("appstudio"), testspace.WithSpecTargetCluster("unknown"))
-
-		// then
-		s, err := hostAwait.WaitForSpace(t, s.Name, UntilSpaceHasConditions(ProvisioningFailed("unknown target member cluster 'unknown'")))
-		require.NoError(t, err)
-
-		t.Run("space should be deleted", func(t *testing.T) {
-			// when
-			err = hostAwait.Client.Delete(context.TODO(), s)
-
-			// then
-			// it should still delete the space since it wasn't provisioned
-			require.NoError(t, err)
-			err = hostAwait.WaitUntilSpaceAndSpaceBindingsDeleted(t, s.Name)
-			require.NoError(t, err)
-		})
-	})
-
-	t.Run("failed to delete provisioned space - unknown target member cluster", func(t *testing.T) {
-		// given & when
-		space, _, _ := CreateSpace(t, awaitilities, testspace.WithTierName("appstudio"), testspace.WithSpecTargetCluster(memberAwait.ClusterName))
-
-		// then
-		VerifyResourcesProvisionedForSpace(t, awaitilities, space.Name)
-
-		t.Run("unable to delete space that was already provisioned", func(t *testing.T) {
-			// given
-			s, err := hostAwait.UpdateSpace(t, space.Name, func(s *toolchainv1alpha1.Space) {
-				s.Spec.TargetCluster = "unknown"
-			})
-			require.NoError(t, err)
-
-			// when
-			err = hostAwait.Client.Delete(context.TODO(), s)
-			require.NoError(t, err)
-
-			// then
-			// it should fail,  while the member cluster is unknown (ie, unreachable),
-			// since this space was already provisioned.
-			s, err = hostAwait.WaitForSpace(t, s.Name, UntilSpaceHasConditions(TerminatingFailed("cannot delete NSTemplateSet: unknown target member cluster: 'unknown'")))
-			require.NoError(t, err)
-
-			t.Run("update target cluster to unblock deletion", func(t *testing.T) {
-				// when
-				s, err = hostAwait.UpdateSpace(t, s.Name, func(s *toolchainv1alpha1.Space) {
-					s.Spec.TargetCluster = memberAwait.ClusterName
-				})
-				require.NoError(t, err)
-
-				// then
-				// space should be finally deleted
-				err = hostAwait.WaitUntilSpaceAndSpaceBindingsDeleted(t, s.Name)
-				require.NoError(t, err)
-			})
-		})
-	})
+    // given
+    t.Parallel()
+    // make sure everything is ready before running the actual tests
+    awaitilities := WaitForDeployments(t)
+    hostAwait := awaitilities.Host()
+    memberAwait := awaitilities.Member1()
+
+    t.Run("create space", func(t *testing.T) {
+        // when
+        space, _, _ := CreateSpace(t, awaitilities, testspace.WithTierName("appstudio"), testspace.WithSpecTargetCluster(memberAwait.ClusterName))
+        // then
+        VerifyResourcesProvisionedForSpace(t, awaitilities, space.Name, UntilSpaceHasStatusTargetCluster(memberAwait.ClusterName))
+
+        t.Run("delete space", func(t *testing.T) {
+            // now, delete the Space and expect that the NSTemplateSet will be deleted as well,
+            // along with its associated namespace
+
+            // when
+            err := hostAwait.Client.Delete(context.TODO(), space)
+
+            // then
+            require.NoError(t, err)
+            err = hostAwait.WaitUntilSpaceAndSpaceBindingsDeleted(t, space.Name)
+            require.NoError(t, err)
+            err = memberAwait.WaitUntilNSTemplateSetDeleted(t, space.Name)
+            require.NoError(t, err)
+            err = memberAwait.WaitUntilNamespaceDeleted(t, space.Name, "appstudio")
+            require.NoError(t, err)
+        })
+    })
+
+    t.Run("failed to create space - unknown target member cluster", func(t *testing.T) {
+        // given & when
+        s, _, _ := CreateSpace(t, awaitilities, testspace.WithTierName("appstudio"), testspace.WithSpecTargetCluster("unknown"))
+
+        // then
+        s, err := hostAwait.WaitForSpace(t, s.Name, UntilSpaceHasConditions(ProvisioningFailed("unknown target member cluster 'unknown'")))
+        require.NoError(t, err)
+
+        t.Run("space should be deleted", func(t *testing.T) {
+            // when
+            err = hostAwait.Client.Delete(context.TODO(), s)
+
+            // then
+            // it should still delete the space since it wasn't provisioned
+            require.NoError(t, err)
+            err = hostAwait.WaitUntilSpaceAndSpaceBindingsDeleted(t, s.Name)
+            require.NoError(t, err)
+        })
+    })
+
+    t.Run("failed to delete provisioned space - unknown target member cluster", func(t *testing.T) {
+        // given & when
+        space, _, _ := CreateSpace(t, awaitilities, testspace.WithTierName("appstudio"), testspace.WithSpecTargetCluster(memberAwait.ClusterName))
+
+        // then
+        VerifyResourcesProvisionedForSpace(t, awaitilities, space.Name)
+
+        t.Run("unable to delete space that was already provisioned", func(t *testing.T) {
+            // given
+            s, err := hostAwait.UpdateSpace(t, space.Name, func(s *toolchainv1alpha1.Space) {
+                s.Spec.TargetCluster = "unknown"
+            })
+            require.NoError(t, err)
+
+            // when
+            err = hostAwait.Client.Delete(context.TODO(), s)
+            require.NoError(t, err)
+
+            // then
+            // it should fail,  while the member cluster is unknown (ie, unreachable),
+            // since this space was already provisioned.
+            s, err = hostAwait.WaitForSpace(t, s.Name, UntilSpaceHasConditions(TerminatingFailed("cannot delete NSTemplateSet: unknown target member cluster: 'unknown'")))
+            require.NoError(t, err)
+
+            t.Run("update target cluster to unblock deletion", func(t *testing.T) {
+                // when
+                s, err = hostAwait.UpdateSpace(t, s.Name, func(s *toolchainv1alpha1.Space) {
+                    s.Spec.TargetCluster = memberAwait.ClusterName
+                })
+                require.NoError(t, err)
+
+                // then
+                // space should be finally deleted
+                err = hostAwait.WaitUntilSpaceAndSpaceBindingsDeleted(t, s.Name)
+                require.NoError(t, err)
+            })
+        })
+    })
 }
 
 func TestSpaceRoles(t *testing.T) {
-	t.Parallel()
-
-	// make sure everything is ready before running the actual tests
-	awaitilities := WaitForDeployments(t)
-	hostAwait := awaitilities.Host()
-	memberAwait := awaitilities.Member1()
-
-	// given
-	appstudioTier, err := hostAwait.WaitForNSTemplateTier(t, "appstudio")
-	require.NoError(t, err)
-
-	// given a user (with her own space, but we'll ignore it in this test)
-	ownerUser := NewSignupRequest(awaitilities).
-		Username("spaceowner").
-		Email("spaceowner@redhat.com").
-		ManuallyApprove().
-		TargetCluster(awaitilities.Member1()).
-		EnsureMUR().
-		SpaceTier("appstudio").
-		RequireConditions(ConditionSet(Default(), ApprovedByAdmin())...).
-<<<<<<< HEAD
-		Execute(t).
-		Resources()
-=======
-		NoSpace().
-		Execute(t)
-	ownerMUR := ownerUser.MUR
->>>>>>> 664bff85
-
-	// then
-	s, nsTmplSet := VerifyResourcesProvisionedForSpace(t, awaitilities, ownerMUR.Name,
-		UntilSpaceHasStatusTargetCluster(awaitilities.Member1().ClusterName),
-		UntilSpaceHasTier("appstudio"),
-	)
-	require.NoError(t, err)
-	nsTmplSet, err = memberAwait.WaitForNSTmplSet(t, nsTmplSet.Name,
-		UntilNSTemplateSetHasSpaceRoles(
-			SpaceRole(appstudioTier.Spec.SpaceRoles["admin"].TemplateRef, ownerMUR.Name)),
-	)
-	require.NoError(t, err)
-
-	// fetch the namespace check the `last-applied-space-roles` annotation
-	_, err = memberAwait.WaitForNamespace(t, s.Name, nsTmplSet.Spec.Namespaces[0].TemplateRef, "appstudio",
-		UntilNamespaceIsActive(),
-		UntilHasLastAppliedSpaceRoles(nsTmplSet.Spec.SpaceRoles))
-	require.NoError(t, err)
-
-	ownerBinding, err := awaitilities.Host().WaitForSpaceBinding(t, ownerMUR.GetName(), ownerMUR.Name)
-	require.NoError(t, err)
-
-	t.Run("and with guest admin binding", func(t *testing.T) {
-		// given a `spaceguest` user (with her own space, but we'll ignore it in this test)
-		guestUser := NewSignupRequest(awaitilities).
-			Username("spaceguest").
-			Email("spaceguest@redhat.com").
-			ManuallyApprove().
-			TargetCluster(awaitilities.Member1()).
-			WaitForMUR().
-			NoSpace().
-			RequireConditions(ConditionSet(Default(), ApprovedByAdmin())...).
-			Execute(t)
-
-		// when the `spaceguest` user is bound to the space as an admin
-		guestBinding := testsupportsb.CreateSpaceBinding(t, hostAwait, guestUser.MUR, s, "admin")
-
-		// then
-		nsTmplSet, err = memberAwait.WaitForNSTmplSet(t, nsTmplSet.Name,
-			UntilNSTemplateSetHasConditions(Provisioned()),
-			UntilNSTemplateSetHasSpaceRoles(
-				SpaceRole(appstudioTier.Spec.SpaceRoles["admin"].TemplateRef, "spaceguest", "spaceowner"), // sorted usernames
-			),
-		)
-		require.NoError(t, err)
-		// fetch the namespace check the `last-applied-space-roles` annotation
-		_, err = memberAwait.WaitForNamespace(t, s.Name, nsTmplSet.Spec.Namespaces[0].TemplateRef, "appstudio",
-			UntilNamespaceIsActive(),
-			UntilHasLastAppliedSpaceRoles(nsTmplSet.Spec.SpaceRoles))
-		require.NoError(t, err)
-		VerifyResourcesProvisionedForSpace(t, awaitilities, s.Name)
-
-		t.Run("remove admin binding", func(t *testing.T) {
-			// when
-			err := hostAwait.Client.Delete(context.TODO(), guestBinding)
-
-			// then
-			require.NoError(t, err)
-			nsTmplSet, err = memberAwait.WaitForNSTmplSet(t, nsTmplSet.Name,
-				UntilNSTemplateSetHasConditions(Provisioned()),
-				UntilNSTemplateSetHasSpaceRoles(
-					SpaceRole(appstudioTier.Spec.SpaceRoles["admin"].TemplateRef, "spaceowner"), // "spaceguest" was removed
-				),
-			)
-			require.NoError(t, err)
-			VerifyResourcesProvisionedForSpace(t, awaitilities, s.Name)
-		})
-	})
-
-	t.Run("set owner user as maintainer instead", func(t *testing.T) {
-		// given an appstudio space with `owner` user as an admin of it
-		ownerBinding.Spec.SpaceRole = "maintainer"
-
-		// when
-		err = hostAwait.Client.Update(context.TODO(), ownerBinding)
-		require.NoError(t, err)
-
-		// then
-		nsTmplSet, err = memberAwait.WaitForNSTmplSet(t, nsTmplSet.Name,
-			UntilNSTemplateSetHasConditions(Provisioned()),
-			UntilNSTemplateSetHasSpaceRoles(
-				SpaceRole(appstudioTier.Spec.SpaceRoles["maintainer"].TemplateRef, ownerMUR.Name),
-			),
-		)
-		require.NoError(t, err)
-		VerifyResourcesProvisionedForSpace(t, awaitilities, s.Name)
-	})
-
-	t.Run("set owner user as contributor instead", func(t *testing.T) {
-		// given an appstudio space with `owner` user as an admin of it
-		ownerBinding.Spec.SpaceRole = "contributor"
-
-		// when
-		err := hostAwait.Client.Update(context.TODO(), ownerBinding)
-
-		// then
-		require.NoError(t, err)
-		nsTmplSet, err = memberAwait.WaitForNSTmplSet(t, nsTmplSet.Name,
-			UntilNSTemplateSetHasConditions(Provisioned()),
-			UntilNSTemplateSetHasSpaceRoles(
-				SpaceRole(appstudioTier.Spec.SpaceRoles["contributor"].TemplateRef, ownerMUR.Name),
-			),
-		)
-		require.NoError(t, err)
-		VerifyResourcesProvisionedForSpace(t, awaitilities, s.Name)
-	})
+    t.Parallel()
+
+    // make sure everything is ready before running the actual tests
+    awaitilities := WaitForDeployments(t)
+    hostAwait := awaitilities.Host()
+    memberAwait := awaitilities.Member1()
+
+    // given
+    appstudioTier, err := hostAwait.WaitForNSTemplateTier(t, "appstudio")
+    require.NoError(t, err)
+
+    // given a user (with her own space)
+    ownerUser := NewSignupRequest(awaitilities).
+        Username("spaceowner").
+        Email("spaceowner@redhat.com").
+        ManuallyApprove().
+        TargetCluster(awaitilities.Member1()).
+        EnsureMUR().
+        SpaceTier("appstudio").
+        RequireConditions(ConditionSet(Default(), ApprovedByAdmin())...).
+        Execute(t)
+    ownerMUR := ownerUser.MUR
+
+    // then
+    s, nsTmplSet := VerifyResourcesProvisionedForSpace(t, awaitilities, ownerMUR.Name,
+        UntilSpaceHasStatusTargetCluster(awaitilities.Member1().ClusterName),
+        UntilSpaceHasTier("appstudio"),
+    )
+    require.NoError(t, err)
+    nsTmplSet, err = memberAwait.WaitForNSTmplSet(t, nsTmplSet.Name,
+        UntilNSTemplateSetHasSpaceRoles(
+            SpaceRole(appstudioTier.Spec.SpaceRoles["admin"].TemplateRef, ownerMUR.Name)),
+    )
+    require.NoError(t, err)
+
+    // fetch the namespace check the `last-applied-space-roles` annotation
+    _, err = memberAwait.WaitForNamespace(t, s.Name, nsTmplSet.Spec.Namespaces[0].TemplateRef, "appstudio",
+        UntilNamespaceIsActive(),
+        UntilHasLastAppliedSpaceRoles(nsTmplSet.Spec.SpaceRoles))
+    require.NoError(t, err)
+
+    ownerBinding, err := awaitilities.Host().WaitForSpaceBinding(t, ownerMUR.Name, ownerUser.Space.Name)
+    require.NoError(t, err)
+
+    t.Run("and with guest admin binding", func(t *testing.T) {
+        // given a `spaceguest` user (with her own space, but we'll ignore it in this test)
+        guestUser := NewSignupRequest(awaitilities).
+            Username("spaceguest").
+            Email("spaceguest@redhat.com").
+            ManuallyApprove().
+            TargetCluster(awaitilities.Member1()).
+            WaitForMUR().
+            NoSpace().
+            RequireConditions(ConditionSet(Default(), ApprovedByAdmin())...).
+            Execute(t)
+
+        // when the `spaceguest` user is bound to the space as an admin
+        guestBinding := testsupportsb.CreateSpaceBinding(t, hostAwait, guestUser.MUR, s, "admin")
+
+        // then
+        nsTmplSet, err = memberAwait.WaitForNSTmplSet(t, nsTmplSet.Name,
+            UntilNSTemplateSetHasConditions(Provisioned()),
+            UntilNSTemplateSetHasSpaceRoles(
+                SpaceRole(appstudioTier.Spec.SpaceRoles["admin"].TemplateRef, "spaceguest", "spaceowner"), // sorted usernames
+            ),
+        )
+        require.NoError(t, err)
+        // fetch the namespace check the `last-applied-space-roles` annotation
+        _, err = memberAwait.WaitForNamespace(t, s.Name, nsTmplSet.Spec.Namespaces[0].TemplateRef, "appstudio",
+            UntilNamespaceIsActive(),
+            UntilHasLastAppliedSpaceRoles(nsTmplSet.Spec.SpaceRoles))
+        require.NoError(t, err)
+        VerifyResourcesProvisionedForSpace(t, awaitilities, s.Name)
+
+        t.Run("remove admin binding", func(t *testing.T) {
+            // when
+            err := hostAwait.Client.Delete(context.TODO(), guestBinding)
+
+            // then
+            require.NoError(t, err)
+            nsTmplSet, err = memberAwait.WaitForNSTmplSet(t, nsTmplSet.Name,
+                UntilNSTemplateSetHasConditions(Provisioned()),
+                UntilNSTemplateSetHasSpaceRoles(
+                    SpaceRole(appstudioTier.Spec.SpaceRoles["admin"].TemplateRef, "spaceowner"), // "spaceguest" was removed
+                ),
+            )
+            require.NoError(t, err)
+            VerifyResourcesProvisionedForSpace(t, awaitilities, s.Name)
+        })
+    })
+
+    t.Run("set owner user as maintainer instead", func(t *testing.T) {
+        // given an appstudio space with `owner` user as an admin of it
+        ownerBinding.Spec.SpaceRole = "maintainer"
+
+        // when
+        err = hostAwait.Client.Update(context.TODO(), ownerBinding)
+        require.NoError(t, err)
+
+        // then
+        nsTmplSet, err = memberAwait.WaitForNSTmplSet(t, nsTmplSet.Name,
+            UntilNSTemplateSetHasConditions(Provisioned()),
+            UntilNSTemplateSetHasSpaceRoles(
+                SpaceRole(appstudioTier.Spec.SpaceRoles["maintainer"].TemplateRef, ownerMUR.Name),
+            ),
+        )
+        require.NoError(t, err)
+        VerifyResourcesProvisionedForSpace(t, awaitilities, s.Name)
+    })
+
+    t.Run("set owner user as contributor instead", func(t *testing.T) {
+        // given an appstudio space with `owner` user as an admin of it
+        ownerBinding.Spec.SpaceRole = "contributor"
+
+        // when
+        err := hostAwait.Client.Update(context.TODO(), ownerBinding)
+
+        // then
+        require.NoError(t, err)
+        nsTmplSet, err = memberAwait.WaitForNSTmplSet(t, nsTmplSet.Name,
+            UntilNSTemplateSetHasConditions(Provisioned()),
+            UntilNSTemplateSetHasSpaceRoles(
+                SpaceRole(appstudioTier.Spec.SpaceRoles["contributor"].TemplateRef, ownerMUR.Name),
+            ),
+        )
+        require.NoError(t, err)
+        VerifyResourcesProvisionedForSpace(t, awaitilities, s.Name)
+    })
 }
 
 func TestPromoteSpace(t *testing.T) {
-	t.Parallel()
-	// given
-	// make sure everything is ready before running the actual tests
-	awaitilities := WaitForDeployments(t)
-	hostAwait := awaitilities.Host()
-	memberAwait := awaitilities.Member1()
-
-	// when
-	space, _, _ := CreateSpace(t, awaitilities, testspace.WithTierName("base"), testspace.WithSpecTargetCluster(memberAwait.ClusterName))
-	// then
-	VerifyResourcesProvisionedForSpace(t, awaitilities, space.Name, UntilSpaceHasStatusTargetCluster(memberAwait.ClusterName))
-
-	t.Run("to advanced tier", func(t *testing.T) {
-		// when
-		tiers.MoveSpaceToTier(t, hostAwait, space.Name, "advanced")
-
-		// then
-		VerifyResourcesProvisionedForSpace(t, awaitilities, space.Name)
-	})
+    t.Parallel()
+    // given
+    // make sure everything is ready before running the actual tests
+    awaitilities := WaitForDeployments(t)
+    hostAwait := awaitilities.Host()
+    memberAwait := awaitilities.Member1()
+
+    // when
+    space, _, _ := CreateSpace(t, awaitilities, testspace.WithTierName("base"), testspace.WithSpecTargetCluster(memberAwait.ClusterName))
+    // then
+    VerifyResourcesProvisionedForSpace(t, awaitilities, space.Name, UntilSpaceHasStatusTargetCluster(memberAwait.ClusterName))
+
+    t.Run("to advanced tier", func(t *testing.T) {
+        // when
+        tiers.MoveSpaceToTier(t, hostAwait, space.Name, "advanced")
+
+        // then
+        VerifyResourcesProvisionedForSpace(t, awaitilities, space.Name)
+    })
 }
 
 func TestSubSpaces(t *testing.T) {
-	// given
-	t.Parallel()
-	// make sure everything is ready before running the actual tests
-	awaitilities := WaitForDeployments(t)
-	hostAwait := awaitilities.Host()
-	memberAwait := awaitilities.Member1()
-	appstudioTier, err := hostAwait.WaitForNSTemplateTier(t, "appstudio")
-	require.NoError(t, err)
-
-	t.Run("we create subSpaces in the parentSpace tree and expect roles and usernames to be inherited in NSTemplateSet", func(t *testing.T) {
-		// when
-		// we have a parentSpace
-		_, mur := CreateUserSignupWithSpaceTier(t, awaitilities, "appstudio")
-		parentSpace, err := hostAwait.WaitForSpace(t, mur.Name)
-		require.NoError(t, err)
-		parentSpaceBindings, err := hostAwait.WaitForSpaceBinding(t, mur.Name, parentSpace.Name)
-		require.NoError(t, err)
-
-		// then
-		// wait until MUR and Space have been provisioned
-		_, parentNSTemplateSet := VerifyResourcesProvisionedForSpace(t, awaitilities, parentSpace.Name, UntilSpaceHasStatusTargetCluster(memberAwait.ClusterName))
-		parentMUR, err := hostAwait.WaitForMasterUserRecord(t, parentSpaceBindings.Spec.MasterUserRecord)
-		require.NoError(t, err)
-
-		// when
-		// we also have a subSpace with same tier
-		subSpace := CreateSubSpace(t, awaitilities, testspace.WithSpecParentSpace(parentSpace.Name), testspace.WithTierName("appstudio"), testspace.WithSpecTargetCluster(memberAwait.ClusterName))
-		//... and we also have a subSubSpace with same tier
-		subSubSpace := CreateSubSpace(t, awaitilities, testspace.WithSpecParentSpace(subSpace.Name), testspace.WithTierName("appstudio"), testspace.WithSpecTargetCluster(memberAwait.ClusterName))
-
-		// then
-		// wait until subSubSpace has been provisioned as well
-		_, subSubSpaceNSTemplateSet := VerifyResourcesProvisionedForSpace(t, awaitilities, subSubSpace.Name)
-		// check that username and role from parentSpace was inherited in the subSubSpace NSTemplateSet
-		_, err = memberAwait.WaitForNSTmplSet(t, subSubSpaceNSTemplateSet.Name,
-			UntilNSTemplateSetHasConditions(Provisioned()),
-			UntilNSTemplateSetHasSpaceRoles(
-				SpaceRole(appstudioTier.Spec.SpaceRoles["admin"].TemplateRef, parentSpaceBindings.Spec.MasterUserRecord), // MUR from parentSpaceBinding is here
-			),
-		)
-		require.NoError(t, err)
-		// wait until subSpace has been provisioned as well
-		_, subSpaceNSTemplateSet := VerifyResourcesProvisionedForSpace(t, awaitilities, subSpace.Name)
-		// check that username and role from parentSpace was inherited in the subSpace NSTemplateSet
-		_, err = memberAwait.WaitForNSTmplSet(t, subSpaceNSTemplateSet.Name,
-			UntilNSTemplateSetHasConditions(Provisioned()),
-			UntilNSTemplateSetHasSpaceRoles(
-				SpaceRole(appstudioTier.Spec.SpaceRoles["admin"].TemplateRef, parentSpaceBindings.Spec.MasterUserRecord), // MUR from parentSpaceBinding is here
-			),
-		)
-		require.NoError(t, err)
-
-		// check that user was added to the parentSpace
-		_, err = memberAwait.WaitForNSTmplSet(t, parentNSTemplateSet.Name,
-			UntilNSTemplateSetHasConditions(Provisioned()),
-			UntilNSTemplateSetHasSpaceRoles(
-				SpaceRole(appstudioTier.Spec.SpaceRoles["admin"].TemplateRef, parentSpaceBindings.Spec.MasterUserRecord),
-			),
-		)
-		require.NoError(t, err)
-
-		t.Run("we update role in parentSpaceBinding and expect change to be reflected in subSpaces", func(t *testing.T) {
-			// given
-			// the parentSpace role was "downgraded" to maintainer
-			parentSpaceBindings.Spec.SpaceRole = "maintainer"
-
-			// when
-			// we update the parentSpace bindings
-			err := hostAwait.Client.Update(context.TODO(), parentSpaceBindings)
-
-			// then
-			// downgrade of the usernames is done in parentSpace
-			require.NoError(t, err)
-			parentNSTemplateSet, err = memberAwait.WaitForNSTmplSet(t, parentNSTemplateSet.Name,
-				UntilNSTemplateSetHasConditions(Provisioned()),
-				UntilNSTemplateSetHasSpaceRoles(
-					SpaceRole(appstudioTier.Spec.SpaceRoles["maintainer"].TemplateRef, parentSpaceBindings.Spec.MasterUserRecord), // user was downgraded to maintainer
-				),
-			)
-			require.NoError(t, err)
-			VerifyResourcesProvisionedForSpace(t, awaitilities, parentSpace.Name)
-			// ....and the downgrade to maintainer of the user should be reflected also to the subSpace
-			require.NoError(t, err)
-			subSpaceNSTemplateSet, err = memberAwait.WaitForNSTmplSet(t, subSpaceNSTemplateSet.Name,
-				UntilNSTemplateSetHasConditions(Provisioned()),
-				UntilNSTemplateSetHasSpaceRoles(
-					SpaceRole(appstudioTier.Spec.SpaceRoles["maintainer"].TemplateRef, parentSpaceBindings.Spec.MasterUserRecord), // user was downgraded to maintainer
-				),
-			)
-			require.NoError(t, err)
-			VerifyResourcesProvisionedForSpace(t, awaitilities, subSpace.Name)
-			// ....user should be maintainer also in the subSubSpace
-			require.NoError(t, err)
-			subSubSpaceNSTemplateSet, err = memberAwait.WaitForNSTmplSet(t, subSubSpaceNSTemplateSet.Name,
-				UntilNSTemplateSetHasConditions(Provisioned()),
-				UntilNSTemplateSetHasSpaceRoles(
-					SpaceRole(appstudioTier.Spec.SpaceRoles["maintainer"].TemplateRef, parentSpaceBindings.Spec.MasterUserRecord), // user was downgraded to maintainer
-				),
-			)
-			require.NoError(t, err)
-			VerifyResourcesProvisionedForSpace(t, awaitilities, subSubSpace.Name)
-
-			t.Run("we add a specific SpaceBinding bound to the subSpace only", func(t *testing.T) {
-				// when
-				// we create spaceBinding for subSpace
-				_, _, subSpaceBinding := CreateMurWithAdminSpaceBindingForSpace(t, awaitilities, subSpace, true)
-
-				// then
-				// subSpace should have usernames and roles from parentSpaceBindings+subSpaceBindings
-				subSpaceNSTemplateSet, err = memberAwait.WaitForNSTmplSet(t, subSpaceNSTemplateSet.Name,
-					UntilNSTemplateSetHasConditions(Provisioned()),
-					UntilNSTemplateSetHasSpaceRoles(
-						SpaceRole(appstudioTier.Spec.SpaceRoles["admin"].TemplateRef, subSpaceBinding.Spec.MasterUserRecord),          // new MUR is added as admin
-						SpaceRole(appstudioTier.Spec.SpaceRoles["maintainer"].TemplateRef, parentSpaceBindings.Spec.MasterUserRecord), // remains unchanged
-					),
-				)
-				require.NoError(t, err)
-				VerifyResourcesProvisionedForSpace(t, awaitilities, subSpace.Name)
-				// then
-				// subSubSpace should have usernames and roles from parentSpaceBindings+subSpaceBindings
-				subSubSpaceNSTemplateSet, err = memberAwait.WaitForNSTmplSet(t, subSubSpaceNSTemplateSet.Name,
-					UntilNSTemplateSetHasConditions(Provisioned()),
-					UntilNSTemplateSetHasSpaceRoles(
-						SpaceRole(appstudioTier.Spec.SpaceRoles["admin"].TemplateRef, subSpaceBinding.Spec.MasterUserRecord),          // new MUR is added as admin
-						SpaceRole(appstudioTier.Spec.SpaceRoles["maintainer"].TemplateRef, parentSpaceBindings.Spec.MasterUserRecord), // remains unchanged
-					),
-				)
-				require.NoError(t, err)
-				VerifyResourcesProvisionedForSpace(t, awaitilities, subSubSpace.Name)
-				// parentSpace should not have this username role added
-				parentNSTemplateSet, err = memberAwait.WaitForNSTmplSet(t, parentNSTemplateSet.Name,
-					UntilNSTemplateSetHasConditions(Provisioned()),
-					UntilNSTemplateSetHasSpaceRoles(
-						SpaceRole(appstudioTier.Spec.SpaceRoles["maintainer"].TemplateRef, parentSpaceBindings.Spec.MasterUserRecord), // unchanged
-					),
-				)
-				require.NoError(t, err)
-				VerifyResourcesProvisionedForSpace(t, awaitilities, parentSpace.Name)
-
-				t.Run("we override the SpaceBinding from parentSpace", func(t *testing.T) {
-					// when
-					// we create spaceBinding for subSpace
-					// override the parentMUR and give him admin role (was maintainer previously)
-					testsupportsb.CreateSpaceBinding(t, awaitilities.Host(), parentMUR, subSpace, "admin")
-
-					// then
-					// subSpace should have usernames and roles from parentSpaceBindings+subSpaceBindings
-					sortedUsernames := []string{parentSpaceBindings.Spec.MasterUserRecord, subSpaceBinding.Spec.MasterUserRecord}
-					sort.Strings(sortedUsernames) // the NSTemplateSet has usernames sorted, this is required so that assertion doesn't fail when order changes
-					subSpaceNSTemplateSet, err = memberAwait.WaitForNSTmplSet(t, subSpaceNSTemplateSet.Name,
-						UntilNSTemplateSetHasConditions(Provisioned()),
-						UntilNSTemplateSetHasSpaceRoles(
-							SpaceRole(appstudioTier.Spec.SpaceRoles["admin"].TemplateRef, sortedUsernames...), // parent MUR is added as admin
-						),
-					)
-					require.NoError(t, err)
-					VerifyResourcesProvisionedForSpace(t, awaitilities, subSpace.Name)
-					// subSubSpace should have usernames and roles from parentSpaceBindings+subSpaceBindings
-					subSubSpaceNSTemplateSet, err = memberAwait.WaitForNSTmplSet(t, subSubSpaceNSTemplateSet.Name,
-						UntilNSTemplateSetHasConditions(Provisioned()),
-						UntilNSTemplateSetHasSpaceRoles(
-							SpaceRole(appstudioTier.Spec.SpaceRoles["admin"].TemplateRef, sortedUsernames...), // parent MUR is added as admin
-						),
-					)
-					require.NoError(t, err)
-					VerifyResourcesProvisionedForSpace(t, awaitilities, subSubSpace.Name)
-					// parentSpace should not be affected by the change in sub-space
-					parentNSTemplateSet, err = memberAwait.WaitForNSTmplSet(t, parentNSTemplateSet.Name,
-						UntilNSTemplateSetHasConditions(Provisioned()),
-						UntilNSTemplateSetHasSpaceRoles(
-							SpaceRole(appstudioTier.Spec.SpaceRoles["maintainer"].TemplateRef, parentSpaceBindings.Spec.MasterUserRecord), // unchanged in parentNSTemplateSet
-						),
-					)
-					require.NoError(t, err)
-					VerifyResourcesProvisionedForSpace(t, awaitilities, parentSpace.Name)
-
-					t.Run("we remove a user from subSpace only", func(t *testing.T) {
-						// when
-						err = hostAwait.Client.Delete(context.TODO(), subSpaceBinding)
-
-						// then
-						// subSpace should have one user less
-						require.NoError(t, err)
-						subSpaceNSTemplateSet, err = memberAwait.WaitForNSTmplSet(t, subSpaceNSTemplateSet.Name,
-							UntilNSTemplateSetHasConditions(Provisioned()),
-							UntilNSTemplateSetHasSpaceRoles(
-								SpaceRole(appstudioTier.Spec.SpaceRoles["admin"].TemplateRef, parentSpaceBindings.Spec.MasterUserRecord), // removed admin role user anymore
-							),
-						)
-						require.NoError(t, err)
-						VerifyResourcesProvisionedForSpace(t, awaitilities, subSpace.Name)
-						// ... also subSubSpace should have one user less
-						require.NoError(t, err)
-						subSubSpaceNSTemplateSet, err = memberAwait.WaitForNSTmplSet(t, subSubSpaceNSTemplateSet.Name,
-							UntilNSTemplateSetHasConditions(Provisioned()),
-							UntilNSTemplateSetHasSpaceRoles(
-								SpaceRole(appstudioTier.Spec.SpaceRoles["admin"].TemplateRef, parentSpaceBindings.Spec.MasterUserRecord), // removed admin role user anymore
-							),
-						)
-						require.NoError(t, err)
-						VerifyResourcesProvisionedForSpace(t, awaitilities, subSubSpace.Name)
-						// parentSpace should not be affected by the change in sub-space
-						parentNSTemplateSet, err = memberAwait.WaitForNSTmplSet(t, parentNSTemplateSet.Name,
-							UntilNSTemplateSetHasConditions(Provisioned()),
-							UntilNSTemplateSetHasSpaceRoles(
-								SpaceRole(appstudioTier.Spec.SpaceRoles["maintainer"].TemplateRef, parentSpaceBindings.Spec.MasterUserRecord), // unchanged
-							),
-						)
-						require.NoError(t, err)
-						VerifyResourcesProvisionedForSpace(t, awaitilities, parentSpace.Name)
-					})
-				})
-			})
-		})
-	})
+    // given
+    t.Parallel()
+    // make sure everything is ready before running the actual tests
+    awaitilities := WaitForDeployments(t)
+    hostAwait := awaitilities.Host()
+    memberAwait := awaitilities.Member1()
+    appstudioTier, err := hostAwait.WaitForNSTemplateTier(t, "appstudio")
+    require.NoError(t, err)
+
+    t.Run("we create subSpaces in the parentSpace tree and expect roles and usernames to be inherited in NSTemplateSet", func(t *testing.T) {
+        // when
+        // we have a parentSpace
+        user := NewSignupRequest(awaitilities).
+            ManuallyApprove().
+            TargetCluster(memberAwait).
+            RequireConditions(ConditionSet(Default(), ApprovedByAdmin())...).
+            SpaceTier("appstudio").
+            EnsureMUR().
+            Execute(t)
+        mur := user.MUR
+        parentSpace := user.Space
+        parentSpaceBindings, err := hostAwait.WaitForSpaceBinding(t, mur.Name, parentSpace.Name)
+        require.NoError(t, err)
+
+        // then
+        // wait until MUR and Space have been provisioned
+        _, parentNSTemplateSet := VerifyResourcesProvisionedForSpace(t, awaitilities, parentSpace.Name, UntilSpaceHasStatusTargetCluster(memberAwait.ClusterName))
+        parentMUR, err := hostAwait.WaitForMasterUserRecord(t, parentSpaceBindings.Spec.MasterUserRecord)
+        require.NoError(t, err)
+
+        // when
+        // we also have a subSpace with same tier
+        subSpace := CreateSubSpace(t, awaitilities, testspace.WithSpecParentSpace(parentSpace.Name), testspace.WithTierName("appstudio"), testspace.WithSpecTargetCluster(memberAwait.ClusterName))
+        //... and we also have a subSubSpace with same tier
+        subSubSpace := CreateSubSpace(t, awaitilities, testspace.WithSpecParentSpace(subSpace.Name), testspace.WithTierName("appstudio"), testspace.WithSpecTargetCluster(memberAwait.ClusterName))
+
+        // then
+        // wait until subSubSpace has been provisioned as well
+        _, subSubSpaceNSTemplateSet := VerifyResourcesProvisionedForSpace(t, awaitilities, subSubSpace.Name)
+        // check that username and role from parentSpace was inherited in the subSubSpace NSTemplateSet
+        _, err = memberAwait.WaitForNSTmplSet(t, subSubSpaceNSTemplateSet.Name,
+            UntilNSTemplateSetHasConditions(Provisioned()),
+            UntilNSTemplateSetHasSpaceRoles(
+                SpaceRole(appstudioTier.Spec.SpaceRoles["admin"].TemplateRef, parentSpaceBindings.Spec.MasterUserRecord), // MUR from parentSpaceBinding is here
+            ),
+        )
+        require.NoError(t, err)
+        // wait until subSpace has been provisioned as well
+        _, subSpaceNSTemplateSet := VerifyResourcesProvisionedForSpace(t, awaitilities, subSpace.Name)
+        // check that username and role from parentSpace was inherited in the subSpace NSTemplateSet
+        _, err = memberAwait.WaitForNSTmplSet(t, subSpaceNSTemplateSet.Name,
+            UntilNSTemplateSetHasConditions(Provisioned()),
+            UntilNSTemplateSetHasSpaceRoles(
+                SpaceRole(appstudioTier.Spec.SpaceRoles["admin"].TemplateRef, parentSpaceBindings.Spec.MasterUserRecord), // MUR from parentSpaceBinding is here
+            ),
+        )
+        require.NoError(t, err)
+
+        // check that user was added to the parentSpace
+        _, err = memberAwait.WaitForNSTmplSet(t, parentNSTemplateSet.Name,
+            UntilNSTemplateSetHasConditions(Provisioned()),
+            UntilNSTemplateSetHasSpaceRoles(
+                SpaceRole(appstudioTier.Spec.SpaceRoles["admin"].TemplateRef, parentSpaceBindings.Spec.MasterUserRecord),
+            ),
+        )
+        require.NoError(t, err)
+
+        t.Run("we update role in parentSpaceBinding and expect change to be reflected in subSpaces", func(t *testing.T) {
+            // given
+            // the parentSpace role was "downgraded" to maintainer
+            parentSpaceBindings.Spec.SpaceRole = "maintainer"
+
+            // when
+            // we update the parentSpace bindings
+            err := hostAwait.Client.Update(context.TODO(), parentSpaceBindings)
+
+            // then
+            // downgrade of the usernames is done in parentSpace
+            require.NoError(t, err)
+            parentNSTemplateSet, err = memberAwait.WaitForNSTmplSet(t, parentNSTemplateSet.Name,
+                UntilNSTemplateSetHasConditions(Provisioned()),
+                UntilNSTemplateSetHasSpaceRoles(
+                    SpaceRole(appstudioTier.Spec.SpaceRoles["maintainer"].TemplateRef, parentSpaceBindings.Spec.MasterUserRecord), // user was downgraded to maintainer
+                ),
+            )
+            require.NoError(t, err)
+            VerifyResourcesProvisionedForSpace(t, awaitilities, parentSpace.Name)
+            // ....and the downgrade to maintainer of the user should be reflected also to the subSpace
+            require.NoError(t, err)
+            subSpaceNSTemplateSet, err = memberAwait.WaitForNSTmplSet(t, subSpaceNSTemplateSet.Name,
+                UntilNSTemplateSetHasConditions(Provisioned()),
+                UntilNSTemplateSetHasSpaceRoles(
+                    SpaceRole(appstudioTier.Spec.SpaceRoles["maintainer"].TemplateRef, parentSpaceBindings.Spec.MasterUserRecord), // user was downgraded to maintainer
+                ),
+            )
+            require.NoError(t, err)
+            VerifyResourcesProvisionedForSpace(t, awaitilities, subSpace.Name)
+            // ....user should be maintainer also in the subSubSpace
+            require.NoError(t, err)
+            subSubSpaceNSTemplateSet, err = memberAwait.WaitForNSTmplSet(t, subSubSpaceNSTemplateSet.Name,
+                UntilNSTemplateSetHasConditions(Provisioned()),
+                UntilNSTemplateSetHasSpaceRoles(
+                    SpaceRole(appstudioTier.Spec.SpaceRoles["maintainer"].TemplateRef, parentSpaceBindings.Spec.MasterUserRecord), // user was downgraded to maintainer
+                ),
+            )
+            require.NoError(t, err)
+            VerifyResourcesProvisionedForSpace(t, awaitilities, subSubSpace.Name)
+
+            t.Run("we add a specific SpaceBinding bound to the subSpace only", func(t *testing.T) {
+                // when
+                // we create spaceBinding for subSpace
+                _, _, subSpaceBinding := CreateMurWithAdminSpaceBindingForSpace(t, awaitilities, subSpace, true)
+
+                // then
+                // subSpace should have usernames and roles from parentSpaceBindings+subSpaceBindings
+                subSpaceNSTemplateSet, err = memberAwait.WaitForNSTmplSet(t, subSpaceNSTemplateSet.Name,
+                    UntilNSTemplateSetHasConditions(Provisioned()),
+                    UntilNSTemplateSetHasSpaceRoles(
+                        SpaceRole(appstudioTier.Spec.SpaceRoles["admin"].TemplateRef, subSpaceBinding.Spec.MasterUserRecord),          // new MUR is added as admin
+                        SpaceRole(appstudioTier.Spec.SpaceRoles["maintainer"].TemplateRef, parentSpaceBindings.Spec.MasterUserRecord), // remains unchanged
+                    ),
+                )
+                require.NoError(t, err)
+                VerifyResourcesProvisionedForSpace(t, awaitilities, subSpace.Name)
+                // then
+                // subSubSpace should have usernames and roles from parentSpaceBindings+subSpaceBindings
+                subSubSpaceNSTemplateSet, err = memberAwait.WaitForNSTmplSet(t, subSubSpaceNSTemplateSet.Name,
+                    UntilNSTemplateSetHasConditions(Provisioned()),
+                    UntilNSTemplateSetHasSpaceRoles(
+                        SpaceRole(appstudioTier.Spec.SpaceRoles["admin"].TemplateRef, subSpaceBinding.Spec.MasterUserRecord),          // new MUR is added as admin
+                        SpaceRole(appstudioTier.Spec.SpaceRoles["maintainer"].TemplateRef, parentSpaceBindings.Spec.MasterUserRecord), // remains unchanged
+                    ),
+                )
+                require.NoError(t, err)
+                VerifyResourcesProvisionedForSpace(t, awaitilities, subSubSpace.Name)
+                // parentSpace should not have this username role added
+                parentNSTemplateSet, err = memberAwait.WaitForNSTmplSet(t, parentNSTemplateSet.Name,
+                    UntilNSTemplateSetHasConditions(Provisioned()),
+                    UntilNSTemplateSetHasSpaceRoles(
+                        SpaceRole(appstudioTier.Spec.SpaceRoles["maintainer"].TemplateRef, parentSpaceBindings.Spec.MasterUserRecord), // unchanged
+                    ),
+                )
+                require.NoError(t, err)
+                VerifyResourcesProvisionedForSpace(t, awaitilities, parentSpace.Name)
+
+                t.Run("we override the SpaceBinding from parentSpace", func(t *testing.T) {
+                    // when
+                    // we create spaceBinding for subSpace
+                    // override the parentMUR and give him admin role (was maintainer previously)
+                    testsupportsb.CreateSpaceBinding(t, awaitilities.Host(), parentMUR, subSpace, "admin")
+
+                    // then
+                    // subSpace should have usernames and roles from parentSpaceBindings+subSpaceBindings
+                    sortedUsernames := []string{parentSpaceBindings.Spec.MasterUserRecord, subSpaceBinding.Spec.MasterUserRecord}
+                    sort.Strings(sortedUsernames) // the NSTemplateSet has usernames sorted, this is required so that assertion doesn't fail when order changes
+                    subSpaceNSTemplateSet, err = memberAwait.WaitForNSTmplSet(t, subSpaceNSTemplateSet.Name,
+                        UntilNSTemplateSetHasConditions(Provisioned()),
+                        UntilNSTemplateSetHasSpaceRoles(
+                            SpaceRole(appstudioTier.Spec.SpaceRoles["admin"].TemplateRef, sortedUsernames...), // parent MUR is added as admin
+                        ),
+                    )
+                    require.NoError(t, err)
+                    VerifyResourcesProvisionedForSpace(t, awaitilities, subSpace.Name)
+                    // subSubSpace should have usernames and roles from parentSpaceBindings+subSpaceBindings
+                    subSubSpaceNSTemplateSet, err = memberAwait.WaitForNSTmplSet(t, subSubSpaceNSTemplateSet.Name,
+                        UntilNSTemplateSetHasConditions(Provisioned()),
+                        UntilNSTemplateSetHasSpaceRoles(
+                            SpaceRole(appstudioTier.Spec.SpaceRoles["admin"].TemplateRef, sortedUsernames...), // parent MUR is added as admin
+                        ),
+                    )
+                    require.NoError(t, err)
+                    VerifyResourcesProvisionedForSpace(t, awaitilities, subSubSpace.Name)
+                    // parentSpace should not be affected by the change in sub-space
+                    parentNSTemplateSet, err = memberAwait.WaitForNSTmplSet(t, parentNSTemplateSet.Name,
+                        UntilNSTemplateSetHasConditions(Provisioned()),
+                        UntilNSTemplateSetHasSpaceRoles(
+                            SpaceRole(appstudioTier.Spec.SpaceRoles["maintainer"].TemplateRef, parentSpaceBindings.Spec.MasterUserRecord), // unchanged in parentNSTemplateSet
+                        ),
+                    )
+                    require.NoError(t, err)
+                    VerifyResourcesProvisionedForSpace(t, awaitilities, parentSpace.Name)
+
+                    t.Run("we remove a user from subSpace only", func(t *testing.T) {
+                        // when
+                        err = hostAwait.Client.Delete(context.TODO(), subSpaceBinding)
+
+                        // then
+                        // subSpace should have one user less
+                        require.NoError(t, err)
+                        subSpaceNSTemplateSet, err = memberAwait.WaitForNSTmplSet(t, subSpaceNSTemplateSet.Name,
+                            UntilNSTemplateSetHasConditions(Provisioned()),
+                            UntilNSTemplateSetHasSpaceRoles(
+                                SpaceRole(appstudioTier.Spec.SpaceRoles["admin"].TemplateRef, parentSpaceBindings.Spec.MasterUserRecord), // removed admin role user anymore
+                            ),
+                        )
+                        require.NoError(t, err)
+                        VerifyResourcesProvisionedForSpace(t, awaitilities, subSpace.Name)
+                        // ... also subSubSpace should have one user less
+                        require.NoError(t, err)
+                        subSubSpaceNSTemplateSet, err = memberAwait.WaitForNSTmplSet(t, subSubSpaceNSTemplateSet.Name,
+                            UntilNSTemplateSetHasConditions(Provisioned()),
+                            UntilNSTemplateSetHasSpaceRoles(
+                                SpaceRole(appstudioTier.Spec.SpaceRoles["admin"].TemplateRef, parentSpaceBindings.Spec.MasterUserRecord), // removed admin role user anymore
+                            ),
+                        )
+                        require.NoError(t, err)
+                        VerifyResourcesProvisionedForSpace(t, awaitilities, subSubSpace.Name)
+                        // parentSpace should not be affected by the change in sub-space
+                        parentNSTemplateSet, err = memberAwait.WaitForNSTmplSet(t, parentNSTemplateSet.Name,
+                            UntilNSTemplateSetHasConditions(Provisioned()),
+                            UntilNSTemplateSetHasSpaceRoles(
+                                SpaceRole(appstudioTier.Spec.SpaceRoles["maintainer"].TemplateRef, parentSpaceBindings.Spec.MasterUserRecord), // unchanged
+                            ),
+                        )
+                        require.NoError(t, err)
+                        VerifyResourcesProvisionedForSpace(t, awaitilities, parentSpace.Name)
+                    })
+                })
+            })
+        })
+    })
 }
 
 func TestSubSpaceInheritance(t *testing.T) {
-	// given
-	t.Parallel()
-	// make sure everything is ready before running the actual tests
-	awaitilities := WaitForDeployments(t)
-	hostAwait := awaitilities.Host()
-	memberAwait := awaitilities.Member1()
-
-	t.Run("we create a subSpace, with disable inheritance and do not expect roles and usernames from the parent to be inherited in NSTemplateSet", func(t *testing.T) {
-		// given
-		appstudioTier, err := hostAwait.WaitForNSTemplateTier(t, "appstudio")
-		require.NoError(t, err)
-
-		// when
-		// we have a parentSpace
-		t.Logf("Create parent space")
-		parentSpace, _, parentSpaceBindings := CreateSpace(t, awaitilities, testspace.WithSpecTargetCluster(memberAwait.ClusterName), testspace.WithTierName("appstudio"))
-		// then
-		// wait until MUR and Space have been provisioned
-		t.Logf("Wait for space to be provisioned")
-		VerifyResourcesProvisionedForSpace(t, awaitilities, parentSpace.Name, UntilSpaceHasStatusTargetCluster(memberAwait.ClusterName))
-		_, err = hostAwait.WaitForMasterUserRecord(t, parentSpaceBindings.Spec.MasterUserRecord)
-		require.NoError(t, err)
-
-		// when
-		// we also have a subSpace with same tier but with disable inheritance
-		t.Logf("Create sub space with role: contributor")
-		subSpace, _, subSpaceBindings := CreateSpaceWithRole(t, awaitilities, "contributor",
-			testspace.WithSpecParentSpace(parentSpace.Name),
-			testspace.WithTierName("appstudio"),
-			testspace.WithSpecTargetCluster(memberAwait.ClusterName),
-			testspace.WithDisableInheritance(true))
-
-		// then
-		t.Logf("Verify sub space resources")
-		_, nsTmplSet := VerifyResourcesProvisionedForSpace(t, awaitilities, subSpace.Name,
-			UntilSpaceHasStatusTargetCluster(awaitilities.Member1().ClusterName),
-			UntilSpaceHasTier("appstudio"),
-		)
-
-		t.Logf("Wait for master user")
-		subMur, err := hostAwait.WaitForMasterUserRecord(t, subSpaceBindings.Spec.MasterUserRecord)
-		require.NoError(t, err)
-
-		t.Logf("Wait for NS template")
-		require.NoError(t, err)
-		_, err = memberAwait.WaitForNSTmplSet(t, nsTmplSet.Name,
-			UntilNSTemplateSetHasSpaceRoles(
-				SpaceRole(appstudioTier.Spec.SpaceRoles["contributor"].TemplateRef, subMur.Name)),
-		)
-		require.NoError(t, err)
-	})
+    // given
+    t.Parallel()
+    // make sure everything is ready before running the actual tests
+    awaitilities := WaitForDeployments(t)
+    hostAwait := awaitilities.Host()
+    memberAwait := awaitilities.Member1()
+
+    t.Run("we create a subSpace, with disable inheritance and do not expect roles and usernames from the parent to be inherited in NSTemplateSet", func(t *testing.T) {
+        // given
+        appstudioTier, err := hostAwait.WaitForNSTemplateTier(t, "appstudio")
+        require.NoError(t, err)
+
+        // when
+        // we have a parentSpace
+        t.Logf("Create parent space")
+        parentSpace, _, parentSpaceBindings := CreateSpace(t, awaitilities, testspace.WithSpecTargetCluster(memberAwait.ClusterName), testspace.WithTierName("appstudio"))
+        // then
+        // wait until MUR and Space have been provisioned
+        t.Logf("Wait for space to be provisioned")
+        VerifyResourcesProvisionedForSpace(t, awaitilities, parentSpace.Name, UntilSpaceHasStatusTargetCluster(memberAwait.ClusterName))
+        _, err = hostAwait.WaitForMasterUserRecord(t, parentSpaceBindings.Spec.MasterUserRecord)
+        require.NoError(t, err)
+
+        // when
+        // we also have a subSpace with same tier but with disable inheritance
+        t.Logf("Create sub space with role: contributor")
+        subSpace, _, subSpaceBindings := CreateSpaceWithRole(t, awaitilities, "contributor",
+            testspace.WithSpecParentSpace(parentSpace.Name),
+            testspace.WithTierName("appstudio"),
+            testspace.WithSpecTargetCluster(memberAwait.ClusterName),
+            testspace.WithDisableInheritance(true))
+
+        // then
+        t.Logf("Verify sub space resources")
+        _, nsTmplSet := VerifyResourcesProvisionedForSpace(t, awaitilities, subSpace.Name,
+            UntilSpaceHasStatusTargetCluster(awaitilities.Member1().ClusterName),
+            UntilSpaceHasTpackage parallel
+
+import (
+    "context"
+    "sort"
+    "testing"
+
+    toolchainv1alpha1 "github.com/codeready-toolchain/api/api/v1alpha1"
+    testspace "github.com/codeready-toolchain/toolchain-common/pkg/test/space"
+    . "github.com/codeready-toolchain/toolchain-e2e/testsupport"
+    . "github.com/codeready-toolchain/toolchain-e2e/testsupport/space"
+    testsupportsb "github.com/codeready-toolchain/toolchain-e2e/testsupport/spacebinding"
+    "github.com/codeready-toolchain/toolchain-e2e/testsupport/tiers"
+    . "github.com/codeready-toolchain/toolchain-e2e/testsupport/wait"
+
+    "github.com/stretchr/testify/require"
+    corev1 "k8s.io/api/core/v1"
+)
+
+func TestCreateSpace(t *testing.T) {
+    // given
+    t.Parallel()
+    // make sure everything is ready before running the actual tests
+    awaitilities := WaitForDeployments(t)
+    hostAwait := awaitilities.Host()
+    memberAwait := awaitilities.Member1()
+
+    t.Run("create space", func(t *testing.T) {
+        // when
+        space, _, _ := CreateSpace(t, awaitilities, testspace.WithTierName("appstudio"), testspace.WithSpecTargetCluster(memberAwait.ClusterName))
+        // then
+        VerifyResourcesProvisionedForSpace(t, awaitilities, space.Name, UntilSpaceHasStatusTargetCluster(memberAwait.ClusterName))
+
+        t.Run("delete space", func(t *testing.T) {
+            // now, delete the Space and expect that the NSTemplateSet will be deleted as well,
+            // along with its associated namespace
+
+            // when
+            err := hostAwait.Client.Delete(context.TODO(), space)
+
+            // then
+            require.NoError(t, err)
+            err = hostAwait.WaitUntilSpaceAndSpaceBindingsDeleted(t, space.Name)
+            require.NoError(t, err)
+            err = memberAwait.WaitUntilNSTemplateSetDeleted(t, space.Name)
+            require.NoError(t, err)
+            err = memberAwait.WaitUntilNamespaceDeleted(t, space.Name, "appstudio")
+            require.NoError(t, err)
+        })
+    })
+
+    t.Run("failed to create space - unknown target member cluster", func(t *testing.T) {
+        // given & when
+        s, _, _ := CreateSpace(t, awaitilities, testspace.WithTierName("appstudio"), testspace.WithSpecTargetCluster("unknown"))
+
+        // then
+        s, err := hostAwait.WaitForSpace(t, s.Name, UntilSpaceHasConditions(ProvisioningFailed("unknown target member cluster 'unknown'")))
+        require.NoError(t, err)
+
+        t.Run("space should be deleted", func(t *testing.T) {
+            // when
+            err = hostAwait.Client.Delete(context.TODO(), s)
+
+            // then
+            // it should still delete the space since it wasn't provisioned
+            require.NoError(t, err)
+            err = hostAwait.WaitUntilSpaceAndSpaceBindingsDeleted(t, s.Name)
+            require.NoError(t, err)
+        })
+    })
+
+    t.Run("failed to delete provisioned space - unknown target member cluster", func(t *testing.T) {
+        // given & when
+        space, _, _ := CreateSpace(t, awaitilities, testspace.WithTierName("appstudio"), testspace.WithSpecTargetCluster(memberAwait.ClusterName))
+
+        // then
+        VerifyResourcesProvisionedForSpace(t, awaitilities, space.Name)
+
+        t.Run("unable to delete space that was already provisioned", func(t *testing.T) {
+            // given
+            s, err := hostAwait.UpdateSpace(t, space.Name, func(s *toolchainv1alpha1.Space) {
+                s.Spec.TargetCluster = "unknown"
+            })
+            require.NoError(t, err)
+
+            // when
+            err = hostAwait.Client.Delete(context.TODO(), s)
+            require.NoError(t, err)
+
+            // then
+            // it should fail,  while the member cluster is unknown (ie, unreachable),
+            // since this space was already provisioned.
+            s, err = hostAwait.WaitForSpace(t, s.Name, UntilSpaceHasConditions(TerminatingFailed("cannot delete NSTemplateSet: unknown target member cluster: 'unknown'")))
+            require.NoError(t, err)
+
+            t.Run("update target cluster to unblock deletion", func(t *testing.T) {
+                // when
+                s, err = hostAwait.UpdateSpace(t, s.Name, func(s *toolchainv1alpha1.Space) {
+                    s.Spec.TargetCluster = memberAwait.ClusterName
+                })
+                require.NoError(t, err)
+
+                // then
+                // space should be finally deleted
+                err = hostAwait.WaitUntilSpaceAndSpaceBindingsDeleted(t, s.Name)
+                require.NoError(t, err)
+            })
+        })
+    })
+}
+
+func TestSpaceRoles(t *testing.T) {
+    t.Parallel()
+
+    // make sure everything is ready before running the actual tests
+    awaitilities := WaitForDeployments(t)
+    hostAwait := awaitilities.Host()
+    memberAwait := awaitilities.Member1()
+
+    // given
+    appstudioTier, err := hostAwait.WaitForNSTemplateTier(t, "appstudio")
+    require.NoError(t, err)
+
+    // given a user (with her own space)
+    ownerUser := NewSignupRequest(awaitilities).
+        Username("spaceowner").
+        Email("spaceowner@redhat.com").
+        ManuallyApprove().
+        TargetCluster(awaitilities.Member1()).
+        EnsureMUR().
+        SpaceTier("appstudio").
+        RequireConditions(ConditionSet(Default(), ApprovedByAdmin())...).
+        Execute(t)
+    ownerMUR := ownerUser.MUR
+
+    // then
+    s, nsTmplSet := VerifyResourcesProvisionedForSpace(t, awaitilities, ownerMUR.Name,
+        UntilSpaceHasStatusTargetCluster(awaitilities.Member1().ClusterName),
+        UntilSpaceHasTier("appstudio"),
+    )
+    require.NoError(t, err)
+    nsTmplSet, err = memberAwait.WaitForNSTmplSet(t, nsTmplSet.Name,
+        UntilNSTemplateSetHasSpaceRoles(
+            SpaceRole(appstudioTier.Spec.SpaceRoles["admin"].TemplateRef, ownerMUR.Name)),
+    )
+    require.NoError(t, err)
+
+    // fetch the namespace check the `last-applied-space-roles` annotation
+    _, err = memberAwait.WaitForNamespace(t, s.Name, nsTmplSet.Spec.Namespaces[0].TemplateRef, "appstudio",
+        UntilNamespaceIsActive(),
+        UntilHasLastAppliedSpaceRoles(nsTmplSet.Spec.SpaceRoles))
+    require.NoError(t, err)
+
+    ownerBinding, err := awaitilities.Host().WaitForSpaceBinding(t, ownerMUR.Name, ownerUser.Space.Name)
+    require.NoError(t, err)
+
+    t.Run("and with guest admin binding", func(t *testing.T) {
+        // given a `spaceguest` user (with her own space, but we'll ignore it in this test)
+        guestUser := NewSignupRequest(awaitilities).
+            Username("spaceguest").
+            Email("spaceguest@redhat.com").
+            ManuallyApprove().
+            TargetCluster(awaitilities.Member1()).
+            WaitForMUR().
+            NoSpace().
+            RequireConditions(ConditionSet(Default(), ApprovedByAdmin())...).
+            Execute(t)
+
+        // when the `spaceguest` user is bound to the space as an admin
+        guestBinding := testsupportsb.CreateSpaceBinding(t, hostAwait, guestUser.MUR, s, "admin")
+
+        // then
+        nsTmplSet, err = memberAwait.WaitForNSTmplSet(t, nsTmplSet.Name,
+            UntilNSTemplateSetHasConditions(Provisioned()),
+            UntilNSTemplateSetHasSpaceRoles(
+                SpaceRole(appstudioTier.Spec.SpaceRoles["admin"].TemplateRef, "spaceguest", "spaceowner"), // sorted usernames
+            ),
+        )
+        require.NoError(t, err)
+        // fetch the namespace check the `last-applied-space-roles` annotation
+        _, err = memberAwait.WaitForNamespace(t, s.Name, nsTmplSet.Spec.Namespaces[0].TemplateRef, "appstudio",
+            UntilNamespaceIsActive(),
+            UntilHasLastAppliedSpaceRoles(nsTmplSet.Spec.SpaceRoles))
+        require.NoError(t, err)
+        VerifyResourcesProvisionedForSpace(t, awaitilities, s.Name)
+
+        t.Run("remove admin binding", func(t *testing.T) {
+            // when
+            err := hostAwait.Client.Delete(context.TODO(), guestBinding)
+
+            // then
+            require.NoError(t, err)
+            nsTmplSet, err = memberAwait.WaitForNSTmplSet(t, nsTmplSet.Name,
+                UntilNSTemplateSetHasConditions(Provisioned()),
+                UntilNSTemplateSetHasSpaceRoles(
+                    SpaceRole(appstudioTier.Spec.SpaceRoles["admin"].TemplateRef, "spaceowner"), // "spaceguest" was removed
+                ),
+            )
+            require.NoError(t, err)
+            VerifyResourcesProvisionedForSpace(t, awaitilities, s.Name)
+        })
+    })
+
+    t.Run("set owner user as maintainer instead", func(t *testing.T) {
+        // given an appstudio space with `owner` user as an admin of it
+        ownerBinding.Spec.SpaceRole = "maintainer"
+
+        // when
+        err = hostAwait.Client.Update(context.TODO(), ownerBinding)
+        require.NoError(t, err)
+
+        // then
+        nsTmplSet, err = memberAwait.WaitForNSTmplSet(t, nsTmplSet.Name,
+            UntilNSTemplateSetHasConditions(Provisioned()),
+            UntilNSTemplateSetHasSpaceRoles(
+                SpaceRole(appstudioTier.Spec.SpaceRoles["maintainer"].TemplateRef, ownerMUR.Name),
+            ),
+        )
+        require.NoError(t, err)
+        VerifyResourcesProvisionedForSpace(t, awaitilities, s.Name)
+    })
+
+    t.Run("set owner user as contributor instead", func(t *testing.T) {
+        // given an appstudio space with `owner` user as an admin of it
+        ownerBinding.Spec.SpaceRole = "contributor"
+
+        // when
+        err := hostAwait.Client.Update(context.TODO(), ownerBinding)
+
+        // then
+        require.NoError(t, err)
+        nsTmplSet, err = memberAwait.WaitForNSTmplSet(t, nsTmplSet.Name,
+            UntilNSTemplateSetHasConditions(Provisioned()),
+            UntilNSTemplateSetHasSpaceRoles(
+                SpaceRole(appstudioTier.Spec.SpaceRoles["contributor"].TemplateRef, ownerMUR.Name),
+            ),
+        )
+        require.NoError(t, err)
+        VerifyResourcesProvisionedForSpace(t, awaitilities, s.Name)
+    })
+}
+
+func TestPromoteSpace(t *testing.T) {
+    t.Parallel()
+    // given
+    // make sure everything is ready before running the actual tests
+    awaitilities := WaitForDeployments(t)
+    hostAwait := awaitilities.Host()
+    memberAwait := awaitilities.Member1()
+
+    // when
+    space, _, _ := CreateSpace(t, awaitilities, testspace.WithTierName("base"), testspace.WithSpecTargetCluster(memberAwait.ClusterName))
+    // then
+    VerifyResourcesProvisionedForSpace(t, awaitilities, space.Name, UntilSpaceHasStatusTargetCluster(memberAwait.ClusterName))
+
+    t.Run("to advanced tier", func(t *testing.T) {
+        // when
+        tiers.MoveSpaceToTier(t, hostAwait, space.Name, "advanced")
+
+        // then
+        VerifyResourcesProvisionedForSpace(t, awaitilities, space.Name)
+    })
+}
+
+func TestSubSpaces(t *testing.T) {
+    // given
+    t.Parallel()
+    // make sure everything is ready before running the actual tests
+    awaitilities := WaitForDeployments(t)
+    hostAwait := awaitilities.Host()
+    memberAwait := awaitilities.Member1()
+    appstudioTier, err := hostAwait.WaitForNSTemplateTier(t, "appstudio")
+    require.NoError(t, err)
+
+    t.Run("we create subSpaces in the parentSpace tree and expect roles and usernames to be inherited in NSTemplateSet", func(t *testing.T) {
+        // when
+        // we have a parentSpace
+        user := NewSignupRequest(awaitilities).
+            ManuallyApprove().
+            TargetCluster(memberAwait).
+            RequireConditions(ConditionSet(Default(), ApprovedByAdmin())...).
+            SpaceTier("appstudio").
+            EnsureMUR().
+            Execute(t)
+        mur := user.MUR
+        parentSpace := user.Space
+        parentSpaceBindings, err := hostAwait.WaitForSpaceBinding(t, mur.Name, parentSpace.Name)
+        require.NoError(t, err)
+
+        // then
+        // wait until MUR and Space have been provisioned
+        _, parentNSTemplateSet := VerifyResourcesProvisionedForSpace(t, awaitilities, parentSpace.Name, UntilSpaceHasStatusTargetCluster(memberAwait.ClusterName))
+        parentMUR, err := hostAwait.WaitForMasterUserRecord(t, parentSpaceBindings.Spec.MasterUserRecord)
+        require.NoError(t, err)
+
+        // when
+        // we also have a subSpace with same tier
+        subSpace := CreateSubSpace(t, awaitilities, testspace.WithSpecParentSpace(parentSpace.Name), testspace.WithTierName("appstudio"), testspace.WithSpecTargetCluster(memberAwait.ClusterName))
+        //... and we also have a subSubSpace with same tier
+        subSubSpace := CreateSubSpace(t, awaitilities, testspace.WithSpecParentSpace(subSpace.Name), testspace.WithTierName("appstudio"), testspace.WithSpecTargetCluster(memberAwait.ClusterName))
+
+        // then
+        // wait until subSubSpace has been provisioned as well
+        _, subSubSpaceNSTemplateSet := VerifyResourcesProvisionedForSpace(t, awaitilities, subSubSpace.Name)
+        // check that username and role from parentSpace was inherited in the subSubSpace NSTemplateSet
+        _, err = memberAwait.WaitForNSTmplSet(t, subSubSpaceNSTemplateSet.Name,
+            UntilNSTemplateSetHasConditions(Provisioned()),
+            UntilNSTemplateSetHasSpaceRoles(
+                SpaceRole(appstudioTier.Spec.SpaceRoles["admin"].TemplateRef, parentSpaceBindings.Spec.MasterUserRecord), // MUR from parentSpaceBinding is here
+            ),
+        )
+        require.NoError(t, err)
+        // wait until subSpace has been provisioned as well
+        _, subSpaceNSTemplateSet := VerifyResourcesProvisionedForSpace(t, awaitilities, subSpace.Name)
+        // check that username and role from parentSpace was inherited in the subSpace NSTemplateSet
+        _, err = memberAwait.WaitForNSTmplSet(t, subSpaceNSTemplateSet.Name,
+            UntilNSTemplateSetHasConditions(Provisioned()),
+            UntilNSTemplateSetHasSpaceRoles(
+                SpaceRole(appstudioTier.Spec.SpaceRoles["admin"].TemplateRef, parentSpaceBindings.Spec.MasterUserRecord), // MUR from parentSpaceBinding is here
+            ),
+        )
+        require.NoError(t, err)
+
+        // check that user was added to the parentSpace
+        _, err = memberAwait.WaitForNSTmplSet(t, parentNSTemplateSet.Name,
+            UntilNSTemplateSetHasConditions(Provisioned()),
+            UntilNSTemplateSetHasSpaceRoles(
+                SpaceRole(appstudioTier.Spec.SpaceRoles["admin"].TemplateRef, parentSpaceBindings.Spec.MasterUserRecord),
+            ),
+        )
+        require.NoError(t, err)
+
+        t.Run("we update role in parentSpaceBinding and expect change to be reflected in subSpaces", func(t *testing.T) {
+            // given
+            // the parentSpace role was "downgraded" to maintainer
+            parentSpaceBindings.Spec.SpaceRole = "maintainer"
+
+            // when
+            // we update the parentSpace bindings
+            err := hostAwait.Client.Update(context.TODO(), parentSpaceBindings)
+
+            // then
+            // downgrade of the usernames is done in parentSpace
+            require.NoError(t, err)
+            parentNSTemplateSet, err = memberAwait.WaitForNSTmplSet(t, parentNSTemplateSet.Name,
+                UntilNSTemplateSetHasConditions(Provisioned()),
+                UntilNSTemplateSetHasSpaceRoles(
+                    SpaceRole(appstudioTier.Spec.SpaceRoles["maintainer"].TemplateRef, parentSpaceBindings.Spec.MasterUserRecord), // user was downgraded to maintainer
+                ),
+            )
+            require.NoError(t, err)
+            VerifyResourcesProvisionedForSpace(t, awaitilities, parentSpace.Name)
+            // ....and the downgrade to maintainer of the user should be reflected also to the subSpace
+            require.NoError(t, err)
+            subSpaceNSTemplateSet, err = memberAwait.WaitForNSTmplSet(t, subSpaceNSTemplateSet.Name,
+                UntilNSTemplateSetHasConditions(Provisioned()),
+                UntilNSTemplateSetHasSpaceRoles(
+                    SpaceRole(appstudioTier.Spec.SpaceRoles["maintainer"].TemplateRef, parentSpaceBindings.Spec.MasterUserRecord), // user was downgraded to maintainer
+                ),
+            )
+            require.NoError(t, err)
+            VerifyResourcesProvisionedForSpace(t, awaitilities, subSpace.Name)
+            // ....user should be maintainer also in the subSubSpace
+            require.NoError(t, err)
+            subSubSpaceNSTemplateSet, err = memberAwait.WaitForNSTmplSet(t, subSubSpaceNSTemplateSet.Name,
+                UntilNSTemplateSetHasConditions(Provisioned()),
+                UntilNSTemplateSetHasSpaceRoles(
+                    SpaceRole(appstudioTier.Spec.SpaceRoles["maintainer"].TemplateRef, parentSpaceBindings.Spec.MasterUserRecord), // user was downgraded to maintainer
+                ),
+            )
+            require.NoError(t, err)
+            VerifyResourcesProvisionedForSpace(t, awaitilities, subSubSpace.Name)
+
+            t.Run("we add a specific SpaceBinding bound to the subSpace only", func(t *testing.T) {
+                // when
+                // we create spaceBinding for subSpace
+                _, _, subSpaceBinding := CreateMurWithAdminSpaceBindingForSpace(t, awaitilities, subSpace, true)
+
+                // then
+                // subSpace should have usernames and roles from parentSpaceBindings+subSpaceBindings
+                subSpaceNSTemplateSet, err = memberAwait.WaitForNSTmplSet(t, subSpaceNSTemplateSet.Name,
+                    UntilNSTemplateSetHasConditions(Provisioned()),
+                    UntilNSTemplateSetHasSpaceRoles(
+                        SpaceRole(appstudioTier.Spec.SpaceRoles["admin"].TemplateRef, subSpaceBinding.Spec.MasterUserRecord),          // new MUR is added as admin
+                        SpaceRole(appstudioTier.Spec.SpaceRoles["maintainer"].TemplateRef, parentSpaceBindings.Spec.MasterUserRecord), // remains unchanged
+                    ),
+                )
+                require.NoError(t, err)
+                VerifyResourcesProvisionedForSpace(t, awaitilities, subSpace.Name)
+                // then
+                // subSubSpace should have usernames and roles from parentSpaceBindings+subSpaceBindings
+                subSubSpaceNSTemplateSet, err = memberAwait.WaitForNSTmplSet(t, subSubSpaceNSTemplateSet.Name,
+                    UntilNSTemplateSetHasConditions(Provisioned()),
+                    UntilNSTemplateSetHasSpaceRoles(
+                        SpaceRole(appstudioTier.Spec.SpaceRoles["admin"].TemplateRef, subSpaceBinding.Spec.MasterUserRecord),          // new MUR is added as admin
+                        SpaceRole(appstudioTier.Spec.SpaceRoles["maintainer"].TemplateRef, parentSpaceBindings.Spec.MasterUserRecord), // remains unchanged
+                    ),
+                )
+                require.NoError(t, err)
+                VerifyResourcesProvisionedForSpace(t, awaitilities, subSubSpace.Name)
+                // parentSpace should not have this username role added
+                parentNSTemplateSet, err = memberAwait.WaitForNSTmplSet(t, parentNSTemplateSet.Name,
+                    UntilNSTemplateSetHasConditions(Provisioned()),
+                    UntilNSTemplateSetHasSpaceRoles(
+                        SpaceRole(appstudioTier.Spec.SpaceRoles["maintainer"].TemplateRef, parentSpaceBindings.Spec.MasterUserRecord), // unchanged
+                    ),
+                )
+                require.NoError(t, err)
+                VerifyResourcesProvisionedForSpace(t, awaitilities, parentSpace.Name)
+
+                t.Run("we override the SpaceBinding from parentSpace", func(t *testing.T) {
+                    // when
+                    // we create spaceBinding for subSpace
+                    // override the parentMUR and give him admin role (was maintainer previously)
+                    testsupportsb.CreateSpaceBinding(t, awaitilities.Host(), parentMUR, subSpace, "admin")
+
+                    // then
+                    // subSpace should have usernames and roles from parentSpaceBindings+subSpaceBindings
+                    sortedUsernames := []string{parentSpaceBindings.Spec.MasterUserRecord, subSpaceBinding.Spec.MasterUserRecord}
+                    sort.Strings(sortedUsernames) // the NSTemplateSet has usernames sorted, this is required so that assertion doesn't fail when order changes
+                    subSpaceNSTemplateSet, err = memberAwait.WaitForNSTmplSet(t, subSpaceNSTemplateSet.Name,
+                        UntilNSTemplateSetHasConditions(Provisioned()),
+                        UntilNSTemplateSetHasSpaceRoles(
+                            SpaceRole(appstudioTier.Spec.SpaceRoles["admin"].TemplateRef, sortedUsernames...), // parent MUR is added as admin
+                        ),
+                    )
+                    require.NoError(t, err)
+                    VerifyResourcesProvisionedForSpace(t, awaitilities, subSpace.Name)
+                    // subSubSpace should have usernames and roles from parentSpaceBindings+subSpaceBindings
+                    subSubSpaceNSTemplateSet, err = memberAwait.WaitForNSTmplSet(t, subSubSpaceNSTemplateSet.Name,
+                        UntilNSTemplateSetHasConditions(Provisioned()),
+                        UntilNSTemplateSetHasSpaceRoles(
+                            SpaceRole(appstudioTier.Spec.SpaceRoles["admin"].TemplateRef, sortedUsernames...), // parent MUR is added as admin
+                        ),
+                    )
+                    require.NoError(t, err)
+                    VerifyResourcesProvisionedForSpace(t, awaitilities, subSubSpace.Name)
+                    // parentSpace should not be affected by the change in sub-space
+                    parentNSTemplateSet, err = memberAwait.WaitForNSTmplSet(t, parentNSTemplateSet.Name,
+                        UntilNSTemplateSetHasConditions(Provisioned()),
+                        UntilNSTemplateSetHasSpaceRoles(
+                            SpaceRole(appstudioTier.Spec.SpaceRoles["maintainer"].TemplateRef, parentSpaceBindings.Spec.MasterUserRecord), // unchanged in parentNSTemplateSet
+                        ),
+                    )
+                    require.NoError(t, err)
+                    VerifyResourcesProvisionedForSpace(t, awaitilities, parentSpace.Name)
+
+                    t.Run("we remove a user from subSpace only", func(t *testing.T) {
+                        // when
+                        err = hostAwait.Client.Delete(context.TODO(), subSpaceBinding)
+
+                        // then
+                        // subSpace should have one user less
+                        require.NoError(t, err)
+                        subSpaceNSTemplateSet, err = memberAwait.WaitForNSTmplSet(t, subSpaceNSTemplateSet.Name,
+                            UntilNSTemplateSetHasConditions(Provisioned()),
+                            UntilNSTemplateSetHasSpaceRoles(
+                                SpaceRole(appstudioTier.Spec.SpaceRoles["admin"].TemplateRef, parentSpaceBindings.Spec.MasterUserRecord), // removed admin role user anymore
+                            ),
+                        )
+                        require.NoError(t, err)
+                        VerifyResourcesProvisionedForSpace(t, awaitilities, subSpace.Name)
+                        // ... also subSubSpace should have one user less
+                        require.NoError(t, err)
+                        subSubSpaceNSTemplateSet, err = memberAwait.WaitForNSTmplSet(t, subSubSpaceNSTemplateSet.Name,
+                            UntilNSTemplateSetHasConditions(Provisioned()),
+                            UntilNSTemplateSetHasSpaceRoles(
+                                SpaceRole(appstudioTier.Spec.SpaceRoles["admin"].TemplateRef, parentSpaceBindings.Spec.MasterUserRecord), // removed admin role user anymore
+                            ),
+                        )
+                        require.NoError(t, err)
+                        VerifyResourcesProvisionedForSpace(t, awaitilities, subSubSpace.Name)
+                        // parentSpace should not be affected by the change in sub-space
+                        parentNSTemplateSet, err = memberAwait.WaitForNSTmplSet(t, parentNSTemplateSet.Name,
+                            UntilNSTemplateSetHasConditions(Provisioned()),
+                            UntilNSTemplateSetHasSpaceRoles(
+                                SpaceRole(appstudioTier.Spec.SpaceRoles["maintainer"].TemplateRef, parentSpaceBindings.Spec.MasterUserRecord), // unchanged
+                            ),
+                        )
+                        require.NoError(t, err)
+                        VerifyResourcesProvisionedForSpace(t, awaitilities, parentSpace.Name)
+                    })
+                })
+            })
+        })
+    })
+}
+
+func TestSubSpaceInheritance(t *testing.T) {
+    // given
+    t.Parallel()
+    // make sure everything is ready before running the actual tests
+    awaitilities := WaitForDeployments(t)
+    hostAwait := awaitilities.Host()
+    memberAwait := awaitilities.Member1()
+
+    t.Run("we create a subSpace, with disable inheritance and do not expect roles and usernames from the parent to be inherited in NSTemplateSet", func(t *testing.T) {
+        // given
+        appstudioTier, err := hostAwait.WaitForNSTemplateTier(t, "appstudio")
+        require.NoError(t, err)
+
+        // when
+        // we have a parentSpace
+        t.Logf("Create parent space")
+        parentSpace, _, parentSpaceBindings := CreateSpace(t, awaitilities, testspace.WithSpecTargetCluster(memberAwait.ClusterName), testspace.WithTierName("appstudio"))
+        // then
+        // wait until MUR and Space have been provisioned
+        t.Logf("Wait for space to be provisioned")
+        VerifyResourcesProvisionedForSpace(t, awaitilities, parentSpace.Name, UntilSpaceHasStatusTargetCluster(memberAwait.ClusterName))
+        _, err = hostAwait.WaitForMasterUserRecord(t, parentSpaceBindings.Spec.MasterUserRecord)
+        require.NoError(t, err)
+
+        // when
+        // we also have a subSpace with same tier but with disable inheritance
+        t.Logf("Create sub space with role: contributor")
+        subSpace, _, subSpaceBindings := CreateSpaceWithRole(t, awaitilities, "contributor",
+            testspace.WithSpecParentSpace(parentSpace.Name),
+            testspace.WithTierName("appstudio"),
+            testspace.WithSpecTargetCluster(memberAwait.ClusterName),
+            testspace.WithDisableInheritance(true))
+
+        // then
+        t.Logf("Verify sub space resources")
+        _, nsTmplSet := VerifyResourcesProvisionedForSpace(t, awaitilities, subSpace.Name,
+            UntilSpaceHasStatusTargetCluster(awaitilities.Member1().ClusterName),
+            UntilSpaceHasTier("appstudio"),
+        )
+
+        t.Logf("Wait for master user")
+        subMur, err := hostAwait.WaitForMasterUserRecord(t, subSpaceBindings.Spec.MasterUserRecord)
+        require.NoError(t, err)
+
+        t.Logf("Wait for NS template")
+        require.NoError(t, err)
+        _, err = memberAwait.WaitForNSTmplSet(t, nsTmplSet.Name,
+            UntilNSTemplateSetHasSpaceRoles(
+                SpaceRole(appstudioTier.Spec.SpaceRoles["contributor"].TemplateRef, subMur.Name)),
+        )
+        require.NoError(t, err)
+    })
 }
 
 func ProvisioningFailed(msg string) toolchainv1alpha1.Condition {
-	return toolchainv1alpha1.Condition{
-		Type:    toolchainv1alpha1.ConditionReady,
-		Status:  corev1.ConditionFalse,
-		Reason:  toolchainv1alpha1.SpaceProvisioningFailedReason,
-		Message: msg,
-	}
+    return toolchainv1alpha1.Condition{
+        Type:    toolchainv1alpha1.ConditionReady,
+        Status:  corev1.ConditionFalse,
+        Reason:  toolchainv1alpha1.SpaceProvisioningFailedReason,
+        Message: msg,
+    }
 }
 
 func TerminatingFailed(msg string) toolchainv1alpha1.Condition {
-	return toolchainv1alpha1.Condition{
-		Type:    toolchainv1alpha1.ConditionReady,
-		Status:  corev1.ConditionFalse,
-		Reason:  toolchainv1alpha1.SpaceTerminatingFailedReason,
-		Message: msg,
-	}
+    return toolchainv1alpha1.Condition{
+        Type:    toolchainv1alpha1.ConditionReady,
+        Status:  corev1.ConditionFalse,
+        Reason:  toolchainv1alpha1.SpaceTerminatingFailedReason,
+        Message: msg,
+    }
+}
+
+ier("appstudio"),
+        )
+
+        t.Logf("Wait for master user")
+        subMur, err := hostAwait.WaitForMasterUserRecord(t, subSpaceBindings.Spec.MasterUserRecord)
+        require.NoError(t, err)
+
+        t.Logf("Wait for NS template")
+        require.NoError(t, err)
+        _, err = memberAwait.WaitForNSTmplSet(t, nsTmplSet.Name,
+            UntilNSTemplateSetHasSpaceRoles(
+                SpaceRole(appstudioTier.Spec.SpaceRoles["contributor"].TemplateRef, subMur.Name)),
+        )
+        require.NoError(t, err)
+    })
+}
+
+func ProvisioningFailed(msg string) toolchainv1alpha1.Condition {
+    return toolchainv1alpha1.Condition{
+        Type:    toolchainv1alpha1.ConditionReady,
+        Status:  corev1.ConditionFalse,
+        Reason:  toolchainv1alpha1.SpaceProvisioningFailedReason,
+        Message: msg,
+    }
+}
+
+func TerminatingFailed(msg string) toolchainv1alpha1.Condition {
+    return toolchainv1alpha1.Condition{
+        Type:    toolchainv1alpha1.ConditionReady,
+        Status:  corev1.ConditionFalse,
+        Reason:  toolchainv1alpha1.SpaceTerminatingFailedReason,
+        Message: msg,
+    }
 }