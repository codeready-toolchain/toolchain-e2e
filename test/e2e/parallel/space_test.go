--- conflicted
+++ resolved
@@ -249,12 +249,6 @@
 	hostAwait := awaitilities.Host()
 	memberAwait := awaitilities.Member1()
 
-<<<<<<< HEAD
-	// when
-	space, _, _ := CreateSpace(t, awaitilities, testspace.WithTierName("base1ns"), testspace.WithSpecTargetCluster(memberAwait.ClusterName))
-	// then
-	VerifyResourcesProvisionedForSpace(t, awaitilities, space.Name, UntilSpaceHasStatusTargetCluster(memberAwait.ClusterName))
-=======
 	user := NewSignupRequest(awaitilities).
 		ManuallyApprove().
 		TargetCluster(memberAwait).
@@ -262,7 +256,6 @@
 		EnsureMUR().
 		Execute(t)
 	spaceName := user.Space.Name
->>>>>>> 0670d7ea
 
 	t.Run("to advanced tier", func(t *testing.T) {
 		// when
