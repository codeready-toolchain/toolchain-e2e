--- conflicted
+++ resolved
@@ -12,6 +12,7 @@
 	. "github.com/codeready-toolchain/toolchain-e2e/testsupport/space"
 	testsupportsb "github.com/codeready-toolchain/toolchain-e2e/testsupport/spacebinding"
 	"github.com/codeready-toolchain/toolchain-e2e/testsupport/tiers"
+	"github.com/codeready-toolchain/toolchain-e2e/testsupport/util"
 	. "github.com/codeready-toolchain/toolchain-e2e/testsupport/wait"
 
 	"github.com/stretchr/testify/require"
@@ -122,16 +123,6 @@
 	appstudioTier, err := hostAwait.WaitForNSTemplateTier(t, "appstudio")
 	require.NoError(t, err)
 
-<<<<<<< HEAD
-	// when a space owned by the user (created as part of the function) is created (and user is an admin of this space)
-	space, ownerSignup, ownerBinding := CreateSpaceWithRole(t, awaitilities, "admin",
-		testspace.WithSpecTargetCluster(awaitilities.Member1().ClusterName),
-		testspace.WithTierName("appstudio"))
-	ownerName := ownerSignup.Status.CompliantUsername
-
-	// then
-	_, nsTmplSet := VerifyResourcesProvisionedForSpace(t, awaitilities, space.Name,
-=======
 	// given a user (with her own space)
 	ownerUser := NewSignupRequest(awaitilities).
 		Username("spaceowner").
@@ -146,19 +137,18 @@
 
 	// then
 	s, nsTmplSet := VerifyResourcesProvisionedForSpace(t, awaitilities, ownerMUR.Name,
->>>>>>> 6c68589a
 		UntilSpaceHasStatusTargetCluster(awaitilities.Member1().ClusterName),
 		UntilSpaceHasTier("appstudio"),
 	)
 	require.NoError(t, err)
 	nsTmplSet, err = memberAwait.WaitForNSTmplSet(t, nsTmplSet.Name,
 		UntilNSTemplateSetHasSpaceRoles(
-			SpaceRole(appstudioTier.Spec.SpaceRoles["admin"].TemplateRef, ownerName)),
+			SpaceRole(appstudioTier.Spec.SpaceRoles["admin"].TemplateRef, ownerMUR.Name)),
 	)
 	require.NoError(t, err)
 
 	// fetch the namespace check the `last-applied-space-roles` annotation
-	_, err = memberAwait.WaitForNamespace(t, space.Name, nsTmplSet.Spec.Namespaces[0].TemplateRef, "appstudio",
+	_, err = memberAwait.WaitForNamespace(t, s.Name, nsTmplSet.Spec.Namespaces[0].TemplateRef, "appstudio",
 		UntilNamespaceIsActive(),
 		UntilHasLastAppliedSpaceRoles(nsTmplSet.Spec.SpaceRoles))
 	require.NoError(t, err)
@@ -179,26 +169,22 @@
 			Execute(t)
 
 		// when the `spaceguest` user is bound to the space as an admin
-<<<<<<< HEAD
-		guestBinding := testsupportsb.CreateSpaceBinding(t, hostAwait, guestMUR, space, "admin")
-=======
 		guestBinding := testsupportsb.CreateSpaceBinding(t, hostAwait, guestUser.MUR, s, "admin")
->>>>>>> 6c68589a
 
 		// then
 		nsTmplSet, err = memberAwait.WaitForNSTmplSet(t, nsTmplSet.Name,
 			UntilNSTemplateSetHasConditions(Provisioned()),
 			UntilNSTemplateSetHasSpaceRoles(
-				SpaceRole(appstudioTier.Spec.SpaceRoles["admin"].TemplateRef, "spaceguest", ownerName), // sorted usernames
+				SpaceRole(appstudioTier.Spec.SpaceRoles["admin"].TemplateRef, "spaceguest", "spaceowner"), // sorted usernames
 			),
 		)
 		require.NoError(t, err)
 		// fetch the namespace check the `last-applied-space-roles` annotation
-		_, err = memberAwait.WaitForNamespace(t, space.Name, nsTmplSet.Spec.Namespaces[0].TemplateRef, "appstudio",
+		_, err = memberAwait.WaitForNamespace(t, s.Name, nsTmplSet.Spec.Namespaces[0].TemplateRef, "appstudio",
 			UntilNamespaceIsActive(),
 			UntilHasLastAppliedSpaceRoles(nsTmplSet.Spec.SpaceRoles))
 		require.NoError(t, err)
-		VerifyResourcesProvisionedForSpace(t, awaitilities, space.Name)
+		VerifyResourcesProvisionedForSpace(t, awaitilities, s.Name)
 
 		t.Run("remove admin binding", func(t *testing.T) {
 			// when
@@ -209,11 +195,11 @@
 			nsTmplSet, err = memberAwait.WaitForNSTmplSet(t, nsTmplSet.Name,
 				UntilNSTemplateSetHasConditions(Provisioned()),
 				UntilNSTemplateSetHasSpaceRoles(
-					SpaceRole(appstudioTier.Spec.SpaceRoles["admin"].TemplateRef, ownerName), // "spaceguest" was removed
+					SpaceRole(appstudioTier.Spec.SpaceRoles["admin"].TemplateRef, "spaceowner"), // "spaceguest" was removed
 				),
 			)
 			require.NoError(t, err)
-			VerifyResourcesProvisionedForSpace(t, awaitilities, space.Name)
+			VerifyResourcesProvisionedForSpace(t, awaitilities, s.Name)
 		})
 	})
 
@@ -229,11 +215,11 @@
 		nsTmplSet, err = memberAwait.WaitForNSTmplSet(t, nsTmplSet.Name,
 			UntilNSTemplateSetHasConditions(Provisioned()),
 			UntilNSTemplateSetHasSpaceRoles(
-				SpaceRole(appstudioTier.Spec.SpaceRoles["maintainer"].TemplateRef, ownerName),
+				SpaceRole(appstudioTier.Spec.SpaceRoles["maintainer"].TemplateRef, ownerMUR.Name),
 			),
 		)
 		require.NoError(t, err)
-		VerifyResourcesProvisionedForSpace(t, awaitilities, space.Name)
+		VerifyResourcesProvisionedForSpace(t, awaitilities, s.Name)
 	})
 
 	t.Run("set owner user as contributor instead", func(t *testing.T) {
@@ -248,11 +234,11 @@
 		nsTmplSet, err = memberAwait.WaitForNSTmplSet(t, nsTmplSet.Name,
 			UntilNSTemplateSetHasConditions(Provisioned()),
 			UntilNSTemplateSetHasSpaceRoles(
-				SpaceRole(appstudioTier.Spec.SpaceRoles["contributor"].TemplateRef, ownerName),
+				SpaceRole(appstudioTier.Spec.SpaceRoles["contributor"].TemplateRef, ownerMUR.Name),
 			),
 		)
 		require.NoError(t, err)
-		VerifyResourcesProvisionedForSpace(t, awaitilities, space.Name)
+		VerifyResourcesProvisionedForSpace(t, awaitilities, s.Name)
 	})
 }
 
@@ -541,11 +527,13 @@
 		// when
 		// we also have a subSpace with same tier but with disable inheritance
 		t.Logf("Create sub space with role: contributor")
-		subSpace, subSpaceBindings := CreateSpaceWithBinding(t, awaitilities, mur, "contributor",
+		subSpace := testspace.NewSpaceWithGeneratedName(awaitilities.Host().Namespace, util.NewObjectNamePrefix(t),
 			testspace.WithSpecParentSpace(parentUser.Space.Name),
 			testspace.WithTierName("appstudio"),
 			testspace.WithSpecTargetCluster(memberAwait.ClusterName),
 			testspace.WithDisableInheritance(true))
+		subSpace, subSpaceBindings, err := awaitilities.Host().CreateSpaceAndSpaceBinding(t, mur, subSpace, "contributor")
+		require.NoError(t, err)
 
 		// then
 		t.Logf("Verify sub space resources")
