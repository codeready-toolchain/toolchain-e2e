--- conflicted
+++ resolved
@@ -134,15 +134,6 @@
 		Execute(t)
 	ownerMUR := ownerUser.MUR
 
-<<<<<<< HEAD
-	// when a space owned by the user above is created (and user is an admin of this space)
-	s, ownerBinding := CreateSpaceWithBinding(t, awaitilities, ownerMUR, "admin",
-		testspace.WithSpecTargetCluster(awaitilities.Member1().ClusterName),
-		testspace.WithTierName("appstudio"),
-	)
-
-=======
->>>>>>> c07256dd
 	// then
 	s, nsTmplSet := VerifyResourcesProvisionedForSpace(t, awaitilities, ownerMUR.Name,
 		UntilSpaceHasStatusTargetCluster(awaitilities.Member1().ClusterName),
