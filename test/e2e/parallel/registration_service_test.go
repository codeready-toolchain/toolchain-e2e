package parallel

import (
	"bytes"
	"context"
	"encoding/json"
	"fmt"
	"io"
	"net/http"
	"strings"
	"testing"
	"time"

	toolchainv1alpha1 "github.com/codeready-toolchain/api/api/v1alpha1"
	"github.com/codeready-toolchain/toolchain-common/pkg/cluster"
	commonsocialevent "github.com/codeready-toolchain/toolchain-common/pkg/socialevent"
	"github.com/codeready-toolchain/toolchain-common/pkg/states"
	commonauth "github.com/codeready-toolchain/toolchain-common/pkg/test/auth"
	testsocialevent "github.com/codeready-toolchain/toolchain-common/pkg/test/socialevent"
	commonsignup "github.com/codeready-toolchain/toolchain-common/pkg/usersignup"
	. "github.com/codeready-toolchain/toolchain-e2e/testsupport"
	authsupport "github.com/codeready-toolchain/toolchain-e2e/testsupport/auth"
	"github.com/codeready-toolchain/toolchain-e2e/testsupport/cleanup"
	"github.com/codeready-toolchain/toolchain-e2e/testsupport/wait"
	"github.com/davecgh/go-spew/spew"
	"github.com/gofrs/uuid"
	"github.com/stretchr/testify/assert"
	"github.com/stretchr/testify/require"
	"k8s.io/apimachinery/pkg/api/errors"
	"k8s.io/apimachinery/pkg/types"
	k8swait "k8s.io/apimachinery/pkg/util/wait"
)

var httpClient = HTTPClient

func TestLandingPageReachable(t *testing.T) {
	// given
	t.Parallel()
	await := WaitForDeployments(t)
	route := await.Host().RegistrationServiceURL

	// just make sure that the landing page is reachable
	req, err := http.NewRequest("GET", route, nil)
	require.NoError(t, err)

	resp, err := httpClient.Do(req) // nolint:bodyclose // see `defer Close(t, resp)`
	require.NoError(t, err)
	defer Close(t, resp)

	assert.Equal(t, http.StatusOK, resp.StatusCode)
}

func TestHealth(t *testing.T) {
	// given
	t.Parallel()
	await := WaitForDeployments(t)
	route := await.Host().RegistrationServiceURL

	t.Run("get healthcheck 200 OK", func(t *testing.T) {
		// Call health endpoint.
		req, err := http.NewRequest("GET", route+"/api/v1/health", nil)
		require.NoError(t, err)

		resp, err := httpClient.Do(req) //nolint:bodyclose // see `defer Close(...)`
		require.NoError(t, err)
		defer Close(t, resp)

		assert.Equal(t, http.StatusOK, resp.StatusCode)

		body, err := io.ReadAll(resp.Body)
		require.NoError(t, err)
		require.NotNil(t, body)

		mp := make(map[string]interface{})
		err = json.Unmarshal([]byte(body), &mp)
		require.NoError(t, err)

		// Verify JSON response.
		alive := mp["alive"]
		require.IsType(t, true, alive)
		require.True(t, alive.(bool))

		environment := mp["environment"]
		require.IsType(t, "", environment)
		require.Equal(t, "e2e-tests", environment.(string))

		revision := mp["revision"]
		require.NotNil(t, revision)

		buildTime := mp["buildTime"]
		require.NotNil(t, buildTime)

		startTime := mp["startTime"]
		require.NotNil(t, startTime)
	})
}

func TestAnalytics(t *testing.T) {
	// given
	t.Parallel()
	await := WaitForDeployments(t)
	route := await.Host().RegistrationServiceURL

	assertNotSecuredGetResponseEquals := func(endPointPath, expectedResponseValue string) {
		// Call analytics domain endpoint.
		req, err := http.NewRequest("GET", fmt.Sprintf("%s/api/v1/%s", route, endPointPath), nil)
		require.NoError(t, err)

		resp, err := httpClient.Do(req) //nolint:bodyclose // see `defer Close(...)`
		require.NoError(t, err)
		defer Close(t, resp)

		assert.Equal(t, http.StatusOK, resp.StatusCode)

		body, err := io.ReadAll(resp.Body)
		require.NoError(t, err)
		require.NotNil(t, body)

		value := string(body)
		require.NoError(t, err)

		// Verify JSON response.
		require.Equal(t, expectedResponseValue, value)
	}

	t.Run("get devspaces segment write key 200 OK", func(t *testing.T) {
		// Call segment write key endpoint.
		assertNotSecuredGetResponseEquals("segment-write-key", "test devspaces segment write key")
	})
}

func TestAuthConfig(t *testing.T) {
	// given
	t.Parallel()
	await := WaitForDeployments(t)
	route := await.Host().RegistrationServiceURL

	t.Run("get authconfig 200 OK", func(t *testing.T) {
		// Call authconfig endpoint.
		req, err := http.NewRequest("GET", route+"/api/v1/authconfig", nil)
		require.NoError(t, err)

		resp, err := httpClient.Do(req) //nolint:bodyclose // see `defer Close(...)`
		require.NoError(t, err)
		defer Close(t, resp)

		assert.Equal(t, http.StatusOK, resp.StatusCode)

		body, err := io.ReadAll(resp.Body)
		require.NoError(t, err)
		require.NotNil(t, body)
	})
}

func TestSignupFails(t *testing.T) {
	// given
	t.Parallel()
	await := WaitForDeployments(t)
	route := await.Host().RegistrationServiceURL

	t.Run("post signup error no token 401 Unauthorized", func(t *testing.T) {
		// Call signup endpoint without a token.
		requestBody, err := json.Marshal(map[string]string{})
		require.NoError(t, err)
		req, err := http.NewRequest("POST", route+"/api/v1/signup", bytes.NewBuffer(requestBody))
		require.NoError(t, err)
		req.Header.Set("content-type", "application/json")

		resp, err := httpClient.Do(req) // nolint:bodyclose // see `defer.Close(...)`
		defer Close(t, resp)
		require.NoError(t, err)

		// Retrieve unauthorized http status code.
		assert.Equal(t, http.StatusUnauthorized, resp.StatusCode)

		body, err := io.ReadAll(resp.Body)
		require.NoError(t, err)
		require.NotNil(t, body)

		mp := make(map[string]interface{})
		err = json.Unmarshal([]byte(body), &mp)
		require.NoError(t, err)

		// Check token error.
		tokenErr := mp["error"]
		require.Equal(t, "no token found", tokenErr.(string))
	})
	t.Run("post signup error invalid token 401 Unauthorized", func(t *testing.T) {
		// Call signup endpoint with an invalid token.
		mp := NewHTTPRequest(t).
			InvokeEndpoint("POST", route+"/api/v1/signup", "1223123123", "", http.StatusUnauthorized).
			UnmarshalMap()

		// Check token error.
		tokenErr := mp["error"]
		require.Equal(t, "token is malformed: token contains an invalid number of segments", tokenErr.(string))
	})
	t.Run("post signup exp token 401 Unauthorized", func(t *testing.T) {
		emailAddress := uuid.Must(uuid.NewV4()).String() + "@acme.com"
		// Not identical to the token used in POST signup - should return resource not found.
		_, token1, err := authsupport.NewToken(
			authsupport.WithEmail(emailAddress),
			authsupport.WithExp(time.Now().Add(-60*time.Second)))
		require.NoError(t, err)
		mp := NewHTTPRequest(t).
			InvokeEndpoint("POST", route+"/api/v1/signup", token1, "", http.StatusUnauthorized).
			UnmarshalMap()

		// Check token error.
		tokenErr := mp["error"]
		require.Contains(t, tokenErr.(string), "token has invalid claims: token is expired")
	})
	t.Run("get signup error no token 401 Unauthorized", func(t *testing.T) {
		// Call signup endpoint without a token.
		req, err := http.NewRequest("GET", route+"/api/v1/signup", nil)
		require.NoError(t, err)
		req.Header.Set("content-type", "application/json")

		resp, err := httpClient.Do(req) // nolint:bodyclose // see `defer.Close(...)`
		require.NoError(t, err)
		defer Close(t, resp)

		// Retrieve unauthorized http status code.
		assert.Equal(t, http.StatusUnauthorized, resp.StatusCode)

		body, err := io.ReadAll(resp.Body)
		require.NoError(t, err)
		require.NotNil(t, body)

		mp := make(map[string]interface{})
		err = json.Unmarshal([]byte(body), &mp)
		require.NoError(t, err)

		// Check token error.
		tokenErr := mp["error"]
		require.Equal(t, "no token found", tokenErr.(string))
	})
	t.Run("get signup error invalid token 401 Unauthorized", func(t *testing.T) {
		// Call signup endpoint with an invalid token.
		mp := NewHTTPRequest(t).
			InvokeEndpoint("GET", route+"/api/v1/signup", "1223123123", "", http.StatusUnauthorized).
			UnmarshalMap()

		// Check token error.
		tokenErr := mp["error"]
		require.Equal(t, "token is malformed: token contains an invalid number of segments", tokenErr.(string))
	})
	t.Run("get signup exp token 401 Unauthorized", func(t *testing.T) {
		emailAddress := uuid.Must(uuid.NewV4()).String() + "@acme.com"
		// Not identical to the token used in POST signup - should return resource not found.
		_, token1, err := authsupport.NewToken(
			authsupport.WithEmail(emailAddress),
			authsupport.WithExp(time.Now().Add(-60*time.Second)))
		require.NoError(t, err)
		mp := NewHTTPRequest(t).
			InvokeEndpoint("GET", route+"/api/v1/signup", token1, "", http.StatusUnauthorized).
			UnmarshalMap()

		// Check token error.
		tokenErr := mp["error"]
		require.Contains(t, tokenErr.(string), "token has invalid claims: token is expired")
	})
	t.Run("get signup 404 NotFound", func(t *testing.T) {
		// Get valid generated token for e2e tests. IAT claim is overridden
		// to avoid token used before issued error.
		// Not identical to the token used in POST signup - should return resource not found.
		_, token1, err := authsupport.NewToken(
			authsupport.WithEmail(uuid.Must(uuid.NewV4()).String()+"@acme.com"),
			authsupport.WithIAT(time.Now().Add(-60*time.Second)))

		require.NoError(t, err)

		// Call signup endpoint with a valid token.
		assertGetSignupReturnsNotFound(t, await, token1)
	})

	t.Run("get signup for crtadmin fails", func(t *testing.T) {
		// Get valid generated token for e2e tests. IAT claim is overridden
		// to avoid token used before issued error. Username claim is also
		// overridden to trigger error and ensure that usersignup is not created.
		emailAddress := uuid.Must(uuid.NewV4()).String() + "@acme.com"
		identity, token, err := authsupport.NewToken(
			authsupport.WithEmail(emailAddress),
			authsupport.WithPreferredUsername("test-crtadmin"))
		require.NoError(t, err)

		// Call signup endpoint with a valid token to initiate a signup process
		response := NewHTTPRequest(t).
			InvokeEndpoint("POST", route+"/api/v1/signup", token, "", http.StatusForbidden).
			UnmarshalMap()
		require.Equal(t, "forbidden: failed to create usersignup for test-crtadmin", response["message"])
		require.Equal(t, "error creating UserSignup resource", response["details"])
		require.Equal(t, float64(403), response["code"])

		hostAwait := await.Host()
		hostAwait.WithRetryOptions(wait.TimeoutOption(time.Second*15)).WaitAndVerifyThatUserSignupIsNotCreated(t, identity.ID.String())
	})

	// since transformUsername code in toolchain-common truncates the username to be not more than 20 characters, this test is to make sure that creating a crtadmin with a longer username still fails
	t.Run("get signup for crtadmin with longer username fails", func(t *testing.T) {
		// Get valid generated token for e2e tests. IAT claim is overridden
		// to avoid token used before issued error. Username claim is also
		// overridden to trigger error and ensure that usersignup is not created.
		emailAddress := uuid.Must(uuid.NewV4()).String() + "@acme.com"
		identity, token, err := authsupport.NewToken(
			authsupport.WithEmail(emailAddress),
			authsupport.WithPreferredUsername("longer-username-crtadmin")) // when username is greater than 20 characters,
		require.NoError(t, err)

		// Call signup endpoint with a valid token to initiate a signup process
		response := NewHTTPRequest(t).
			InvokeEndpoint("POST", route+"/api/v1/signup", token, "", http.StatusForbidden).
			UnmarshalMap()
		require.Equal(t, "forbidden: failed to create usersignup for longer-username-crtadmin", response["message"])
		require.Equal(t, "error creating UserSignup resource", response["details"])
		require.Equal(t, float64(403), response["code"])

		hostAwait := await.Host()
		hostAwait.WithRetryOptions(wait.TimeoutOption(time.Second*15)).WaitAndVerifyThatUserSignupIsNotCreated(t, identity.ID.String())
	})
}

func TestSignupOK(t *testing.T) {
	// given
	t.Parallel()
	await := WaitForDeployments(t)
	route := await.Host().RegistrationServiceURL

	hostAwait := await.Host()
	memberAwait := await.Member1()
	signupUser := func(token, email, userSignupName string, identity *commonauth.Identity) *toolchainv1alpha1.UserSignup {
		// Call signup endpoint with a valid token to initiate a signup process
		NewHTTPRequest(t).InvokeEndpoint("POST", route+"/api/v1/signup", token, "", http.StatusAccepted)

		// Wait for the UserSignup to be created
		userSignup, err := hostAwait.WaitForUserSignup(t, userSignupName,
			wait.UntilUserSignupHasConditions(wait.ConditionSet(wait.Default(), wait.PendingApproval())...),
			wait.UntilUserSignupHasStateLabel(toolchainv1alpha1.UserSignupStateLabelValuePending))
		require.NoError(t, err)
		cleanup.AddCleanTasks(t, hostAwait.Client, userSignup)
		emailAnnotation := userSignup.Spec.IdentityClaims.Email
		assert.Equal(t, email, emailAnnotation)

		// Call get signup endpoint with a valid token and make sure it's pending approval
		assertGetSignupStatusPendingApproval(t, await, identity.Username, token)

		// Attempt to create same usersignup by calling post signup with same token should return an error
		mp := NewHTTPRequest(t).
			InvokeEndpoint("POST", route+"/api/v1/signup", token, "", http.StatusConflict).
			UnmarshalMap()
		assert.Equal(t, fmt.Sprintf("Operation cannot be fulfilled on  \"\": UserSignup [id: %s; username: %s]. Unable to create UserSignup because there is already an active UserSignup with such ID",
			identity.ID, identity.Username), mp["message"])
		assert.Equal(t, "error creating UserSignup resource", mp["details"])

		userSignup, err = hostAwait.UpdateUserSignup(t, userSignup.Name,
			func(instance *toolchainv1alpha1.UserSignup) {
				// Approve usersignup.
				states.SetApprovedManually(instance, true)
				instance.Spec.TargetCluster = memberAwait.ClusterName
			})
		require.NoError(t, err)

		// Wait for the resources to be provisioned
		VerifyResourcesProvisionedForSignup(t, await, userSignup, "deactivate30", "base")

		// Call signup endpoint with same valid token to check if status changed to Provisioned now
		assertGetSignupStatusProvisioned(t, await, identity.Username, token)

		return userSignup
	}

	t.Run("test activation-deactivation workflow", func(t *testing.T) {
		// Get valid generated token for e2e tests. IAT claim is overridden
		// to avoid token used before issued error.
		emailAddress := uuid.Must(uuid.NewV4()).String() + "@acme.com"
		identity, token, err := authsupport.NewToken(authsupport.WithEmail(emailAddress))
		require.NoError(t, err)

		// Signup a new user
		userSignup := signupUser(token, emailAddress, identity.Username, identity)

		t.Logf("Signed up new user %+v", userSignup)

		// Deactivate the usersignup
		userSignup, err = hostAwait.UpdateUserSignup(t, userSignup.Name,
			func(us *toolchainv1alpha1.UserSignup) {
				states.SetDeactivated(us, true)
			})
		require.NoError(t, err)
		_, err = hostAwait.WaitForUserSignup(t, userSignup.Name,
			wait.UntilUserSignupHasConditions(wait.ConditionSet(wait.Default(), wait.DeactivatedWithoutPreDeactivation())...),
			wait.UntilUserSignupHasStateLabel(toolchainv1alpha1.UserSignupStateLabelValueDeactivated))
		require.NoError(t, err)
		require.NoError(t, hostAwait.WaitUntilSpaceAndSpaceBindingsDeleted(t, userSignup.Status.CompliantUsername))

		// Now check that the reg-service treats the deactivated usersignup as nonexistent and returns 404
		assertGetSignupReturnsNotFound(t, await, token)

		// Re-activate the usersignup by calling the signup endpoint with the same token/user again
		signupUser(token, emailAddress, identity.Username, identity)
	})
}
func TestUserSignupFoundWhenNamedWithEncodedUsername(t *testing.T) {
	// given
	t.Parallel()
	await := WaitForDeployments(t)
	route := await.Host().RegistrationServiceURL

	hostAwait := await.Host()

	// Create a token and identity to sign up with, but override the username with "arnold" so that we create a UserSignup
	// with that name
	emailAddress := "arnold@acme.com"
	_, token0, err := authsupport.NewToken(
		authsupport.WithEmail(emailAddress),
		// authsupport.WithSub(identity0.ID.String()),
		authsupport.WithPreferredUsername("arnold"))
	require.NoError(t, err)

	// Call the signup endpoint
	NewHTTPRequest(t).InvokeEndpoint("POST", route+"/api/v1/signup", token0, "", http.StatusAccepted)

	// Wait for the UserSignup to be created
	userSignup, err := hostAwait.WaitForUserSignup(t, "arnold",
		wait.UntilUserSignupHasConditions(wait.ConditionSet(wait.Default(), wait.PendingApproval())...),
		wait.UntilUserSignupHasStateLabel(toolchainv1alpha1.UserSignupStateLabelValuePending))
	require.NoError(t, err)
	cleanup.AddCleanTasks(t, hostAwait.Client, userSignup)
	email := userSignup.Spec.IdentityClaims.Email
	assert.Equal(t, emailAddress, email)
<<<<<<< HEAD

	t.Logf("UserSignup created: %+v", userSignup)
=======
>>>>>>> 1e2c4359

	// Call get signup endpoint with a valid token, however we will now override the claims to introduce the original
	// sub claim and set username as a separate claim, then we will make sure the UserSignup is returned correctly
	_, token0, err = authsupport.NewToken(
		authsupport.WithEmail(emailAddress),
		authsupport.WithPreferredUsername("arnold"))
	require.NoError(t, err)
	mp, mpStatus := ParseSignupResponse(t, NewHTTPRequest(t).InvokeEndpoint("GET", route+"/api/v1/signup", token0, "", http.StatusOK).UnmarshalMap())
	assert.Equal(t, "", mp["compliantUsername"])
	assert.Equal(t, "arnold", mp["username"], "got response %+v", mp)
	require.IsType(t, false, mpStatus["ready"])
	assert.False(t, mpStatus["ready"].(bool))
	assert.Equal(t, "PendingApproval", mpStatus["reason"])
}

func TestPhoneVerification(t *testing.T) {
	// given
	t.Parallel()
	await := WaitForDeployments(t)
	route := await.Host().RegistrationServiceURL

	hostAwait := await.Host()
	// Create a token and identity to sign up with
	emailAddress := uuid.Must(uuid.NewV4()).String() + "@some.domain"
	identity0, token0, err := authsupport.NewToken(authsupport.WithEmail(emailAddress))
	require.NoError(t, err)

	// Call the signup endpoint
	NewHTTPRequest(t).
		InvokeEndpoint("POST", route+"/api/v1/signup", token0, "", http.StatusAccepted).
		UnmarshalMap()

	// Wait for the UserSignup to be created
	userSignup, err := hostAwait.WaitForUserSignup(t, identity0.Username,
		wait.UntilUserSignupHasConditions(wait.ConditionSet(wait.Default(), wait.VerificationRequired())...),
		wait.UntilUserSignupHasStateLabel(toolchainv1alpha1.UserSignupStateLabelValueNotReady))
	require.NoError(t, err)
	cleanup.AddCleanTasks(t, hostAwait.Client, userSignup)
	email := userSignup.Spec.IdentityClaims.Email
	assert.Equal(t, emailAddress, email)

	// Call get signup endpoint with a valid token and make sure verificationRequired is true
	mp, mpStatus := ParseSignupResponse(t, NewHTTPRequest(t).InvokeEndpoint("GET", route+"/api/v1/signup", token0, "", http.StatusOK).UnmarshalMap())
	assert.Equal(t, "", mp["compliantUsername"])
	assert.Equal(t, identity0.Username, mp["username"])
	require.IsType(t, false, mpStatus["ready"])
	assert.False(t, mpStatus["ready"].(bool))
	assert.Equal(t, "PendingApproval", mpStatus["reason"])
	require.True(t, mpStatus["verificationRequired"].(bool))

	// Confirm the status of the UserSignup is correct
	_, err = hostAwait.WaitForUserSignup(t, identity0.Username,
		wait.UntilUserSignupHasConditions(wait.ConditionSet(wait.Default(), wait.VerificationRequired())...),
		wait.UntilUserSignupHasStateLabel(toolchainv1alpha1.UserSignupStateLabelValueNotReady))
	require.NoError(t, err)

	// Confirm that a MUR hasn't been created
	obj := &toolchainv1alpha1.MasterUserRecord{}
	err = hostAwait.Client.Get(context.TODO(), types.NamespacedName{Namespace: hostAwait.Namespace, Name: identity0.Username}, obj)
	require.Error(t, err)
	require.True(t, errors.IsNotFound(err))

	// Initiate the verification process
	NewHTTPRequest(t).
		InvokeEndpoint("PUT", route+"/api/v1/signup/verification", token0, `{ "country_code":"+61", "phone_number":"408999999" }`, http.StatusNoContent)

	// Retrieve the updated UserSignup
	userSignup, err = hostAwait.WaitForUserSignup(t, identity0.Username)
	require.NoError(t, err)

	// Confirm there is a verification code annotation value, and store it in a variable
	verificationCode := userSignup.Annotations[toolchainv1alpha1.UserSignupVerificationCodeAnnotationKey]
	require.NotEmpty(t, verificationCode)

	// Confirm the expiry time has been set
	require.NotEmpty(t, userSignup.Annotations[toolchainv1alpha1.UserVerificationExpiryAnnotationKey])

	// Attempt to verify with an incorrect verification code
	NewHTTPRequest(t).InvokeEndpoint("GET", route+"/api/v1/signup/verification/invalid", token0, "", http.StatusForbidden)

	// Retrieve the updated UserSignup
	userSignup, err = hostAwait.WaitForUserSignup(t, identity0.Username)
	require.NoError(t, err)

	// Check attempts has been incremented
	require.NotEmpty(t, userSignup.Annotations[toolchainv1alpha1.UserVerificationAttemptsAnnotationKey])

	// Confirm the verification code has not changed
	require.Equal(t, verificationCode, userSignup.Annotations[toolchainv1alpha1.UserSignupVerificationCodeAnnotationKey])

	// Verify with the correct code
	NewHTTPRequest(t).InvokeEndpoint("GET", route+fmt.Sprintf("/api/v1/signup/verification/%s",
		userSignup.Annotations[toolchainv1alpha1.UserSignupVerificationCodeAnnotationKey]), token0, "", http.StatusOK)

	// Retrieve the updated UserSignup
	userSignup, err = hostAwait.WaitForUserSignup(t, identity0.Username,
		wait.UntilUserSignupHasStateLabel(toolchainv1alpha1.UserSignupStateLabelValuePending))
	require.NoError(t, err)

	// Confirm all unrequired verification-related annotations have been removed
	require.Empty(t, userSignup.Annotations[toolchainv1alpha1.UserVerificationExpiryAnnotationKey])
	require.Empty(t, userSignup.Annotations[toolchainv1alpha1.UserVerificationAttemptsAnnotationKey])
	require.Empty(t, userSignup.Annotations[toolchainv1alpha1.UserSignupVerificationCodeAnnotationKey])
	require.Empty(t, userSignup.Annotations[toolchainv1alpha1.UserSignupVerificationTimestampAnnotationKey])
	require.Empty(t, userSignup.Annotations[toolchainv1alpha1.UserSignupVerificationCounterAnnotationKey])
	require.Empty(t, userSignup.Annotations[toolchainv1alpha1.UserSignupVerificationInitTimestampAnnotationKey])

	// Call get signup endpoint with a valid token and make sure it's pending approval
	mp, mpStatus = ParseSignupResponse(t, NewHTTPRequest(t).InvokeEndpoint("GET", route+"/api/v1/signup", token0, "", http.StatusOK).UnmarshalMap())
	assert.Equal(t, "", mp["compliantUsername"])
	assert.Empty(t, mp["defaultUserNamespace"])
	assert.Empty(t, mp["rhodsMemberURL"])
	assert.Equal(t, identity0.Username, mp["username"])
	require.IsType(t, false, mpStatus["ready"])
	assert.False(t, mpStatus["ready"].(bool))
	assert.Equal(t, "PendingApproval", mpStatus["reason"])
	require.False(t, mpStatus["verificationRequired"].(bool))

	userSignup, err = hostAwait.UpdateUserSignup(t, userSignup.Name,
		func(instance *toolchainv1alpha1.UserSignup) {
			// Now approve the usersignup.
			states.SetApprovedManually(instance, true)
		})
	require.NoError(t, err)
	transformedUsername := commonsignup.TransformUsername(userSignup.Spec.IdentityClaims.PreferredUsername, []string{"openshift", "kube", "default", "redhat", "sandbox"}, []string{"admin"})
	// Confirm the MasterUserRecord is provisioned
	_, err = hostAwait.WaitForMasterUserRecord(t, transformedUsername, wait.UntilMasterUserRecordHasCondition(wait.Provisioned()))
	require.NoError(t, err)

	// Retrieve the UserSignup from the GET endpoint
	_, mpStatus = ParseSignupResponse(t, NewHTTPRequest(t).InvokeEndpoint("GET", route+"/api/v1/signup", token0, "", http.StatusOK).UnmarshalMap())

	// Confirm that VerificationRequired is no longer true
	require.False(t, mpStatus["verificationRequired"].(bool))

	// Create another token and identity to sign up with
	otherEmailValue := uuid.Must(uuid.NewV4()).String() + "@other.domain"
	otherIdentity, otherToken, err := authsupport.NewToken(authsupport.WithEmail(otherEmailValue))
	require.NoError(t, err)

	// Call the signup endpoint
	NewHTTPRequest(t).InvokeEndpoint("POST", route+"/api/v1/signup", otherToken, "", http.StatusAccepted)

	// Wait for the UserSignup to be created
	otherUserSignup, err := hostAwait.WaitForUserSignup(t, otherIdentity.Username,
		wait.UntilUserSignupHasConditions(wait.ConditionSet(wait.Default(), wait.VerificationRequired())...),
		wait.UntilUserSignupHasStateLabel(toolchainv1alpha1.UserSignupStateLabelValueNotReady))
	require.NoError(t, err)
	cleanup.AddCleanTasks(t, hostAwait.Client, otherUserSignup)
	otherEmailAnnotation := otherUserSignup.Spec.IdentityClaims.Email
	assert.Equal(t, otherEmailValue, otherEmailAnnotation)

	// Initiate the verification process using the same phone number as previously
	responseMap := NewHTTPRequest(t).
		InvokeEndpoint("PUT", route+"/api/v1/signup/verification", otherToken,
			`{ "country_code":"+61", "phone_number":"408999999" }`, http.StatusForbidden).UnmarshalMap()

	require.NotEmpty(t, responseMap)
	require.Equal(t, float64(http.StatusForbidden), responseMap["code"], "code not found in response body map %s", responseMap)

	require.Equal(t, "Forbidden", responseMap["status"])
	require.Equal(t, "phone number already in use: cannot register using phone number: +61408999999", responseMap["message"])
	require.Equal(t, "phone number already in use", responseMap["details"])

	// Retrieve the updated UserSignup
	otherUserSignup, err = hostAwait.WaitForUserSignup(t, otherIdentity.Username)
	require.NoError(t, err)

	// Confirm there is no verification code annotation value
	require.Empty(t, otherUserSignup.Annotations[toolchainv1alpha1.UserSignupVerificationCodeAnnotationKey])

	// Retrieve the current UserSignup
	userSignup, err = hostAwait.WaitForUserSignup(t, userSignup.Name)
	require.NoError(t, err)

	userSignup, err = hostAwait.UpdateUserSignup(t, userSignup.Name,
		func(instance *toolchainv1alpha1.UserSignup) {
			// Now mark the original UserSignup as deactivated
			states.SetDeactivated(instance, true)
		})
	require.NoError(t, err)

	// Ensure the UserSignup is deactivated
	_, err = hostAwait.WaitForUserSignup(t, userSignup.Name,
		wait.UntilUserSignupHasConditions(wait.ConditionSet(wait.Default(), wait.ManuallyDeactivated())...))
	require.NoError(t, err)

	// Now attempt the verification again
	NewHTTPRequest(t).
		InvokeEndpoint("PUT", route+"/api/v1/signup/verification", otherToken, `{ "country_code":"+61", "phone_number":"408999999" }`, http.StatusNoContent)

	// Retrieve the updated UserSignup again
	otherUserSignup, err = hostAwait.WaitForUserSignup(t, otherIdentity.Username)
	require.NoError(t, err)

	// Confirm there is now a verification code annotation value
	require.NotEmpty(t, otherUserSignup.Annotations[toolchainv1alpha1.UserSignupVerificationCodeAnnotationKey])
}

func TestActivationCodeVerification(t *testing.T) {
	// given
	t.Parallel()
	await := WaitForDeployments(t)
	hostAwait := await.Host()
	route := hostAwait.RegistrationServiceURL

	t.Run("verification successful", func(t *testing.T) {
		// given
		event := testsocialevent.NewSocialEvent(hostAwait.Namespace, commonsocialevent.NewName(),
			testsocialevent.WithUserTier("deactivate80"),
			testsocialevent.WithSpaceTier("base1ns6didler"))
		err := hostAwait.CreateWithCleanup(t, event)
		require.NoError(t, err)
		userSignup, token := signup(t, hostAwait)

		// when call verification endpoint with a valid activation code
		NewHTTPRequest(t).
			InvokeEndpoint("POST", route+"/api/v1/signup/verification/activation-code", token, fmt.Sprintf(`{"code":"%s"}`, event.Name), http.StatusOK)

		// then
		// ensure the UserSignup is in "pending approval" condition,
		// because in these series of parallel tests, automatic approval is disabled ¯\_(ツ)_/¯
		_, err = hostAwait.WaitForUserSignup(t, userSignup.Name,
			wait.UntilUserSignupHasLabel(toolchainv1alpha1.SocialEventUserSignupLabelKey, event.Name),
			wait.UntilUserSignupHasConditions(wait.ConditionSet(wait.Default(), wait.PendingApproval())...))
		require.NoError(t, err)
		// explicitly approve the usersignup (see above, config for parallel test has automatic approval disabled)
		userSignup, err = hostAwait.UpdateUserSignup(t, userSignup.Name,
			func(us *toolchainv1alpha1.UserSignup) {
				states.SetApprovedManually(us, true)
			})
		require.NoError(t, err)
		t.Logf("user signup '%s' approved", userSignup.Name)

		// check that the MUR and Space are configured as expected
		// Wait for the UserSignup to have the desired state
		userSignup, err = hostAwait.WaitForUserSignup(t, userSignup.Name,
			wait.UntilUserSignupHasCompliantUsername())
		require.NoError(t, err)
		mur, err := hostAwait.WaitForMasterUserRecord(t, userSignup.Status.CompliantUsername,
			wait.UntilMasterUserRecordHasTierName(event.Spec.UserTier),
			wait.UntilMasterUserRecordHasCondition(wait.Provisioned()))
		require.NoError(t, err)
		assert.Equal(t, event.Spec.UserTier, mur.Spec.TierName)
		_, err = hostAwait.WaitForSpace(t, userSignup.Status.CompliantUsername,
			wait.UntilSpaceHasTier(event.Spec.SpaceTier),
			wait.UntilSpaceHasConditions(wait.Provisioned()),
		)
		require.NoError(t, err)

		// also check that the SocialEvent status was updated accordingly
		_, err = hostAwait.WaitForSocialEvent(t, event.Name, wait.UntilSocialEventHasActivationCount(1))
		require.NoError(t, err)
	})

	t.Run("verification failed", func(t *testing.T) {

		t.Run("unknown code", func(t *testing.T) {
			// given
			userSignup, token := signup(t, hostAwait)

			// when call verification endpoint with a valid activation code
			NewHTTPRequest(t).
				InvokeEndpoint("POST", route+"/api/v1/signup/verification/activation-code", token, fmt.Sprintf(`{"code":"%s"}`, "unknown"), http.StatusForbidden)

			// then
			// ensure the UserSignup is not approved yet
			userSignup, err := hostAwait.WaitForUserSignup(t, userSignup.Name,
				wait.UntilUserSignupHasConditions(wait.ConditionSet(wait.Default(), wait.VerificationRequired())...))
			require.NoError(t, err)
			assert.Equal(t, userSignup.Annotations[toolchainv1alpha1.UserVerificationAttemptsAnnotationKey], "1")
		})

		t.Run("over capacity", func(t *testing.T) {
			// given
			event := testsocialevent.NewSocialEvent(hostAwait.Namespace, commonsocialevent.NewName(),
				testsocialevent.WithUserTier("deactivate80"),
				testsocialevent.WithSpaceTier("base1ns6didler"))
			err := hostAwait.CreateWithCleanup(t, event)
			require.NoError(t, err)
			event, err = hostAwait.WaitForSocialEvent(t, event.Name) // need to reload event
			require.NoError(t, err)
			event.Status.ActivationCount = event.Spec.MaxAttendees // activation count identical to `MaxAttendees`
			err = hostAwait.Client.Status().Update(context.TODO(), event)
			require.NoError(t, err)

			userSignup, token := signup(t, hostAwait)

			// when call verification endpoint with a valid activation code
			NewHTTPRequest(t).
				InvokeEndpoint("POST", route+"/api/v1/signup/verification/activation-code", token, fmt.Sprintf(`{"code":"%s"}`, event.Name), http.StatusForbidden)

			// then
			// ensure the UserSignup is not approved yet
			userSignup, err = hostAwait.WaitForUserSignup(t, userSignup.Name,
				wait.UntilUserSignupHasConditions(wait.ConditionSet(wait.Default(), wait.VerificationRequired())...))
			require.NoError(t, err)
			assert.Equal(t, userSignup.Annotations[toolchainv1alpha1.UserVerificationAttemptsAnnotationKey], "1")
		})

		t.Run("not opened yet", func(t *testing.T) {
			// given
			event := testsocialevent.NewSocialEvent(hostAwait.Namespace, commonsocialevent.NewName(), testsocialevent.WithStartTime(time.Now().Add(time.Hour))) // not open yet
			err := hostAwait.CreateWithCleanup(t, event)
			require.NoError(t, err)
			userSignup, token := signup(t, hostAwait)

			// when call verification endpoint with a valid activation code
			NewHTTPRequest(t).
				InvokeEndpoint("POST", route+"/api/v1/signup/verification/activation-code", token, fmt.Sprintf(`{"code":"%s"}`, event.Name), http.StatusForbidden)

			// then
			// ensure the UserSignup is not approved yet
			userSignup, err = hostAwait.WaitForUserSignup(t, userSignup.Name,
				wait.UntilUserSignupHasConditions(wait.ConditionSet(wait.Default(), wait.VerificationRequired())...))
			require.NoError(t, err)
			assert.Equal(t, userSignup.Annotations[toolchainv1alpha1.UserVerificationAttemptsAnnotationKey], "1")
		})

		t.Run("already closed", func(t *testing.T) {
			// given
			event := testsocialevent.NewSocialEvent(hostAwait.Namespace, commonsocialevent.NewName(), testsocialevent.WithEndTime(time.Now().Add(-time.Hour))) // already closd
			err := hostAwait.CreateWithCleanup(t, event)
			require.NoError(t, err)
			userSignup, token := signup(t, hostAwait)

			// when call verification endpoint with a valid activation code
			NewHTTPRequest(t).
				InvokeEndpoint("POST", route+"/api/v1/signup/verification/activation-code", token, fmt.Sprintf(`{"code":"%s"}`, event.Name), http.StatusForbidden)

			// then
			// ensure the UserSignup is approved
			userSignup, err = hostAwait.WaitForUserSignup(t, userSignup.Name,
				wait.UntilUserSignupHasConditions(wait.ConditionSet(wait.Default(), wait.VerificationRequired())...))
			require.NoError(t, err)
			assert.Equal(t, userSignup.Annotations[toolchainv1alpha1.UserVerificationAttemptsAnnotationKey], "1")
		})

		t.Run("invalid code", func(t *testing.T) {

		})
	})
}

func TestUsernames(t *testing.T) {
	// given
	t.Parallel()
	awaitilities := WaitForDeployments(t)
	route := awaitilities.Host().RegistrationServiceURL
	// Create a token that will be used to invoke the /usernames api
	identity := commonauth.NewIdentity()
	emailValue := identity.Username + "@some.domain"
	emailClaim := commonauth.WithEmailClaim(emailValue)
	token, err := commonauth.GenerateSignedE2ETestToken(*identity, emailClaim)
	require.NoError(t, err)

	t.Run("get usernames 200 response", func(t *testing.T) {
		// given
		// we have a user in the system
		_, mur := NewSignupRequest(awaitilities).
			Username("testgetusernames").
			Email("testgetusernames@redhat.com").
			ManuallyApprove().
			TargetCluster(awaitilities.Member1()).
			EnsureMUR().
			RequireConditions(wait.ConditionSet(wait.Default(), wait.ApprovedByAdmin())...).
			NoSpace().
			Execute(t).
			Resources()

		// when
		// we call the get usernames endpoint to get the user
		response := NewHTTPRequest(t).
			InvokeEndpoint("GET", route+"/api/v1/usernames/"+mur.GetName(), token, "", http.StatusOK).
			UnmarshalSlice()

		// then
		assert.Len(t, response, 1)                                   // only one user should be returned
		assert.Equal(t, "testgetusernames", response[0]["username"]) // the username should match
	})

	t.Run("get usernames 404 response", func(t *testing.T) {
		// given
		// we search for some invalid username strings
		tests := map[string]struct {
			searchQuery string
		}{
			"username not found": {
				searchQuery: "noise", // user doesn't exist
			},
			"username string is empty": {
				searchQuery: "", // no username provided
			},
		}

		for testName, tc := range tests {
			t.Run(testName, func(t *testing.T) {
				// when/then
				NewHTTPRequest(t).
					InvokeEndpoint("GET", route+"/api/v1/usernames/"+tc.searchQuery, token, "", http.StatusNotFound)
			})
		}
	})
}

func signup(t *testing.T, hostAwait *wait.HostAwaitility) (*toolchainv1alpha1.UserSignup, string) {
	route := hostAwait.RegistrationServiceURL

	// Create a token and identity to sign up with
	identity := commonauth.NewIdentity()
	emailValue := identity.Username + "@some.domain"
	emailClaim := commonauth.WithEmailClaim(emailValue)
	token, err := commonauth.GenerateSignedE2ETestToken(*identity, emailClaim)
	require.NoError(t, err)

	// Call the signup endpoint
	NewHTTPRequest(t).InvokeEndpoint("POST", route+"/api/v1/signup", token, "", http.StatusAccepted)

	// Wait for the UserSignup to be created
	userSignup, err := hostAwait.WaitForUserSignup(t, identity.Username,
		wait.UntilUserSignupHasConditions(wait.ConditionSet(wait.Default(), wait.VerificationRequired())...),
		wait.UntilUserSignupHasStateLabel(toolchainv1alpha1.UserSignupStateLabelValueNotReady))
	require.NoError(t, err)
	cleanup.AddCleanTasks(t, hostAwait.Client, userSignup)
	email := userSignup.Spec.IdentityClaims.Email
	assert.Equal(t, emailValue, email)
	return userSignup, token
}

func assertGetSignupStatusProvisioned(t *testing.T, await wait.Awaitilities, username, bearerToken string) {
	hostAwait := await.Host()
	memberAwait := await.Member1()
	mp := waitForUserSignupReadyInRegistrationService(t, hostAwait.RegistrationServiceURL, username, bearerToken)
	transformedUsername := commonsignup.TransformUsername(username, []string{"openshift", "kube", "default", "redhat", "sandbox"}, []string{"admin"})
	assert.Equal(t, transformedUsername, mp["compliantUsername"])
	assert.Equal(t, username, mp["username"])
	assert.Equal(t, memberAwait.GetConsoleURL(t), mp["consoleURL"])
	memberCluster, found, err := hostAwait.GetToolchainCluster(t, cluster.Member, memberAwait.Namespace, nil)
	require.NoError(t, err)
	require.True(t, found)
	assert.Equal(t, memberCluster.Spec.APIEndpoint, mp["apiEndpoint"])
	assert.Equal(t, hostAwait.APIProxyURL, mp["proxyURL"])
	assert.Equal(t, fmt.Sprintf("%s-dev", transformedUsername), mp["defaultUserNamespace"])
	assertRHODSClusterURL(t, memberAwait, mp)
}

func assertGetSignupStatusPendingApproval(t *testing.T, await wait.Awaitilities, username, bearerToken string) {
	route := await.Host().RegistrationServiceURL
	mp, mpStatus := ParseSignupResponse(t, NewHTTPRequest(t).InvokeEndpoint("GET", route+"/api/v1/signup", bearerToken, "", http.StatusOK).UnmarshalMap())
	assert.Equal(t, username, mp["username"], "unexpected username in response", mp, mpStatus)
	assert.Empty(t, mp["defaultUserNamespace"])
	assert.Empty(t, mp["rhodsMemberURL"])
	require.IsType(t, false, mpStatus["ready"])
	assert.False(t, mpStatus["ready"].(bool))
	assert.Equal(t, "PendingApproval", mpStatus["reason"])
}

func assertGetSignupReturnsNotFound(t *testing.T, await wait.Awaitilities, bearerToken string) {
	route := await.Host().RegistrationServiceURL
	NewHTTPRequest(t).InvokeEndpoint("GET", route+"/api/v1/signup", bearerToken, "", http.StatusNotFound)
}

func assertRHODSClusterURL(t *testing.T, memberAwait *wait.MemberAwaitility, response map[string]interface{}) {
	require.Containsf(t, memberAwait.GetConsoleURL(t), ".apps", "expected to find .apps in the console URL %s", memberAwait.GetConsoleURL(t))
	index := strings.Index(memberAwait.GetConsoleURL(t), ".apps")
	appsURL := memberAwait.GetConsoleURL(t)[index:]
	assert.Equal(t, fmt.Sprintf("https://%s%s", "rhods-dashboard-redhat-ods-applications", appsURL), response["rhodsMemberURL"])
}

// waitForUserSignupReadyInRegistrationService waits and checks that the UserSignup is ready according to registration service /signup endpoint
func waitForUserSignupReadyInRegistrationService(t *testing.T, registrationServiceURL, name, bearerToken string) map[string]interface{} {
	t.Logf("waiting and verifying that UserSignup '%s' is ready according to registration service", name)
	var mp, mpStatus map[string]interface{}
	err := k8swait.Poll(time.Second, time.Second*60, func() (done bool, err error) {
		mp, mpStatus = ParseSignupResponse(t, NewHTTPRequest(t).InvokeEndpoint("GET", registrationServiceURL+"/api/v1/signup", bearerToken, "", http.StatusOK).UnmarshalMap())
		// check if `ready` field is set
		if _, ok := mpStatus["ready"]; !ok {
			t.Logf("usersignup response for %s is missing `ready` field ", name)
			t.Logf("registration service status response: %s", spew.Sdump(mpStatus))
			return false, nil
		}
		// if `ready` field is not true,
		// means that user signup is not "ready"
		if !mpStatus["ready"].(bool) {
			t.Logf("usersignup %s is not ready yet according to registration service", name)
			t.Logf("registration service status response: %s", spew.Sdump(mpStatus))
			return false, nil
		}
		// check signup status reason
		if mpStatus["reason"] != toolchainv1alpha1.MasterUserRecordProvisionedReason {
			t.Logf("usersignup %s is not Provisioned yet according to registration service", name)
			t.Logf("registration service status response: %s", spew.Sdump(mpStatus))
			return false, nil
		}

		return true, nil
	})
	require.NoError(t, err)
	return mp
}<|MERGE_RESOLUTION|>--- conflicted
+++ resolved
@@ -428,11 +428,6 @@
 	cleanup.AddCleanTasks(t, hostAwait.Client, userSignup)
 	email := userSignup.Spec.IdentityClaims.Email
 	assert.Equal(t, emailAddress, email)
-<<<<<<< HEAD
-
-	t.Logf("UserSignup created: %+v", userSignup)
-=======
->>>>>>> 1e2c4359
 
 	// Call get signup endpoint with a valid token, however we will now override the claims to introduce the original
 	// sub claim and set username as a separate claim, then we will make sure the UserSignup is returned correctly
