--- conflicted
+++ resolved
@@ -423,21 +423,12 @@
 				proxyCl, err := hostAwait.CreateAPIProxyClient(t, user.token, proxyWorkspaceURL)
 				require.NoError(t, err)
 				err = proxyCl.Create(context.TODO(), appToCreate)
-
-<<<<<<< HEAD
 				// Sep 26 2024
 				// As mentioned in the issue -https://github.com/kubernetes-sigs/controller-runtime/issues/2354 introduced in controller-runtime v0.15
 				// for this test, instead of expecting the NoMatchError, discovery client fails and returns a server list error like 'failed to get API group resources: unable to retrieve the complete list of server APIs'
 				// The returned server error wraps around the actual error message of ""invalid workspace request", thus check error contains instead of error equals
 				// TO-DO : This issue is fixed in controller-runtime v0.17 - revisit it then
 				require.ErrorContains(t, err, fmt.Sprintf("invalid workspace request: access to workspace '%s' is forbidden", workspaceName))
-=======
-				// then
-				// note: the actual error message is "applications.appstudio.redhat.com is forbidden: User %s cannot create resource "applications" in the namespace %s" but clients make api discovery calls
-				// that fail because in this case the api discovery calls go through the proxyWorkspaceURL which is invalid. If using oc or kubectl and you
-				// enable verbose logging you would see Response Body: invalid workspace request: access to workspace 'proxymember2' is forbidden
-				require.EqualError(t, err, `no matches for kind "Application" in version "appstudio.redhat.com/v1alpha1"`)
->>>>>>> 0c385c92
 			})
 
 			t.Run("successful workspace context request", func(t *testing.T) {
