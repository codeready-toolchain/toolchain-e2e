--- conflicted
+++ resolved
@@ -280,94 +280,6 @@
 	})
 }
 
-<<<<<<< HEAD
-// Update scenarios are not supported as of now since:
-// - the only tier that works with this controller is `appstudio-env`,
-//   the controller tries to create a TokenRequest for the `namespace-manager` SA , and the only tier that has this SA is the `appstudio-env` tier
-// - updating the cluster roles in the SpaceRequest doesn't provision the namespace to a different cluster, as of now this feature is not available.
-//
-//func TestUpdateSpaceRequest(t *testing.T) {
-//	// given
-//	t.Parallel()
-//	// make sure everything is ready before running the actual tests
-//	awaitilities := WaitForDeployments(t)
-//	hostAwait := awaitilities.Host()
-//	memberAwait := awaitilities.Member1()
-//
-//	// when
-//	spaceRequest, parentSpace := CreateSpaceRequest(t, awaitilities, memberAwait.ClusterName,
-//		WithSpecTierName("appstudio"),
-//		WithSpecTargetClusterRoles([]string{cluster.RoleLabel(cluster.Tenant)}))
-//
-//	// then
-//	// check for the subSpace creation
-//	subSpace, err := awaitilities.Host().WaitForSubSpace(t, spaceRequest.Name, spaceRequest.Namespace, parentSpace.GetName(),
-//		UntilSpaceHasAnyTargetClusterSet(),
-//		UntilSpaceHasTier("appstudio"),
-//		UntilSpaceHasAnyProvisionedNamespaces(),
-//	)
-//	require.NoError(t, err)
-//	VerifyResourcesProvisionedForSpace(t, awaitilities, subSpace.Name,
-//		UntilSpaceHasAnyTargetClusterSet(),
-//		UntilSpaceHasTier(spaceRequest.Spec.TierName),
-//	)
-//	spaceRequestNamespacedName := types.NamespacedName{Namespace: spaceRequest.Namespace, Name: spaceRequest.Name}
-//	_, err = memberAwait.WaitForSpaceRequest(t, spaceRequestNamespacedName,
-//		UntilSpaceRequestHasTierName("appstudio"),
-//		UntilSpaceRequestHasConditions(wait.Provisioned()),
-//		UntilSpaceRequestHasNamespaceAccess(subSpace),
-//	)
-//	require.NoError(t, err)
-//	VerifyNamespaceAccessForSpaceRequest(t, memberAwait.Client, spaceRequest)
-//
-//	t.Run("update space request tierName", func(t *testing.T) {
-//		// when
-//		_, err := memberAwait.UpdateSpaceRequest(t, spaceRequestNamespacedName,
-//			func(s *toolchainv1alpha1.SpaceRequest) {
-//				s.Spec.TierName = "base1ns"
-//			},
-//		)
-//		require.NoError(t, err)
-//
-//		//then
-//		// wait for both spaceRequest and subSpace to have same tierName
-//		_, err = memberAwait.WaitForSpaceRequest(t, spaceRequestNamespacedName,
-//			UntilSpaceRequestHasTierName("base1ns"),
-//			UntilSpaceRequestHasConditions(wait.Provisioned()),
-//			UntilSpaceRequestHasNamespaceAccess(subSpace),
-//		)
-//		require.NoError(t, err)
-//		_, err = hostAwait.WaitForSpace(t, subSpace.Name,
-//			UntilSpaceHasTier("base1ns"),
-//			UntilSpaceHasConditions(wait.Provisioned()))
-//		require.NoError(t, err)
-//	})
-//
-//	t.Run("update space request target cluster roles", func(t *testing.T) {
-//		// when
-//		newTargetClusterRoles := append(spaceRequest.Spec.TargetClusterRoles, cluster.RoleLabel("workload"))
-//		_, err := memberAwait.UpdateSpaceRequest(t, spaceRequestNamespacedName,
-//			func(s *toolchainv1alpha1.SpaceRequest) {
-//				s.Spec.TargetClusterRoles = newTargetClusterRoles // let's assume we add a new cluster role label
-//			},
-//		)
-//		require.NoError(t, err)
-//
-//		//then
-//		// wait for both spaceRequest and subSpace to have same target cluster roles
-//		_, err = memberAwait.WaitForSpaceRequest(t, spaceRequestNamespacedName,
-//			UntilSpaceRequestHasTargetClusterRoles(newTargetClusterRoles),
-//			UntilSpaceRequestHasConditions(wait.Provisioned()),
-//			UntilSpaceRequestHasNamespaceAccess(subSpace),
-//		)
-//		require.NoError(t, err)
-//		_, err = hostAwait.WaitForSpace(t, subSpace.Name,
-//			UntilSpaceHasTargetClusterRoles(newTargetClusterRoles),
-//			UntilSpaceHasConditions(wait.Provisioned()))
-//		require.NoError(t, err)
-//	})
-//}
-=======
 func TestUpdateSpaceRequest(t *testing.T) {
 	// given
 	t.Parallel()
@@ -426,5 +338,4 @@
 		)
 		require.NoError(t, err)
 	})
-}
->>>>>>> 0670d7ea
+}