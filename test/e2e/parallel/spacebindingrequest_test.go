--- conflicted
+++ resolved
@@ -14,7 +14,7 @@
 
 	spacebindingrequesttestcommon "github.com/codeready-toolchain/toolchain-common/pkg/test/spacebindingrequest"
 
-	"github.com/codeready-toolchain/toolchain-e2e/testsupport"
+	testspace "github.com/codeready-toolchain/toolchain-common/pkg/test/space"
 	. "github.com/codeready-toolchain/toolchain-e2e/testsupport"
 	testsupportspace "github.com/codeready-toolchain/toolchain-e2e/testsupport/space"
 	. "github.com/codeready-toolchain/toolchain-e2e/testsupport/spacebinding"
@@ -102,14 +102,19 @@
 	t.Run("error", func(t *testing.T) {
 
 		t.Run("unable create space binding request with invalid SpaceRole", func(t *testing.T) {
-			_, m := testsupport.CreateUserSignupWithSpaceTier(t, awaitilities, "appstudio")
-			spaceName := m.Name
+			user1 := NewSignupRequest(awaitilities).
+				ManuallyApprove().
+				TargetCluster(memberAwait).
+				RequireConditions(ConditionSet(Default(), ApprovedByAdmin())...).
+				SpaceTier("appstudio").
+				EnsureMUR().
+				Execute(t)
 
 			// wait for the namespace to be provisioned since we will be creating the SpaceBindingRequest into it.
-			space, err := hostAwait.WaitForSpace(t, spaceName, UntilSpaceHasAnyProvisionedNamespaces())
+			space, err := hostAwait.WaitForSpace(t, user1.Space.Name, UntilSpaceHasAnyProvisionedNamespaces())
 			require.NoError(t, err)
 			// let's create a new MUR that will have access to the space
-			user := NewSignupRequest(awaitilities).
+			user2 := NewSignupRequest(awaitilities).
 				ManuallyApprove().
 				TargetCluster(memberAwait).
 				RequireConditions(ConditionSet(Default(), ApprovedByAdmin())...).
@@ -118,7 +123,7 @@
 			// create the spacebinding request
 			spaceBindingRequest := CreateSpaceBindingRequest(t, awaitilities, memberAwait.ClusterName,
 				WithSpecSpaceRole("invalid"), // set invalid spacerole
-				WithSpecMasterUserRecord(user.MUR.GetName()),
+				WithSpecMasterUserRecord(user2.MUR.GetName()),
 				WithNamespace(testsupportspace.GetDefaultNamespace(space.Status.ProvisionedNamespaces)),
 			)
 
@@ -132,27 +137,11 @@
 			require.NoError(t, err)
 			assert.Len(t, bindings, 1)
 
-<<<<<<< HEAD
-		t.Run("unable create space binding request with invalid MasterUserRecord", func(t *testing.T) {
-			_, m := testsupport.CreateUserSignupWithSpaceTier(t, awaitilities, "appstudio")
-			spaceName := m.Name
-
-			// wait for the namespace to be provisioned since we will be creating the SpaceBindingRequest into it.
-			space, err := hostAwait.WaitForSpace(t, spaceName, UntilSpaceHasAnyProvisionedNamespaces())
-			require.NoError(t, err)
-			// create the spacebinding request
-			spaceBindingRequest := CreateSpaceBindingRequest(t, awaitilities, memberAwait.ClusterName,
-				WithSpecSpaceRole("admin"),
-				WithSpecMasterUserRecord("invalidMUR"), // we set an invalid MUR
-				WithNamespace(testsupportspace.GetDefaultNamespace(space.Status.ProvisionedNamespaces)),
-			)
-=======
 			t.Run("update SBR to fix invalid SpaceRole", func(t *testing.T) {
 				// when
 				_, err = memberAwait.UpdateSpaceBindingRequest(t, client.ObjectKeyFromObject(spaceBindingRequest), func(sbr *toolchainv1alpha1.SpaceBindingRequest) {
 					sbr.Spec.SpaceRole = "admin"
 				})
->>>>>>> f6726eae
 
 				// then
 				require.NoError(t, err)
@@ -241,11 +230,9 @@
 }
 
 func NewSpaceBindingRequest(t *testing.T, awaitilities Awaitilities, memberAwait *MemberAwaitility, hostAwait *HostAwaitility, spaceRole string) (*toolchainv1alpha1.Space, *toolchainv1alpha1.SpaceBindingRequest, *toolchainv1alpha1.SpaceBinding) {
-	firstUserSignup, firstMur := testsupport.CreateUserSignupWithSpaceTier(t, awaitilities, "appstudio")
-	spaceName := firstMur.Name
-
+	space, firstUserSignup, _ := testsupportspace.CreateSpace(t, awaitilities, testspace.WithTierName("appstudio"), testspace.WithSpecTargetCluster(memberAwait.ClusterName))
 	// wait for the namespace to be provisioned since we will be creating the SpaceBindingRequest into it.
-	space, err := hostAwait.WaitForSpace(t, spaceName, UntilSpaceHasAnyProvisionedNamespaces())
+	space, err := hostAwait.WaitForSpace(t, space.Name, UntilSpaceHasAnyProvisionedNamespaces())
 	require.NoError(t, err)
 	// let's create a new MUR that will have access to the space
 	username := uuid.Must(uuid.NewV4()).String()
