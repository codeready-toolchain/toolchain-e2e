--- conflicted
+++ resolved
@@ -26,57 +26,9 @@
 	member2Await *wait.MemberAwaitility
 }
 
-<<<<<<< HEAD
 func (s *baseUserIntegrationTest) newUserRequest() UserRequest {
 	return NewUserRequest(s.T(), s.hostAwait, s.memberAwait, s.member2Await)
-=======
-// createAndCheckUserSignup creates a new UserSignup resource with the given values:
-// specApproved defines if the UserSignup should be manually approved
-// username defines the required username set in the spec
-// email is set in "user-email" annotation
-// targetCluster ensures the UserSignup is created with Spec.TargetCluster set to member cluster associated with the provided member awaitility, a 'nil' value will skip setting Spec.TargetCluster
-//
-// The method then waits until the UserSignup contains the given set of conditions and the corresponding MUR is created
-func (s *baseUserIntegrationTest) createAndCheckUserSignup(specApproved bool, username string, email string, targetCluster *wait.MemberAwaitility,
-	conditions ...toolchainv1alpha1.Condition) (*toolchainv1alpha1.UserSignup, *toolchainv1alpha1.MasterUserRecord) {
 
-	userSignup := s.createAndCheckUserSignupNoMUR(specApproved, username, email, targetCluster, conditions...)
-
-	// Confirm the MUR was created and ready
-	VerifyResourcesProvisionedForSignup(s.T(), s.hostAwait, userSignup, "base", s.memberAwait, s.member2Await)
-	mur, err := s.hostAwait.WaitForMasterUserRecord(userSignup.Status.CompliantUsername)
-	require.NoError(s.T(), err)
-
-	return userSignup, mur
-}
-
-// createAndCheckUserSignupNoMUR creates a new UserSignup resoruce with the given values:
-// specApproved defines if the UserSignup should be manually approved
-// username defines the required username set in the spec
-// email is set in "user-email" annotation
-// targetCluster ensures the UserSignup is created with Spec.TargetCluster set to member cluster associated with the provided member awaitility, a 'nil' value will skip setting Spec.TargetCluster
-//
-// The method then waits until the UserSignup contains the given set of conditions
-func (s *baseUserIntegrationTest) createAndCheckUserSignupNoMUR(specApproved bool, username string, email string, targetCluster *wait.MemberAwaitility,
-	conditions ...toolchainv1alpha1.Condition) *toolchainv1alpha1.UserSignup {
-
-	WaitUntilBaseNSTemplateTierIsUpdated(s.T(), s.hostAwait)
-	// Create a new UserSignup with the given approved flag
-	userSignup := NewUserSignup(s.T(), s.hostAwait, username, email)
-	states.SetApproved(userSignup, specApproved)
-	if targetCluster != nil {
-		userSignup.Spec.TargetCluster = targetCluster.ClusterName
-	}
-	err := s.hostAwait.FrameworkClient.Create(context.TODO(), userSignup, CleanupOptions(s.ctx))
-	require.NoError(s.T(), err)
-	s.T().Logf("user signup '%s' created", userSignup.Name)
-
-	// Check the UserSignup is approved now
-	userSignup, err = s.hostAwait.WaitForUserSignup(userSignup.Name, wait.UntilUserSignupHasConditions(conditions...))
-	require.NoError(s.T(), err)
-
-	return userSignup
->>>>>>> ad46e14b
 }
 
 func (s *baseUserIntegrationTest) createAndCheckBannedUser(email string) *toolchainv1alpha1.BannedUser {
