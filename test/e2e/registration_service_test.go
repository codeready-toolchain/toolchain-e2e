package e2e

import (
	"bytes"
	"context"
	"encoding/json"
	"fmt"
	"io"
	"io/ioutil"
	"net/http"
	"strings"
	"testing"
	"time"

	"github.com/codeready-toolchain/toolchain-common/pkg/cluster"

	"k8s.io/apimachinery/pkg/api/errors"
	"k8s.io/apimachinery/pkg/types"

	"github.com/codeready-toolchain/api/pkg/apis/toolchain/v1alpha1"
	authsupport "github.com/codeready-toolchain/toolchain-common/pkg/test/auth"
	. "github.com/codeready-toolchain/toolchain-e2e/testsupport"
	"github.com/codeready-toolchain/toolchain-e2e/testsupport/wait"
	framework "github.com/operator-framework/operator-sdk/pkg/test"
	uuid "github.com/satori/go.uuid"
	"github.com/stretchr/testify/assert"
	"github.com/stretchr/testify/require"
	"github.com/stretchr/testify/suite"
)

var httpClient = HttpClient

func TestRegistrationService(t *testing.T) {
	suite.Run(t, &registrationServiceTestSuite{})
}

type registrationServiceTestSuite struct {
	suite.Suite
	namespace   string
	route       string
	ctx         *framework.Context
	hostAwait   *wait.HostAwaitility
	memberAwait *wait.MemberAwaitility
}

func (s *registrationServiceTestSuite) SetupSuite() {
	userSignupList := &v1alpha1.UserSignupList{}
	s.ctx, s.hostAwait, s.memberAwait, _ = WaitForDeployments(s.T(), userSignupList)
	s.namespace = s.hostAwait.RegistrationServiceNs
	s.route = s.hostAwait.RegistrationServiceURL
}

func (s *registrationServiceTestSuite) TestLandingPageReachable() {
	// just make sure that the landing page is reachable
	req, err := http.NewRequest("GET", s.route, nil)
	require.NoError(s.T(), err)

	resp, err := httpClient.Do(req)
	require.NoError(s.T(), err)
	defer close(s.T(), resp)

	assert.Equal(s.T(), http.StatusOK, resp.StatusCode)
}

func (s *registrationServiceTestSuite) TestHealth() {
	s.Run("get healthcheck 200 OK", func() {
		// Call health endpoint.
		req, err := http.NewRequest("GET", s.route+"/api/v1/health", nil)
		require.NoError(s.T(), err)

		resp, err := httpClient.Do(req)
		require.NoError(s.T(), err)
		defer close(s.T(), resp)

		assert.Equal(s.T(), http.StatusOK, resp.StatusCode)

		body, err := ioutil.ReadAll(resp.Body)
		require.NoError(s.T(), err)
		require.NotNil(s.T(), body)

		mp := make(map[string]interface{})
		err = json.Unmarshal([]byte(body), &mp)
		require.NoError(s.T(), err)

		// Verify JSON response.
		alive := mp["alive"]
		require.IsType(s.T(), true, alive)
		require.True(s.T(), alive.(bool))

		environment := mp["environment"]
		require.IsType(s.T(), "", environment)
		require.Equal(s.T(), "e2e-tests", environment.(string))

		revision := mp["revision"]
		require.NotNil(s.T(), revision)

		buildTime := mp["buildTime"]
		require.NotNil(s.T(), buildTime)

		startTime := mp["startTime"]
		require.NotNil(s.T(), startTime)
	})
}

func (s *registrationServiceTestSuite) TestWoopra() {
	assertNotSecuredGetResponseEquals := func(endPointPath, expectedResponseValue string) {
		// Call woopra domain endpoint.
		req, err := http.NewRequest("GET", fmt.Sprintf("%s/api/v1/%s", s.route, endPointPath), nil)
		require.NoError(s.T(), err)

		resp, err := httpClient.Do(req)
		require.NoError(s.T(), err)
		defer close(s.T(), resp)

		assert.Equal(s.T(), http.StatusOK, resp.StatusCode)

		body, err := ioutil.ReadAll(resp.Body)
		require.NoError(s.T(), err)
		require.NotNil(s.T(), body)

		value := string(body)
		require.NoError(s.T(), err)

		// Verify JSON response.
		require.Equal(s.T(), expectedResponseValue, value)
	}

	s.Run("get woopra domain 200 OK", func() {
		// Call woopra domain endpoint.
		assertNotSecuredGetResponseEquals("woopra-domain", "test woopra domain")
	})

	s.Run("get segment write key 200 OK", func() {
		// Call segment write key endpoint.
		assertNotSecuredGetResponseEquals("segment-write-key", "test segment write key")
	})
}

func (s *registrationServiceTestSuite) TestAuthConfig() {
	s.Run("get authconfig 200 OK", func() {
		// Call authconfig endpoint.
		req, err := http.NewRequest("GET", s.route+"/api/v1/authconfig", nil)
		require.NoError(s.T(), err)

		resp, err := httpClient.Do(req)
		require.NoError(s.T(), err)
		defer close(s.T(), resp)

		assert.Equal(s.T(), http.StatusOK, resp.StatusCode)

		body, err := ioutil.ReadAll(resp.Body)
		require.NoError(s.T(), err)
		require.NotNil(s.T(), body)
	})
}

func (s *registrationServiceTestSuite) TestSignupFails() {
	identity0 := authsupport.NewIdentity()
	emailClaim0 := authsupport.WithEmailClaim(uuid.NewV4().String() + "@acme.com")

	s.Run("post signup error no token 401 Unauthorized", func() {
		// Call signup endpoint without a token.
		requestBody, err := json.Marshal(map[string]string{})
		require.NoError(s.T(), err)
		req, err := http.NewRequest("POST", s.route+"/api/v1/signup", bytes.NewBuffer(requestBody))
		require.NoError(s.T(), err)
		req.Header.Set("content-type", "application/json")

		resp, err := httpClient.Do(req)
		require.NoError(s.T(), err)
		defer close(s.T(), resp)

		// Retrieve unauthorized http status code.
		assert.Equal(s.T(), http.StatusUnauthorized, resp.StatusCode)

		body, err := ioutil.ReadAll(resp.Body)
		require.NoError(s.T(), err)
		require.NotNil(s.T(), body)

		mp := make(map[string]interface{})
		err = json.Unmarshal([]byte(body), &mp)
		require.NoError(s.T(), err)

		// Check token error.
		tokenErr := mp["error"]
		require.Equal(s.T(), "no token found", tokenErr.(string))
	})
	s.Run("post signup error invalid token 401 Unauthorized", func() {
		// Call signup endpoint with an invalid token.
		mp := invokeEndpoint(s.T(), "POST", s.route+"/api/v1/signup", "1223123123", "", http.StatusUnauthorized)

		// Check token error.
		tokenErr := mp["error"]
		require.Equal(s.T(), "token contains an invalid number of segments", tokenErr.(string))
	})
	s.Run("post signup exp token 401 Unauthorized", func() {
		expClaim1 := authsupport.WithExpClaim(time.Now().Add(-60 * time.Second))

		// Not identical to the token used in POST signup - should return resource not found.
		token1, err := authsupport.GenerateSignedE2ETestToken(*identity0, emailClaim0, expClaim1)
		require.NoError(s.T(), err)
		mp := invokeEndpoint(s.T(), "POST", s.route+"/api/v1/signup", token1, "", http.StatusUnauthorized)

		// Check token error.
		tokenErr := mp["error"]
		require.Contains(s.T(), tokenErr.(string), "token is expired by ")
	})
	s.Run("get signup error no token 401 Unauthorized", func() {
		// Call signup endpoint without a token.
		req, err := http.NewRequest("GET", s.route+"/api/v1/signup", nil)
		require.NoError(s.T(), err)
		req.Header.Set("content-type", "application/json")

		resp, err := httpClient.Do(req)
		require.NoError(s.T(), err)
		defer close(s.T(), resp)

		// Retrieve unauthorized http status code.
		assert.Equal(s.T(), http.StatusUnauthorized, resp.StatusCode)

		body, err := ioutil.ReadAll(resp.Body)
		require.NoError(s.T(), err)
		require.NotNil(s.T(), body)

		mp := make(map[string]interface{})
		err = json.Unmarshal([]byte(body), &mp)
		require.NoError(s.T(), err)

		// Check token error.
		tokenErr := mp["error"]
		require.Equal(s.T(), "no token found", tokenErr.(string))
	})
	s.Run("get signup error invalid token 401 Unauthorized", func() {
		// Call signup endpoint with an invalid token.
		mp := invokeEndpoint(s.T(), "GET", s.route+"/api/v1/signup", "1223123123", "", http.StatusUnauthorized)

		// Check token error.
		tokenErr := mp["error"]
		require.Equal(s.T(), "token contains an invalid number of segments", tokenErr.(string))
	})
	s.Run("get signup exp token 401 Unauthorized", func() {
		expClaim1 := authsupport.WithExpClaim(time.Now().Add(-60 * time.Second))

		// Not identical to the token used in POST signup - should return resource not found.
		token1, err := authsupport.GenerateSignedE2ETestToken(*identity0, emailClaim0, expClaim1)
		require.NoError(s.T(), err)
		mp := invokeEndpoint(s.T(), "GET", s.route+"/api/v1/signup", token1, "", http.StatusUnauthorized)

		// Check token error.
		tokenErr := mp["error"]
		require.Contains(s.T(), tokenErr.(string), "token is expired by ")
	})
	s.Run("get signup 404 NotFound", func() {
		// Get valid generated token for e2e tests. IAT claim is overridden
		// to avoid token used before issued error.
		identity1 := authsupport.NewIdentity()
		emailClaim1 := authsupport.WithEmailClaim(uuid.NewV4().String() + "@acme.com")
		iatClaim1 := authsupport.WithIATClaim(time.Now().Add(-60 * time.Second))

		// Not identical to the token used in POST signup - should return resource not found.
		token1, err := authsupport.GenerateSignedE2ETestToken(*identity1, emailClaim1, iatClaim1)
		require.NoError(s.T(), err)

		// Call signup endpoint with a valid token.
		s.assertGetSignupReturnsNotFound(token1)
	})

	s.Run("get signup for crtadmin fails", func() {
		// Get valid generated token for e2e tests. IAT claim is overridden
		// to avoid token used before issued error. Username claim is also
		// overridden to trigger error and ensure that usersignup is not created.
		identity := authsupport.NewIdentity()
		emailValue := uuid.NewV4().String() + "@acme.com"
		emailClaim := authsupport.WithEmailClaim(emailValue)
		usernameClaim := authsupport.WithPreferredUsernameClaim("test-crtadmin")
		token, err := authsupport.GenerateSignedE2ETestToken(*identity, emailClaim, usernameClaim)
		require.NoError(s.T(), err)

		// Call signup endpoint with a valid token to initiate a signup process
		response := invokeEndpoint(s.T(), "POST", s.route+"/api/v1/signup", token, "", http.StatusForbidden)
		require.Equal(s.T(), "forbidden: failed to create usersignup for test-crtadmin", response["message"])
		require.Equal(s.T(), "error creating UserSignup resource", response["details"])
		require.Equal(s.T(), float64(403), response["code"])

		userSignup, err := s.hostAwait.WaitForUserSignup(identity.ID.String())
		require.Nil(s.T(), userSignup)
		require.Error(s.T(), err)
		require.EqualError(s.T(), err, "timed out waiting for the condition")
	})
}

func (s *registrationServiceTestSuite) TestSignupOK() {

	signupUser := func(token, email, userSignupName string, identity *authsupport.Identity) *v1alpha1.UserSignup {
		// Call signup endpoint with a valid token to initiate a signup process
		invokeEndpoint(s.T(), "POST", s.route+"/api/v1/signup", token, "", http.StatusAccepted)

		// Wait for the UserSignup to be created
		userSignup, err := s.hostAwait.WaitForUserSignup(userSignupName,
			wait.UntilUserSignupHasConditions(PendingApproval()...),
			wait.UntilUserSignupHasStateLabel(v1alpha1.UserSignupStateLabelValuePending))
		require.NoError(s.T(), err)
		emailAnnotation := userSignup.Annotations[v1alpha1.UserSignupUserEmailAnnotationKey]
		assert.Equal(s.T(), email, emailAnnotation)

		// Call get signup endpoint with a valid token and make sure it's pending approval
		s.assertGetSignupStatusPendingApproval(identity.Username, token)

		// Attempt to create same usersignup by calling post signup with same token should return an error
		mp := invokeEndpoint(s.T(), "POST", s.route+"/api/v1/signup", token, "", http.StatusConflict)
		assert.Equal(s.T(), fmt.Sprintf("Operation cannot be fulfilled on  \"\": UserSignup [id: %s; username: %s]. Unable to create UserSignup because there is already an active UserSignup with such ID",
			userSignupName, identity.Username), mp["message"])
		assert.Equal(s.T(), "error creating UserSignup resource", mp["details"])

		// Approve usersignup.
		userSignup.Spec.Approved = true
		userSignup.Spec.TargetCluster = s.memberAwait.ClusterName
		err = s.hostAwait.Client.Update(context.TODO(), userSignup)
		require.NoError(s.T(), err)

		// Wait the Master User Record to be provisioned
<<<<<<< HEAD
		VerifyResourcesProvisionedForSignup(s.T(), s.hostAwait, userSignup, "basic", s.memberAwait)
=======
		VerifyResourcesProvisionedForSignup(s.T(), s.hostAwait, *userSignup, "base", s.memberAwait)
>>>>>>> b333e4d2

		// Call signup endpoint with same valid token to check if status changed to Provisioned now
		s.assertGetSignupStatusProvisioned(identity.Username, token)

		return userSignup
	}

	s.Run("test activation-deactivation workflow", func() {
		// Get valid generated token for e2e tests. IAT claim is overridden
		// to avoid token used before issued error.
		identity := authsupport.NewIdentity()
		emailValue := uuid.NewV4().String() + "@acme.com"
		emailClaim := authsupport.WithEmailClaim(emailValue)
		t, err := authsupport.GenerateSignedE2ETestToken(*identity, emailClaim)
		require.NoError(s.T(), err)

		// Signup a new user
		userSignup := signupUser(t, emailValue, identity.ID.String(), identity)

		// Deactivate the usersignup
		userSignup, err = s.hostAwait.UpdateUserSignupSpec(userSignup.Name, func(us *v1alpha1.UserSignup) {
			us.Spec.Deactivated = true
		})
		require.NoError(s.T(), err)
		userSignup, err = s.hostAwait.WaitForUserSignup(userSignup.Name,
			wait.UntilUserSignupHasConditions(Deactivated()...),
			wait.UntilUserSignupHasStateLabel(v1alpha1.UserSignupStateLabelValueDeactivated))
		require.NoError(s.T(), err)

		// Now check that the reg-service treats the deactivated usersignup as nonexistent and returns 404
		s.assertGetSignupReturnsNotFound(t)

		// Re-activate the usersignup by calling the signup endpoint with the same token/user again
		userSignup = signupUser(t, emailValue, identity.ID.String(), identity)
	})

	s.Run("test User ID encodings", func() {
		userIDs := []string{
			"abcde-12345",
			"abcde\\*-12345",
			"-1234567",
			"0123456789abcdefghijklmnopqrstuvwxyzABCDEFGHIJKLMNOPQRSTUVWXYZ0123456789-01234567890123456789",
			//"abc:xyz",
		}

		encodedUserIDs := []string{
			"abcde-12345",
			"c0177ca4-abcde-12345",
			"ca3e1e0f-1234567",
			"e3632025-0123456789abcdefghijklmnopqrstuvwxyzabcdefghijklmnopqr",
			//"a05a4053-abcxyz",
		}

		for i, userID := range userIDs {
			identity := authsupport.NewIdentity()
			emailValue := uuid.NewV4().String() + "@acme.com"
			emailClaim := authsupport.WithEmailClaim(emailValue)
			t, err := authsupport.GenerateSignedE2ETestToken(*identity, emailClaim, authsupport.WithSubClaim(userID))
			require.NoError(s.T(), err)

			// Signup a new user
			userSignup := signupUser(t, emailValue, encodedUserIDs[i], identity)

			require.Equal(s.T(), userID, userSignup.Spec.UserID)
		}
	})
}

func (s *registrationServiceTestSuite) TestPhoneVerification() {
	// Create a token and identity to sign up with
	identity0 := authsupport.NewIdentity()
	emailValue := uuid.NewV4().String() + "@some.domain"
	emailClaim0 := authsupport.WithEmailClaim(emailValue)
	token0, err := authsupport.GenerateSignedE2ETestToken(*identity0, emailClaim0)
	require.NoError(s.T(), err)

	// Call the signup endpoint
	invokeEndpoint(s.T(), "POST", s.route+"/api/v1/signup", token0, "", http.StatusAccepted)

	// Wait for the UserSignup to be created
	userSignup, err := s.hostAwait.WaitForUserSignup(identity0.ID.String(),
		wait.UntilUserSignupHasConditions(VerificationRequired()...),
		wait.UntilUserSignupHasStateLabel(v1alpha1.UserSignupStateLabelValueNotReady))
	require.NoError(s.T(), err)
	emailAnnotation := userSignup.Annotations[v1alpha1.UserSignupUserEmailAnnotationKey]
	assert.Equal(s.T(), emailValue, emailAnnotation)

	// Call get signup endpoint with a valid token and make sure verificationRequired is true
	mp, mpStatus := parseResponse(s.T(), invokeEndpoint(s.T(), "GET", s.route+"/api/v1/signup", token0, "", http.StatusOK))
	assert.Equal(s.T(), "", mp["compliantUsername"])
	assert.Equal(s.T(), identity0.Username, mp["username"])
	require.IsType(s.T(), false, mpStatus["ready"])
	assert.False(s.T(), mpStatus["ready"].(bool))
	assert.Equal(s.T(), "PendingApproval", mpStatus["reason"])
	require.True(s.T(), mpStatus["verificationRequired"].(bool))

	// Confirm the status of the UserSignup is correct
	_, err = s.hostAwait.WaitForUserSignup(identity0.ID.String(),
		wait.UntilUserSignupHasConditions(VerificationRequired()...),
		wait.UntilUserSignupHasStateLabel(v1alpha1.UserSignupStateLabelValueNotReady))
	require.NoError(s.T(), err)

	// Confirm that a MUR hasn't been created
	obj := &v1alpha1.MasterUserRecord{}
	err = s.hostAwait.Client.Get(context.TODO(), types.NamespacedName{Namespace: s.hostAwait.Namespace, Name: identity0.Username}, obj)
	require.Error(s.T(), err)
	require.True(s.T(), errors.IsNotFound(err))

	// Initiate the verification process
	invokeEndpoint(s.T(), "PUT", s.route+"/api/v1/signup/verification", token0,
		`{ "country_code":"+61", "phone_number":"408999999" }`, http.StatusNoContent)

	// Retrieve the updated UserSignup
	userSignup, err = s.hostAwait.WaitForUserSignup(identity0.ID.String())
	require.NoError(s.T(), err)

	// Confirm there is a verification code annotation value, and store it in a variable
	verificationCode := userSignup.Annotations[v1alpha1.UserSignupVerificationCodeAnnotationKey]
	require.NotEmpty(s.T(), verificationCode)

	// Confirm the expiry time has been set
	require.NotEmpty(s.T(), userSignup.Annotations[v1alpha1.UserVerificationExpiryAnnotationKey])

	// Attempt to verify with an incorrect verification code
	invokeEndpoint(s.T(), "GET", s.route+"/api/v1/signup/verification/invalid", token0, "", http.StatusForbidden)

	// Retrieve the updated UserSignup
	userSignup, err = s.hostAwait.WaitForUserSignup(identity0.ID.String())
	require.NoError(s.T(), err)

	// Check attempts has been incremented
	require.NotEmpty(s.T(), userSignup.Annotations[v1alpha1.UserVerificationAttemptsAnnotationKey])

	// Confirm the verification code has not changed
	require.Equal(s.T(), verificationCode, userSignup.Annotations[v1alpha1.UserSignupVerificationCodeAnnotationKey])

	// Verify with the correct code
	invokeEndpoint(s.T(), "GET", s.route+fmt.Sprintf("/api/v1/signup/verification/%s",
		userSignup.Annotations[v1alpha1.UserSignupVerificationCodeAnnotationKey]), token0, "", http.StatusOK)

	// Retrieve the updated UserSignup
	userSignup, err = s.hostAwait.WaitForUserSignup(identity0.ID.String(),
		wait.UntilUserSignupHasStateLabel(v1alpha1.UserSignupStateLabelValuePending))
	require.NoError(s.T(), err)

	// Confirm all unrequired verification-related annotations have been removed
	require.Empty(s.T(), userSignup.Annotations[v1alpha1.UserVerificationExpiryAnnotationKey])
	require.Empty(s.T(), userSignup.Annotations[v1alpha1.UserVerificationAttemptsAnnotationKey])
	require.Empty(s.T(), userSignup.Annotations[v1alpha1.UserSignupVerificationCodeAnnotationKey])
	require.Empty(s.T(), userSignup.Annotations[v1alpha1.UserSignupVerificationTimestampAnnotationKey])
	require.Empty(s.T(), userSignup.Annotations[v1alpha1.UserSignupVerificationCounterAnnotationKey])
	require.Empty(s.T(), userSignup.Annotations[v1alpha1.UserSignupVerificationInitTimestampAnnotationKey])

	// Call get signup endpoint with a valid token and make sure it's pending approval
	mp, mpStatus = parseResponse(s.T(), invokeEndpoint(s.T(), "GET", s.route+"/api/v1/signup", token0, "", http.StatusOK))
	assert.Equal(s.T(), "", mp["compliantUsername"])
	assert.Equal(s.T(), identity0.Username, mp["username"])
	require.IsType(s.T(), false, mpStatus["ready"])
	assert.False(s.T(), mpStatus["ready"].(bool))
	assert.Equal(s.T(), "PendingApproval", mpStatus["reason"])
	require.False(s.T(), mpStatus["verificationRequired"].(bool))

	// Now approve the usersignup.
	userSignup.Spec.Approved = true
	err = s.hostAwait.Client.Update(context.TODO(), userSignup)
	require.NoError(s.T(), err)

	// Confirm the MasterUserRecord is provisioned
	_, err = s.hostAwait.WaitForMasterUserRecord(identity0.Username, wait.UntilMasterUserRecordHasCondition(Provisioned()))
	require.NoError(s.T(), err)

	// Retrieve the UserSignup from the GET endpoint
	_, mpStatus = parseResponse(s.T(), invokeEndpoint(s.T(), "GET", s.route+"/api/v1/signup", token0, "", http.StatusOK))

	// Confirm that VerificationRequired is no longer true
	require.False(s.T(), mpStatus["verificationRequired"].(bool))

	// Create another token and identity to sign up with
	otherIdentity := authsupport.NewIdentity()
	otherEmailValue := uuid.NewV4().String() + "@other.domain"
	otherEmailClaim := authsupport.WithEmailClaim(otherEmailValue)
	otherToken, err := authsupport.GenerateSignedE2ETestToken(*otherIdentity, otherEmailClaim)
	require.NoError(s.T(), err)

	// Call the signup endpoint
	invokeEndpoint(s.T(), "POST", s.route+"/api/v1/signup", otherToken, "", http.StatusAccepted)

	// Wait for the UserSignup to be created
	otherUserSignup, err := s.hostAwait.WaitForUserSignup(otherIdentity.ID.String(),
		wait.UntilUserSignupHasConditions(VerificationRequired()...),
		wait.UntilUserSignupHasStateLabel(v1alpha1.UserSignupStateLabelValueNotReady))
	require.NoError(s.T(), err)
	otherEmailAnnotation := otherUserSignup.Annotations[v1alpha1.UserSignupUserEmailAnnotationKey]
	assert.Equal(s.T(), otherEmailValue, otherEmailAnnotation)

	// Initiate the verification process using the same phone number as previously
	responseMap := invokeEndpoint(s.T(), "PUT", s.route+"/api/v1/signup/verification", otherToken,
		`{ "country_code":"+61", "phone_number":"408999999" }`, http.StatusForbidden)

	require.NotEmpty(s.T(), responseMap)
	require.Equal(s.T(), float64(http.StatusForbidden), responseMap["code"], "code not found in response body map %s", responseMap)

	require.Equal(s.T(), "Forbidden", responseMap["status"])
	require.Equal(s.T(), "phone number already in use:cannot register using phone number: +61408999999", responseMap["message"])
	require.Equal(s.T(), "phone number already in use", responseMap["details"])

	// Retrieve the updated UserSignup
	otherUserSignup, err = s.hostAwait.WaitForUserSignup(otherIdentity.ID.String())
	require.NoError(s.T(), err)

	// Confirm there is no verification code annotation value
	require.Empty(s.T(), otherUserSignup.Annotations[v1alpha1.UserSignupVerificationCodeAnnotationKey])

	// Retrieve the current UserSignup
	err = s.hostAwait.Client.Get(context.TODO(), types.NamespacedName{Namespace: s.hostAwait.Namespace, Name: userSignup.Name}, userSignup)
	require.NoError(s.T(), err)

	// Now mark the original UserSignup as deactivated
	userSignup.Spec.Deactivated = true

	// Update the UserSignup
	err = s.hostAwait.Client.Update(context.TODO(), userSignup)
	require.NoError(s.T(), err)

	// Now attempt the verification again
	invokeEndpoint(s.T(), "PUT", s.route+"/api/v1/signup/verification", otherToken,
		`{ "country_code":"+61", "phone_number":"408999999" }`, http.StatusNoContent)

	// Retrieve the updated UserSignup again
	otherUserSignup, err = s.hostAwait.WaitForUserSignup(otherIdentity.ID.String())
	require.NoError(s.T(), err)

	// Confirm there is now a verification code annotation value
	require.NotEmpty(s.T(), otherUserSignup.Annotations[v1alpha1.UserSignupVerificationCodeAnnotationKey])
}

func (s *registrationServiceTestSuite) assertGetSignupStatusProvisioned(username, bearerToken string) {
	mp, mpStatus := parseResponse(s.T(), invokeEndpoint(s.T(), "GET", s.route+"/api/v1/signup", bearerToken, "", http.StatusOK))
	assert.Equal(s.T(), username, mp["compliantUsername"])
	assert.Equal(s.T(), username, mp["username"])
	require.IsType(s.T(), false, mpStatus["ready"])
	assert.True(s.T(), mpStatus["ready"].(bool))
	assert.Equal(s.T(), "Provisioned", mpStatus["reason"])
	assert.Equal(s.T(), s.memberAwait.GetConsoleURL(), mp["consoleURL"])
	memberCluster, found, err := s.hostAwait.GetToolchainCluster(cluster.Member, s.memberAwait.Namespace, nil)
	require.NoError(s.T(), err)
	require.True(s.T(), found)
	assert.Equal(s.T(), memberCluster.Spec.APIEndpoint, mp["apiEndpoint"])
}

func (s *registrationServiceTestSuite) assertGetSignupStatusPendingApproval(username, bearerToken string) {
	mp, mpStatus := parseResponse(s.T(), invokeEndpoint(s.T(), "GET", s.route+"/api/v1/signup", bearerToken, "", http.StatusOK))
	assert.Equal(s.T(), username, mp["username"])
	require.IsType(s.T(), false, mpStatus["ready"])
	assert.False(s.T(), mpStatus["ready"].(bool))
	assert.Equal(s.T(), "PendingApproval", mpStatus["reason"])
}

func (s *registrationServiceTestSuite) assertGetSignupReturnsNotFound(bearerToken string) {
	invokeEndpoint(s.T(), "GET", s.route+"/api/v1/signup", bearerToken, "", http.StatusNotFound)
}

func invokeEndpoint(t *testing.T, method, path, authToken, requestBody string, requiredStatus int) map[string]interface{} {
	var reqBody io.Reader
	if requestBody != "" {
		reqBody = strings.NewReader(requestBody)
	}
	req, err := http.NewRequest(method, path, reqBody)
	require.NoError(t, err)
	req.Header.Set("Authorization", "Bearer "+authToken)
	req.Header.Set("content-type", "application/json")
	resp, err := httpClient.Do(req)
	require.NoError(t, err)

	defer close(t, resp)

	body, err := ioutil.ReadAll(resp.Body)
	require.NoError(t, err)
	require.NotNil(t, body)
	require.Equal(t, requiredStatus, resp.StatusCode, "unexpected response status with body: %s", body)

	mp := make(map[string]interface{})
	if len(body) > 0 {
		err = json.Unmarshal(body, &mp)
		require.NoError(t, err)
	}
	return mp
}

func parseResponse(t *testing.T, responseBody map[string]interface{}) (map[string]interface{}, map[string]interface{}) {
	// Check that the response looks fine
	status, ok := responseBody["status"].(map[string]interface{})
	require.True(t, ok)
	return responseBody, status
}

func close(t *testing.T, resp *http.Response) {
	_, err := ioutil.ReadAll(resp.Body)
	require.NoError(t, err)
	err = resp.Body.Close()
	require.NoError(t, err)
}<|MERGE_RESOLUTION|>--- conflicted
+++ resolved
@@ -319,11 +319,7 @@
 		require.NoError(s.T(), err)
 
 		// Wait the Master User Record to be provisioned
-<<<<<<< HEAD
-		VerifyResourcesProvisionedForSignup(s.T(), s.hostAwait, userSignup, "basic", s.memberAwait)
-=======
-		VerifyResourcesProvisionedForSignup(s.T(), s.hostAwait, *userSignup, "base", s.memberAwait)
->>>>>>> b333e4d2
+		VerifyResourcesProvisionedForSignup(s.T(), s.hostAwait, userSignup, "base", s.memberAwait)
 
 		// Call signup endpoint with same valid token to check if status changed to Provisioned now
 		s.assertGetSignupStatusProvisioned(identity.Username, token)
