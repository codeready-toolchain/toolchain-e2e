package e2e

import (
	"context"
	"crypto/tls"
	"encoding/base64"
	"encoding/json"
	"fmt"
	"net/http"
	"os"
	"os/signal"
	"sync"
	"testing"
	"time"

	toolchainv1alpha1 "github.com/codeready-toolchain/api/api/v1alpha1"
	"github.com/codeready-toolchain/toolchain-common/pkg/test/config"
	. "github.com/codeready-toolchain/toolchain-e2e/testsupport"
	"github.com/codeready-toolchain/toolchain-e2e/testsupport/wait"
	"github.com/gofrs/uuid"
	userv1 "github.com/openshift/api/user/v1"

	"github.com/gorilla/websocket"
	"github.com/stretchr/testify/assert"
	"github.com/stretchr/testify/require"
	corev1 "k8s.io/api/core/v1"
	metav1 "k8s.io/apimachinery/pkg/apis/meta/v1"
	"k8s.io/apimachinery/pkg/types"
	kubewait "k8s.io/apimachinery/pkg/util/wait"
)

type proxyUser struct {
	expectedMemberCluster *wait.MemberAwaitility
	username              string
	token                 string
	identityID            uuid.UUID
	signup                *toolchainv1alpha1.UserSignup
}

// full flow from usersignup with approval down to namespaces creation and cleanup
func TestProxyFlow(t *testing.T) {
	// given
	awaitilities := WaitForDeployments(t)
	hostAwait := awaitilities.Host()
	memberAwait := awaitilities.Member1()
	memberAwait2 := awaitilities.Member2()
	hostAwait.UpdateToolchainConfig(config.Tiers().DefaultTier("appstudio"))

	// check that the tier exists, and all its namespace other cluster-scoped resource revisions
	// are different from `000000a` which is the value specified in the initial manifest (used for base tier)
	WaitUntilBaseNSTemplateTierIsUpdated(t, hostAwait)

	users := []proxyUser{
		{
			expectedMemberCluster: memberAwait,
			username:              "proxymember1",
			identityID:            uuid.Must(uuid.NewV4()),
		},
		{
			expectedMemberCluster: memberAwait2,
			username:              "proxymember2",
			identityID:            uuid.Must(uuid.NewV4()),
		},
	}

	// if there is an identity & user resources already present, but don't contain "owner" label, then they shouldn't be deleted
	preexistingUser, preexistingIdentity := createPreexistingUserAndIdentity(t, users[0])

	for index, user := range users {
		t.Run(user.username, func(t *testing.T) {
			// Create and approve signup
			req := NewSignupRequest(t, awaitilities).
				Username(user.username).
				IdentityID(user.identityID).
				ManuallyApprove().
				TargetCluster(user.expectedMemberCluster).
				EnsureMUR().
				RequireConditions(ConditionSet(Default(), ApprovedByAdmin())...).
				Execute()

			user.signup, _ = req.Resources()
			user.token = req.GetToken()

			VerifyResourcesProvisionedForSignup(t, awaitilities, user.signup, "appstudio")
			_, err := hostAwait.GetMasterUserRecord(wait.WithMurName(user.username))
			require.NoError(t, err)

<<<<<<< HEAD
			// since the registration service always provisions users to the default tier users need to be
			// promoted to the appstudio tier in order to test proxy scenarios
			t.Run("promote to appstudio tier", func(t *testing.T) {
				// given
				changeTierRequest := NewChangeTierRequest(hostAwait.Namespace, user.signup.Status.CompliantUsername, promotionTier)

				// when
				err = hostAwait.CreateWithCleanup(context.TODO(), changeTierRequest)

				// then
				require.NoError(t, err)
				_, err := hostAwait.WaitForChangeTierRequest(changeTierRequest.Name, toBeComplete)
				require.NoError(t, err)
				VerifyResourcesProvisionedForSignup(t, awaitilities, user.signup, promotionTier)

				// then - wait until ChangeTierRequest is deleted by our automatic GC
				err = hostAwait.WaitUntilChangeTierRequestDeleted(changeTierRequest.Name)
				assert.NoError(t, err)
			})

			t.Run("use proxy to create a configmap in the user appstudio namespace via proxy API and use websocket to watch it created", func(t *testing.T) {
=======
			t.Run("use proxy to create a configmap in the user appstudio namespace via proxy API", func(t *testing.T) {
>>>>>>> 7e82b4a2
				// given
				cmName := fmt.Sprintf("%s-test-cm", user.username)
				expectedCM := &corev1.ConfigMap{
					ObjectMeta: metav1.ObjectMeta{
						Name:      cmName,
						Namespace: user.username,
					},
					Data: map[string]string{
						"planet": "venus",
					},
				}
				// Start a new websocket watcher which watches for config maps in the user's namespace
				w := newWsWatcher(t, user)
				closeConnection := w.Start()
				defer closeConnection()

				// when
				proxyCl := hostAwait.CreateAPIProxyClient(user.token)
				err := proxyCl.Create(context.TODO(), expectedCM)
				require.NoError(t, err)

				// then
				// wait for the websocket watcher which uses the proxy to receive the config map
				found, err := w.WaitForConfigMap(
					user.expectedMemberCluster.RetryInterval,
					user.expectedMemberCluster.Timeout,
					expectedCM.Name,
				)
				require.NoError(t, err)
				assert.NotEmpty(t, found)

				// Double check that the CM does exist using a regular client (non-proxy)
				createdCM := &corev1.ConfigMap{}
				err = user.expectedMemberCluster.Client.Get(context.TODO(), types.NamespacedName{Namespace: user.username, Name: cmName}, createdCM)
				require.NoError(t, err)
				require.NotEmpty(t, createdCM)
				require.Equal(t, "venus", createdCM.Data["planet"])
			})

			t.Run("try to create a resource in an unauthorized namespace", func(t *testing.T) {
				// given
				cmName := fmt.Sprintf("%s-proxy-test-cm", user.username)
				expectedCM := &corev1.ConfigMap{
					ObjectMeta: metav1.ObjectMeta{
						Name:      cmName,
						Namespace: hostAwait.Namespace, // user should not be allowed to create a resource in the host operator namespace
					},
					Data: map[string]string{
						"planet": "venus",
					},
				}

				// when
				proxyCl := hostAwait.CreateAPIProxyClient(user.token)

				// then
				err := proxyCl.Create(context.TODO(), expectedCM)
				require.EqualError(t, err, fmt.Sprintf(`configmaps is forbidden: User "system:serviceaccount:%[1]s:appstudio-%[1]s" cannot create resource "configmaps" in API group "" in the namespace "%[2]s"`, user.username, hostAwait.Namespace))
			})

			if index == 1 { // only for the second user
				t.Run("try to create a resource in the other users namespace", func(t *testing.T) {
					// given
					// verify first user's namespace still exists
					ns := &corev1.Namespace{}
					err := hostAwait.Client.Get(context.TODO(), types.NamespacedName{Name: users[0].username}, ns)
					require.NoError(t, err, "failed to verify the first user's namespace still exists")

					cmName := fmt.Sprintf("%s-proxy-test-cm", users[0].username)
					expectedCM := &corev1.ConfigMap{
						ObjectMeta: metav1.ObjectMeta{
							Name:      cmName,
							Namespace: users[0].expectedMemberCluster.Namespace, // user should not be allowed to create a resource in the first user's namespace
						},
						Data: map[string]string{
							"planet": "venus",
						},
					}

					// when
					proxyCl := hostAwait.CreateAPIProxyClient(user.token)
					err = proxyCl.Create(context.TODO(), expectedCM)

					// then
					require.EqualError(t, err, fmt.Sprintf(`configmaps is forbidden: User "system:serviceaccount:%[1]s:appstudio-%[1]s" cannot create resource "configmaps" in API group "" in the namespace "%[2]s"`, user.username, users[0].expectedMemberCluster.Namespace))
				})
			}
		})
	} // end users loop
<<<<<<< HEAD
}

func newWsWatcher(t *testing.T, user proxyUser) *wsWatcher {
	return &wsWatcher{
		t:    t,
		user: user,
	}
}

// wsWatcher represents a watcher which leverages a WebSocket connection to watch for config maps in the user's namespace.
// The connection is established with the reg-service proxy instead of direct connection to the API server.
type wsWatcher struct {
	done       chan interface{}
	interrupt  chan os.Signal
	t          *testing.T
	user       proxyUser
	connection *websocket.Conn

	mu          sync.RWMutex
	receivedCMs map[string]*corev1.ConfigMap
}

// start creates a new WebSocket connection. The method returns a function which is to be used to close the connection when done.
func (w *wsWatcher) Start() func() {
	w.done = make(chan interface{})    // Channel to indicate that the receiverHandler is done
	w.interrupt = make(chan os.Signal) // Channel to listen for interrupt signal to terminate gracefully

	signal.Notify(w.interrupt, os.Interrupt) // Notify the interrupt channel for SIGINT

	encodedToken := base64.RawURLEncoding.EncodeToString([]byte(w.user.token))
	protocol := fmt.Sprintf("base64url.bearer.authorization.k8s.io.%s", encodedToken)

	config := w.user.expectedMemberCluster.RestConfig
	socketURL := fmt.Sprintf("wss://%s/api/v1/namespaces/%s/configmaps?watch=true", config.Host, w.user.username)
	dialer := &websocket.Dialer{
		//HandshakeTimeout: 45 * time.Second,
		Subprotocols:    []string{protocol, "base64.binary.k8s.io"},
		TLSClientConfig: &tls.Config{InsecureSkipVerify: true},
	}

	extraHeaders := make(http.Header, 1)
	extraHeaders.Add("Origin", "http://localhost")

	conn, _, err := dialer.Dial(socketURL, extraHeaders)
	require.NoError(w.t, err)
	w.connection = conn
	w.receivedCMs = make(map[string]*corev1.ConfigMap)

	go w.receiveHandler()
	go w.startMainLoop()

	return func() {
		_ = w.connection.Close()
	}
}

// startMainLoop starts the main loop for the client. Packets are sent here.
func (w *wsWatcher) startMainLoop() {
	for {
		select {
		case <-time.After(time.Duration(1) * time.Millisecond * 1000):
			// Send an echo packet every second
			err := w.connection.WriteMessage(websocket.TextMessage, []byte("Hello from e2e tests!"))
			require.NoError(w.t, err, "error during writing to websocket")
		case <-w.interrupt:
			// Received a SIGINT (Ctrl + C). Terminate gracefully...
			// Close the websocket connection
			err := w.connection.WriteMessage(websocket.CloseMessage, websocket.FormatCloseMessage(websocket.CloseNormalClosure, ""))
			if err != nil {
				w.t.Logf("Error during closing websocket: %s", err.Error())
				return
			}

			select {
			case <-w.done:
				w.t.Log("Receiver Channel Closed! Exiting...")
			case <-time.After(time.Duration(1) * time.Second):
				w.t.Log("Timeout in closing receiving channel. Exiting...")
			}
			return
		}
	}
}

type message struct {
	MessageType string           `json:"type"`
	ConfigMap   corev1.ConfigMap `json:"object"`
}

// receiveHandler listens to the incoming messages and stores them as config map objects
func (w *wsWatcher) receiveHandler() {
	defer close(w.done)
	for {
		_, msg, err := w.connection.ReadMessage()
		if err != nil {
			w.t.Logf("Exiting message receiving loop. It's normal if the connection has been closed. Reason: %s\n", err.Error())
			return
		}
		w.t.Logf("Received: %s", msg)
		message := message{}
		err = json.Unmarshal(msg, &message)
		require.NoError(w.t, err)
		copyCM := message.ConfigMap
		w.mu.Lock()
		w.receivedCMs[copyCM.Name] = &copyCM
		w.mu.Unlock()
	}
}

func (w *wsWatcher) WaitForConfigMap(retryInterval, timeout time.Duration, expectedCMName string) (*corev1.ConfigMap, error) {
	var foundCM *corev1.ConfigMap
	err := kubewait.Poll(retryInterval, timeout, func() (bool, error) {
		defer w.mu.RUnlock()
		w.mu.RLock()
		foundCM = w.receivedCMs[expectedCMName]
		return foundCM != nil, nil
	})
	return foundCM, err
=======

	// preexisting user & identity are still there
	// Verify provisioned User
	_, err := memberAwait.WaitForUser(preexistingUser.Name)
	assert.NoError(t, err)

	// Verify provisioned Identity
	_, err = memberAwait.WaitForIdentity(preexistingIdentity.Name)
	assert.NoError(t, err)
}

func createPreexistingUserAndIdentity(t *testing.T, user proxyUsers) (*userv1.User, *userv1.Identity) {
	preexistingUser := &userv1.User{
		ObjectMeta: metav1.ObjectMeta{
			Name: user.username,
		},
		Identities: []string{
			ToIdentityName(user.identityID.String()),
		},
	}
	require.NoError(t, user.expectedMemberCluster.CreateWithCleanup(context.TODO(), preexistingUser))

	preexistingIdentity := &userv1.Identity{
		ObjectMeta: metav1.ObjectMeta{
			Name: ToIdentityName(user.identityID.String()),
		},
		ProviderName:     "rhd",
		ProviderUserName: user.username,
		User: corev1.ObjectReference{
			Name: preexistingUser.Name,
			UID:  preexistingUser.UID,
		},
	}
	require.NoError(t, user.expectedMemberCluster.CreateWithCleanup(context.TODO(), preexistingIdentity))
	return preexistingUser, preexistingIdentity
>>>>>>> 7e82b4a2
}<|MERGE_RESOLUTION|>--- conflicted
+++ resolved
@@ -23,13 +23,14 @@
 	"github.com/gorilla/websocket"
 	"github.com/stretchr/testify/assert"
 	"github.com/stretchr/testify/require"
+
 	corev1 "k8s.io/api/core/v1"
 	metav1 "k8s.io/apimachinery/pkg/apis/meta/v1"
 	"k8s.io/apimachinery/pkg/types"
 	kubewait "k8s.io/apimachinery/pkg/util/wait"
 )
 
-type proxyUser struct {
+type proxyUsers struct {
 	expectedMemberCluster *wait.MemberAwaitility
 	username              string
 	token                 string
@@ -50,7 +51,7 @@
 	// are different from `000000a` which is the value specified in the initial manifest (used for base tier)
 	WaitUntilBaseNSTemplateTierIsUpdated(t, hostAwait)
 
-	users := []proxyUser{
+	users := []proxyUsers{
 		{
 			expectedMemberCluster: memberAwait,
 			username:              "proxymember1",
@@ -85,31 +86,7 @@
 			_, err := hostAwait.GetMasterUserRecord(wait.WithMurName(user.username))
 			require.NoError(t, err)
 
-<<<<<<< HEAD
-			// since the registration service always provisions users to the default tier users need to be
-			// promoted to the appstudio tier in order to test proxy scenarios
-			t.Run("promote to appstudio tier", func(t *testing.T) {
-				// given
-				changeTierRequest := NewChangeTierRequest(hostAwait.Namespace, user.signup.Status.CompliantUsername, promotionTier)
-
-				// when
-				err = hostAwait.CreateWithCleanup(context.TODO(), changeTierRequest)
-
-				// then
-				require.NoError(t, err)
-				_, err := hostAwait.WaitForChangeTierRequest(changeTierRequest.Name, toBeComplete)
-				require.NoError(t, err)
-				VerifyResourcesProvisionedForSignup(t, awaitilities, user.signup, promotionTier)
-
-				// then - wait until ChangeTierRequest is deleted by our automatic GC
-				err = hostAwait.WaitUntilChangeTierRequestDeleted(changeTierRequest.Name)
-				assert.NoError(t, err)
-			})
-
 			t.Run("use proxy to create a configmap in the user appstudio namespace via proxy API and use websocket to watch it created", func(t *testing.T) {
-=======
-			t.Run("use proxy to create a configmap in the user appstudio namespace via proxy API", func(t *testing.T) {
->>>>>>> 7e82b4a2
 				// given
 				cmName := fmt.Sprintf("%s-test-cm", user.username)
 				expectedCM := &corev1.ConfigMap{
@@ -199,9 +176,42 @@
 			}
 		})
 	} // end users loop
-<<<<<<< HEAD
-}
-
+
+	// preexisting user & identity are still there
+	// Verify provisioned User
+	_, err := memberAwait.WaitForUser(preexistingUser.Name)
+	assert.NoError(t, err)
+
+	// Verify provisioned Identity
+	_, err = memberAwait.WaitForIdentity(preexistingIdentity.Name)
+	assert.NoError(t, err)
+}
+
+func createPreexistingUserAndIdentity(t *testing.T, user proxyUsers) (*userv1.User, *userv1.Identity) {
+	preexistingUser := &userv1.User{
+		ObjectMeta: metav1.ObjectMeta{
+			Name: user.username,
+		},
+		Identities: []string{
+			ToIdentityName(user.identityID.String()),
+		},
+	}
+	require.NoError(t, user.expectedMemberCluster.CreateWithCleanup(context.TODO(), preexistingUser))
+
+	preexistingIdentity := &userv1.Identity{
+		ObjectMeta: metav1.ObjectMeta{
+			Name: ToIdentityName(user.identityID.String()),
+		},
+		ProviderName:     "rhd",
+		ProviderUserName: user.username,
+		User: corev1.ObjectReference{
+			Name: preexistingUser.Name,
+			UID:  preexistingUser.UID,
+		},
+	}
+	require.NoError(t, user.expectedMemberCluster.CreateWithCleanup(context.TODO(), preexistingIdentity))
+	return preexistingUser, preexistingIdentity
+}
 func newWsWatcher(t *testing.T, user proxyUser) *wsWatcher {
 	return &wsWatcher{
 		t:    t,
@@ -318,41 +328,4 @@
 		return foundCM != nil, nil
 	})
 	return foundCM, err
-=======
-
-	// preexisting user & identity are still there
-	// Verify provisioned User
-	_, err := memberAwait.WaitForUser(preexistingUser.Name)
-	assert.NoError(t, err)
-
-	// Verify provisioned Identity
-	_, err = memberAwait.WaitForIdentity(preexistingIdentity.Name)
-	assert.NoError(t, err)
-}
-
-func createPreexistingUserAndIdentity(t *testing.T, user proxyUsers) (*userv1.User, *userv1.Identity) {
-	preexistingUser := &userv1.User{
-		ObjectMeta: metav1.ObjectMeta{
-			Name: user.username,
-		},
-		Identities: []string{
-			ToIdentityName(user.identityID.String()),
-		},
-	}
-	require.NoError(t, user.expectedMemberCluster.CreateWithCleanup(context.TODO(), preexistingUser))
-
-	preexistingIdentity := &userv1.Identity{
-		ObjectMeta: metav1.ObjectMeta{
-			Name: ToIdentityName(user.identityID.String()),
-		},
-		ProviderName:     "rhd",
-		ProviderUserName: user.username,
-		User: corev1.ObjectReference{
-			Name: preexistingUser.Name,
-			UID:  preexistingUser.UID,
-		},
-	}
-	require.NoError(t, user.expectedMemberCluster.CreateWithCleanup(context.TODO(), preexistingIdentity))
-	return preexistingUser, preexistingIdentity
->>>>>>> 7e82b4a2
 }