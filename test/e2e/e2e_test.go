--- conflicted
+++ resolved
@@ -16,11 +16,7 @@
 	framework "github.com/operator-framework/operator-sdk/pkg/test"
 	"github.com/stretchr/testify/assert"
 	"github.com/stretchr/testify/require"
-<<<<<<< HEAD
-	v1 "k8s.io/api/core/v1"
-=======
 	corev1 "k8s.io/api/core/v1"
->>>>>>> a0fc575e
 	"k8s.io/apimachinery/pkg/types"
 )
 
@@ -102,14 +98,9 @@
 			identity := &userv1.Identity{}
 			err := awaitility.Client.Get(context.TODO(), types.NamespacedName{Name: toIdentityName(mur.Spec.UserID)}, identity)
 			require.NoError(t, err)
-<<<<<<< HEAD
-
-			identity.User = v1.ObjectReference{Name: "", UID: ""}
-=======
 			identity.User = corev1.ObjectReference{Name: "", UID: ""}
 
 			// when
->>>>>>> a0fc575e
 			err = awaitility.Client.Update(context.TODO(), identity)
 
 			// then
