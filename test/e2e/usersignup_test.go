package e2e

import (
	"context"
	"crypto/md5"
	"encoding/hex"
	"testing"
	"time"

	"github.com/codeready-toolchain/api/pkg/apis/toolchain/v1alpha1"
	"github.com/codeready-toolchain/toolchain-common/pkg/cluster"
	"github.com/codeready-toolchain/toolchain-e2e/testsupport"
	"github.com/codeready-toolchain/toolchain-e2e/wait"

	"github.com/satori/go.uuid"
	"github.com/stretchr/testify/require"
	"github.com/stretchr/testify/suite"
	v1 "k8s.io/apimachinery/pkg/apis/meta/v1"
)

type userSignupIntegrationTest struct {
	baseUserIntegrationTest
}

func TestRunUserSignupIntegrationTest(t *testing.T) {
	suite.Run(t, &userSignupIntegrationTest{})
}

func (s *userSignupIntegrationTest) SetupSuite() {
	userSignupList := &v1alpha1.UserSignupList{}
	s.testCtx, s.awaitility = testsupport.WaitForDeployments(s.T(), userSignupList)
	s.hostAwait = s.awaitility.Host()
	s.namespace = s.awaitility.HostNs
}

func (s *userSignupIntegrationTest) TearDownTest() {
	s.testCtx.Cleanup()
}

func (s *userSignupIntegrationTest) TestUserSignupApproval() {
	s.T().Run("no approval config - manual approval by default", func(t *testing.T) {
		// when
		// Clear the user approval policy
		err := s.clearApprovalPolicyConfig()
		require.NoError(s.T(), err)
		// then
		s.checkUserSignupManualApproval()
	})

	s.T().Run("manual approval policy", func(t *testing.T) {
		// when
		s.setApprovalPolicyConfig("manual")

		// then
		s.checkUserSignupManualApproval()
	})

	s.T().Run("auto approval policy", func(t *testing.T) {
		s.setApprovalPolicyConfig("automatic")

		t.Run("approved set to false", func(t *testing.T) {
			// UserSignup created with approved flag set to false but it should be approved anyway
			s.createUserSignupAndAssertAutoApproval(false)
		})

		t.Run("approved set to true", func(t *testing.T) {
			// UserSignup created with approved flag set to true and it should be approved with status "ApprovedByAdmin"
			// regardless of the auto approval policy setup
			s.createUserSignupAndAssertManualApproval(true)
		})
	})
}

func (s *userSignupIntegrationTest) TestTargetClusterSelectedAutomatically() {
	// Create user signup
	s.setApprovalPolicyConfig("automatic")
	userSignup := newUserSignup(s.T(), s.awaitility.Host(), "reginald@alpha.com", "reginald@alpha.com")

	// Remove the specified target cluster
	userSignup.Spec.TargetCluster = ""
	err := s.awaitility.Client.Create(context.TODO(), userSignup, testsupport.CleanupOptions(s.testCtx))
	require.NoError(s.T(), err)
	s.T().Logf("user signup '%s' created", userSignup.Name)

	// Check the UserSignup is approved now
	userSignup, err = s.hostAwait.WaitForUserSignup(userSignup.Name, wait.UntilUserSignupHasConditions(approvedAutomatically()...))
	require.NoError(s.T(), err)

	// Confirm the MUR was created and target cluster was set
	s.assertCreatedMUR(userSignup)
}

func (s *userSignupIntegrationTest) TestTransformUsername() {
	// Create UserSignup with a username that we don't need to transform
	userSignup, _ := s.createAndCheckUserSignup(true, "paul-no-need-to-transform", "paulnoneedtotransform@hotel.com", approvedByAdmin()...)
	require.Equal(s.T(), "paul-no-need-to-transform", userSignup.Status.CompliantUsername)

	// Create UserSignup with a username to transform
	userSignup, _ = s.createAndCheckUserSignup(true, "paul@hotel.com", "paul@hotel.com", approvedByAdmin()...)
	require.Equal(s.T(), "paul-at-hotel-com", userSignup.Status.CompliantUsername)

	// Create another UserSignup with the original username matching the transformed username of the existing signup
	userSignup, _ = s.createAndCheckUserSignup(true, "paul-at-hotel-com", "paulathotel@hotel.com", approvedByAdmin()...)
	require.Equal(s.T(), "paul-at-hotel-com-1", userSignup.Status.CompliantUsername)

	// Create another UserSignup with the same original username but different user ID
	userSignup, _ = s.createAndCheckUserSignup(true, "paul@hotel.com", "paul@hotel.com", approvedByAdmin()...)
	require.Equal(s.T(), "paul-at-hotel-com-2", userSignup.Status.CompliantUsername)
}

func (s *userSignupIntegrationTest) createUserSignupAndAssertPendingApproval() *v1alpha1.UserSignup {
	// Create a new UserSignup with approved flag set to false
	username := "testuser" + uuid.NewV4().String()
	email := username + "@test.com"
	userSignup := newUserSignup(s.T(), s.awaitility.Host(), username, email)

	err := s.awaitility.Client.Create(context.TODO(), userSignup, testsupport.CleanupOptions(s.testCtx))
	require.NoError(s.T(), err)
	s.T().Logf("user signup '%s' created", userSignup.Name)

	// Check the UserSignup is pending approval now
	userSignup, err = s.hostAwait.WaitForUserSignup(userSignup.Name, wait.UntilUserSignupHasConditions(pendingApproval()...))
	require.NoError(s.T(), err)

	// Confirm the CompliantUsername has NOT been set
	require.Empty(s.T(), userSignup.Status.CompliantUsername)

	// Confirm that a MasterUserRecord wasn't created
	_, err = s.hostAwait.WithRetryOptions(wait.TimeoutOption(time.Second * 10)).WaitForMasterUserRecord(username)
	require.Error(s.T(), err)
	return userSignup
}

func (s *userSignupIntegrationTest) createUserSignupAndAssertManualApproval(specApproved bool) (*v1alpha1.UserSignup, *v1alpha1.MasterUserRecord) {
	id := uuid.NewV4().String()
	return s.createAndCheckUserSignup(specApproved, "testuser"+id, "testuser"+id+"@test.com", approvedByAdmin()...)
}

func (s *userSignupIntegrationTest) createUserSignupAndAssertAutoApproval(specApproved bool) (*v1alpha1.UserSignup, *v1alpha1.MasterUserRecord) {
	id := uuid.NewV4().String()
	return s.createAndCheckUserSignup(specApproved, "testuser"+id, "testuser"+id+"@test.com", approvedAutomatically()...)
}

func (s *userSignupIntegrationTest) checkUserSignupManualApproval() {
	s.T().Run("usersignup created first then manually approved", func(t *testing.T) {
		// Create a new UserSignup with approved flag set to false
		userSignup := s.createUserSignupAndAssertPendingApproval()

		// Manually approve the UserSignup
		userSignup.Spec.Approved = true
		err := s.awaitility.Client.Update(context.TODO(), userSignup)
		require.NoError(s.T(), err)

		// Check the UserSignup is approved now
		userSignup, err = s.hostAwait.WaitForUserSignup(userSignup.Name, wait.UntilUserSignupHasConditions(approvedByAdmin()...))
		require.NoError(s.T(), err)

		// Confirm the MUR was created
		s.assertCreatedMUR(userSignup)
	})

	s.T().Run("usersignup created with approved set to true", func(t *testing.T) {
		// Create a new UserSignup with approved flag set to true and assert approval
		s.createUserSignupAndAssertManualApproval(true)
	})
}

func newUserSignup(t *testing.T, host *wait.HostAwaitility, username string, email string) *v1alpha1.UserSignup {
	memberCluster, ok, err := host.GetKubeFedCluster(cluster.Member, wait.ReadyKubeFedCluster)
	require.NoError(t, err)
	require.True(t, ok)

	md5hash := md5.New()
	_, _ = md5hash.Write([]byte(email))
	emailHash := hex.EncodeToString(md5hash.Sum(nil))

	return &v1alpha1.UserSignup{
		ObjectMeta: v1.ObjectMeta{
			Name:      uuid.NewV4().String(),
			Namespace: host.Ns,
			Annotations: map[string]string{
				v1alpha1.UserSignupUserEmailAnnotationKey: email,
			},
			Labels: map[string]string{
				v1alpha1.UserSignupUserEmailHashAnnotationKey: emailHash,
			},
		},
		Spec: v1alpha1.UserSignupSpec{
			Username:      username,
			TargetCluster: memberCluster.Name,
		},
	}
<<<<<<< HEAD
}

=======
}
>>>>>>> 2c94ed5f
<|MERGE_RESOLUTION|>--- conflicted
+++ resolved
@@ -190,9 +190,4 @@
 			TargetCluster: memberCluster.Name,
 		},
 	}
-<<<<<<< HEAD
 }
-
-=======
-}
->>>>>>> 2c94ed5f
