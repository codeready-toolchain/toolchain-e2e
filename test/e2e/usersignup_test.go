package e2e

import (
	"context"
	"crypto/md5"
	"encoding/hex"
	"testing"
	"time"

	"github.com/codeready-toolchain/api/pkg/apis/toolchain/v1alpha1"
	"github.com/codeready-toolchain/toolchain-common/pkg/cluster"
	"github.com/codeready-toolchain/toolchain-e2e/testsupport"
	"github.com/codeready-toolchain/toolchain-e2e/wait"

	"github.com/satori/go.uuid"
	"github.com/stretchr/testify/require"
	"github.com/stretchr/testify/suite"
	v1 "k8s.io/apimachinery/pkg/apis/meta/v1"
)

type userSignupIntegrationTest struct {
	baseUserIntegrationTest
}

func TestRunUserSignupIntegrationTest(t *testing.T) {
	suite.Run(t, &userSignupIntegrationTest{})
}

func (s *userSignupIntegrationTest) SetupSuite() {
	userSignupList := &v1alpha1.UserSignupList{}
	s.testCtx, s.awaitility = testsupport.WaitForDeployments(s.T(), userSignupList)
	s.hostAwait = s.awaitility.Host()
	s.namespace = s.awaitility.HostNs
}

func (s *userSignupIntegrationTest) TearDownTest() {
	s.testCtx.Cleanup()
}

func (s *userSignupIntegrationTest) TestUserSignupApproval() {
	s.T().Run("no approval config - manual approval by default", func(t *testing.T) {
		// when
		// Clear the user approval policy
		err := s.clearApprovalPolicyConfig()
		require.NoError(s.T(), err)
		// then
		s.checkUserSignupManualApproval()
	})

	s.T().Run("manual approval policy", func(t *testing.T) {
		// when
		s.setApprovalPolicyConfig("manual")

		// then
		s.checkUserSignupManualApproval()
	})

	s.T().Run("auto approval policy", func(t *testing.T) {
		s.setApprovalPolicyConfig("automatic")

		t.Run("approved set to false", func(t *testing.T) {
			// UserSignup created with approved flag set to false but it should be approved anyway
			s.createUserSignupAndAssertAutoApproval(false)
		})

		t.Run("approved set to true", func(t *testing.T) {
			// UserSignup created with approved flag set to true and it should be approved with status "ApprovedByAdmin"
			// regardless of the auto approval policy setup
			s.createUserSignupAndAssertManualApproval(true)
		})
	})
}

func (s *userSignupIntegrationTest) TestTargetClusterSelectedAutomatically() {
	// Create user signup
	s.setApprovalPolicyConfig("automatic")
	userSignup := newUserSignup(s.T(), s.awaitility.Host(), "reginald@alpha.com", "reginald@alpha.com")

	// Remove the specified target cluster
	userSignup.Spec.TargetCluster = ""
	err := s.awaitility.Client.Create(context.TODO(), userSignup, testsupport.CleanupOptions(s.testCtx))
	require.NoError(s.T(), err)
	s.T().Logf("user signup '%s' created", userSignup.Name)

	// Check the UserSignup is approved now
	userSignup, err = s.hostAwait.WaitForUserSignup(userSignup.Name, wait.UntilUserSignupHasConditions(approvedAutomatically()...))
	require.NoError(s.T(), err)

	// Confirm the MUR was created and target cluster was set
	s.assertCreatedMUR(userSignup)
}

func (s *userSignupIntegrationTest) TestTransformUsername() {
	// Create UserSignup with a username that we don't need to transform
	userSignup, _ := s.createAndCheckUserSignup(true, "paul-no-need-to-transform", "paulnoneedtotransform@hotel.com", approvedByAdmin()...)
	require.Equal(s.T(), "paul-no-need-to-transform", userSignup.Status.CompliantUsername)

	// Create UserSignup with a username to transform
	userSignup, _ = s.createAndCheckUserSignup(true, "paul@hotel.com", "paul@hotel.com", approvedByAdmin()...)
	require.Equal(s.T(), "paul-at-hotel-com", userSignup.Status.CompliantUsername)

	// Create another UserSignup with the original username matching the transformed username of the existing signup
	userSignup, _ = s.createAndCheckUserSignup(true, "paul-at-hotel-com", "paulathotel@hotel.com", approvedByAdmin()...)
	require.Equal(s.T(), "paul-at-hotel-com-1", userSignup.Status.CompliantUsername)

	// Create another UserSignup with the same original username but different user ID
	userSignup, _ = s.createAndCheckUserSignup(true, "paul@hotel.com", "paul@hotel.com", approvedByAdmin()...)
	require.Equal(s.T(), "paul-at-hotel-com-2", userSignup.Status.CompliantUsername)
}

func (s *userSignupIntegrationTest) createUserSignupAndAssertPendingApproval() *v1alpha1.UserSignup {
	// Create a new UserSignup with approved flag set to false
	username := "testuser" + uuid.NewV4().String()
	email := username + "@test.com"
	userSignup := newUserSignup(s.T(), s.awaitility.Host(), username, email)

	err := s.awaitility.Client.Create(context.TODO(), userSignup, testsupport.CleanupOptions(s.testCtx))
	require.NoError(s.T(), err)
	s.T().Logf("user signup '%s' created", userSignup.Name)

	// Check the UserSignup is pending approval now
	userSignup, err = s.hostAwait.WaitForUserSignup(userSignup.Name, wait.UntilUserSignupHasConditions(pendingApproval()...))
	require.NoError(s.T(), err)

	// Confirm the CompliantUsername has NOT been set
	require.Empty(s.T(), userSignup.Status.CompliantUsername)

	// Confirm that a MasterUserRecord wasn't created
	_, err = s.hostAwait.WithRetryOptions(wait.TimeoutOption(time.Second * 10)).WaitForMasterUserRecord(username)
	require.Error(s.T(), err)
	return userSignup
}

func (s *userSignupIntegrationTest) createUserSignupAndAssertManualApproval(specApproved bool) (*v1alpha1.UserSignup, *v1alpha1.MasterUserRecord) {
	id := uuid.NewV4().String()
	return s.createAndCheckUserSignup(specApproved, "testuser"+id, "testuser"+id+"@test.com", approvedByAdmin()...)
}

func (s *userSignupIntegrationTest) createUserSignupAndAssertAutoApproval(specApproved bool) (*v1alpha1.UserSignup, *v1alpha1.MasterUserRecord) {
	id := uuid.NewV4().String()
	return s.createAndCheckUserSignup(specApproved, "testuser"+id, "testuser"+id+"@test.com", approvedAutomatically()...)
}

func (s *userSignupIntegrationTest) checkUserSignupManualApproval() {
	s.T().Run("usersignup created first then manually approved", func(t *testing.T) {
		// Create a new UserSignup with approved flag set to false
		userSignup := s.createUserSignupAndAssertPendingApproval()

		// Manually approve the UserSignup
		userSignup.Spec.Approved = true
		err := s.awaitility.Client.Update(context.TODO(), userSignup)
		require.NoError(s.T(), err)

		// Check the UserSignup is approved now
		userSignup, err = s.hostAwait.WaitForUserSignup(userSignup.Name, wait.UntilUserSignupHasConditions(approvedByAdmin()...))
		require.NoError(s.T(), err)

		// Confirm the MUR was created
		s.assertCreatedMUR(userSignup)
	})

	s.T().Run("usersignup created with approved set to true", func(t *testing.T) {
		// Create a new UserSignup with approved flag set to true and assert approval
		s.createUserSignupAndAssertManualApproval(true)
	})
}

<<<<<<< HEAD
=======
func (s *userSignupIntegrationTest) assertCreatedMUR(userSignup *v1alpha1.UserSignup) *v1alpha1.MasterUserRecord {
	mur, err := s.hostAwait.WaitForMasterUserRecord(userSignup.Status.CompliantUsername)
	require.NoError(s.T(), err)

	require.Len(s.T(), mur.Spec.UserAccounts, 1)
	assert.Equal(s.T(), userSignup.Name, mur.Labels["toolchain.dev.openshift.com/user-id"])
	assert.Equal(s.T(), userSignup.Name, mur.Spec.UserID)
	assert.Equal(s.T(), "default", mur.Spec.UserAccounts[0].Spec.NSLimit)
	assert.NotNil(s.T(), mur.Spec.UserAccounts[0].Spec.NSTemplateSet)
	if userSignup.Spec.TargetCluster != "" {
		// Target cluster set manually from spec
		assert.Equal(s.T(), userSignup.Spec.TargetCluster, mur.Spec.UserAccounts[0].TargetCluster)
	} else {
		// Target cluster set automatically
		assert.NotEmpty(s.T(), mur.Spec.UserAccounts[0].TargetCluster)
	}

	return mur
}

>>>>>>> fc80c16d
func newUserSignup(t *testing.T, host *wait.HostAwaitility, username string, email string) *v1alpha1.UserSignup {
	memberCluster, ok, err := host.GetKubeFedCluster(cluster.Member, wait.ReadyKubeFedCluster)
	require.NoError(t, err)
	require.True(t, ok)

	md5hash := md5.New()
	_, _ = md5hash.Write([]byte(email))
	emailHash := hex.EncodeToString(md5hash.Sum(nil))

	return &v1alpha1.UserSignup{
		ObjectMeta: v1.ObjectMeta{
			Name:      uuid.NewV4().String(),
			Namespace: host.Ns,
			Annotations: map[string]string{
				v1alpha1.UserSignupUserEmailAnnotationKey: email,
			},
			Labels: map[string]string{
				v1alpha1.UserSignupUserEmailHashAnnotationKey: emailHash,
			},
		},
		Spec: v1alpha1.UserSignupSpec{
			Username:      username,
			TargetCluster: memberCluster.Name,
		},
	}
}<|MERGE_RESOLUTION|>--- conflicted
+++ resolved
@@ -165,29 +165,6 @@
 	})
 }
 
-<<<<<<< HEAD
-=======
-func (s *userSignupIntegrationTest) assertCreatedMUR(userSignup *v1alpha1.UserSignup) *v1alpha1.MasterUserRecord {
-	mur, err := s.hostAwait.WaitForMasterUserRecord(userSignup.Status.CompliantUsername)
-	require.NoError(s.T(), err)
-
-	require.Len(s.T(), mur.Spec.UserAccounts, 1)
-	assert.Equal(s.T(), userSignup.Name, mur.Labels["toolchain.dev.openshift.com/user-id"])
-	assert.Equal(s.T(), userSignup.Name, mur.Spec.UserID)
-	assert.Equal(s.T(), "default", mur.Spec.UserAccounts[0].Spec.NSLimit)
-	assert.NotNil(s.T(), mur.Spec.UserAccounts[0].Spec.NSTemplateSet)
-	if userSignup.Spec.TargetCluster != "" {
-		// Target cluster set manually from spec
-		assert.Equal(s.T(), userSignup.Spec.TargetCluster, mur.Spec.UserAccounts[0].TargetCluster)
-	} else {
-		// Target cluster set automatically
-		assert.NotEmpty(s.T(), mur.Spec.UserAccounts[0].TargetCluster)
-	}
-
-	return mur
-}
-
->>>>>>> fc80c16d
 func newUserSignup(t *testing.T, host *wait.HostAwaitility, username string, email string) *v1alpha1.UserSignup {
 	memberCluster, ok, err := host.GetKubeFedCluster(cluster.Member, wait.ReadyKubeFedCluster)
 	require.NoError(t, err)
@@ -205,7 +182,7 @@
 				v1alpha1.UserSignupUserEmailAnnotationKey: email,
 			},
 			Labels: map[string]string{
-				v1alpha1.UserSignupUserEmailHashAnnotationKey: emailHash,
+				v1alpha1.UserSignupUserEmailHashLabelKey: emailHash,
 			},
 		},
 		Spec: v1alpha1.UserSignupSpec{
