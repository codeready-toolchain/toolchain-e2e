package e2e

import (
	"testing"
	"time"

	commonauth "github.com/codeready-toolchain/toolchain-common/pkg/test/auth"
	testSpc "github.com/codeready-toolchain/toolchain-common/pkg/test/spaceprovisionerconfig"
	authsupport "github.com/codeready-toolchain/toolchain-e2e/testsupport/auth"
	"github.com/codeready-toolchain/toolchain-e2e/testsupport/spaceprovisionerconfig"

	toolchainv1alpha1 "github.com/codeready-toolchain/api/api/v1alpha1"
	"github.com/codeready-toolchain/toolchain-common/pkg/states"
	testconfig "github.com/codeready-toolchain/toolchain-common/pkg/test/config"
	. "github.com/codeready-toolchain/toolchain-e2e/testsupport"
	"github.com/codeready-toolchain/toolchain-e2e/testsupport/wait"

	"github.com/gofrs/uuid"
	"github.com/stretchr/testify/assert"
	"github.com/stretchr/testify/require"
	"github.com/stretchr/testify/suite"
)

type userSignupIntegrationTest struct {
	suite.Suite
	wait.Awaitilities
}

func TestRunUserSignupIntegrationTest(t *testing.T) {
	suite.Run(t, &userSignupIntegrationTest{})
}

func (s *userSignupIntegrationTest) SetupSuite() {
	s.Awaitilities = WaitForDeployments(s.T())
}

func (s *userSignupIntegrationTest) TearDownTest() {
	hostAwait := s.Host()
	memberAwait := s.Member1()
	memberAwait2 := s.Member2()
	hostAwait.Clean(s.T())
	memberAwait.Clean(s.T())
	memberAwait2.Clean(s.T())
}

func (s *userSignupIntegrationTest) TestAutomaticApproval() {
	// given
	hostAwait := s.Host()
	hostAwait.UpdateToolchainConfig(s.T(), testconfig.AutomaticApproval().Enabled(true))
	memberAwait1 := s.Member1()
	memberAwait2 := s.Member2()

	// when & then
	_, mur1 := NewSignupRequest(s.Awaitilities).
		Username("automatic1").
		Email("automatic1@redhat.com").
		EnsureMUR().
		RequireConditions(wait.ConditionSet(wait.Default(), wait.ApprovedAutomatically())...).
		Execute(s.T()).Resources()

	s.T().Run("set low max number of spaces and expect that space won't be approved nor provisioned but added on waiting list", func(t *testing.T) {
		// given
		// update max number of spaces to current number of spaces provisioned
		spaceprovisionerconfig.UpdateForCluster(t, hostAwait.Awaitility, memberAwait1.ClusterName, testSpc.MaxNumberOfSpaces(1))
		spaceprovisionerconfig.UpdateForCluster(t, hostAwait.Awaitility, memberAwait2.ClusterName, testSpc.MaxNumberOfSpaces(1))
		hostAwait.UpdateToolchainConfig(t, testconfig.AutomaticApproval().Enabled(true))
		// create additional user to reach max space limits on both members
		_, mur2 := NewSignupRequest(s.Awaitilities).
			Username("automatic2").
			Email("automatic2@redhat.com").
			EnsureMUR().
			RequireConditions(wait.ConditionSet(wait.Default(), wait.ApprovedAutomatically())...).
			Execute(s.T()).Resources()

		// TestProvisionToOtherClusterWhenOneIsFull
		// checks that users will be provisioned to the other member when one is full.
		// if one cluster if full, then a new space will be placed in the another cluster.
		require.NotEqual(t, mur1.Status.UserAccounts[0].Cluster.Name, mur2.Status.UserAccounts[0].Cluster.Name)
		space1, err := hostAwait.WaitForSpace(t, mur1.Name, wait.UntilSpaceHasAnyTargetClusterSet())
		require.NoError(t, err)
		space2, err := hostAwait.WaitForSpace(t, mur2.Name, wait.UntilSpaceHasAnyTargetClusterSet())
		require.NoError(t, err)
		require.NotEqual(t, space1.Spec.TargetCluster, space2.Spec.TargetCluster)

		// when
		waitingList1, _ := NewSignupRequest(s.Awaitilities).
			Username("waitinglist1").
			Email("waitinglist1@redhat.com").
			RequireConditions(wait.ConditionSet(wait.Default(), wait.PendingApproval(), wait.PendingApprovalNoCluster())...).
			Execute(s.T()).Resources()

		// we need to sleep one second to create UserSignup with different creation time
		time.Sleep(time.Second)
		waitlinglist2, _ := NewSignupRequest(s.Awaitilities).
			Username("waitinglist2").
			Email("waitinglist2@redhat.com").
			RequireConditions(wait.ConditionSet(wait.Default(), wait.PendingApproval(), wait.PendingApprovalNoCluster())...).
			Execute(s.T()).Resources()

		// then
		s.userIsNotProvisioned(t, waitingList1)
		s.userIsNotProvisioned(t, waitlinglist2)

		t.Run("increment the max number of spaces and expect the first unapproved user will be provisioned", func(t *testing.T) {
			// when
			spaceprovisionerconfig.UpdateForCluster(t, hostAwait.Awaitility, memberAwait1.ClusterName, testSpc.MaxNumberOfSpaces(2))
			spaceprovisionerconfig.UpdateForCluster(t, hostAwait.Awaitility, memberAwait2.ClusterName, testSpc.MaxNumberOfSpaces(1))
			hostAwait.UpdateToolchainConfig(t, testconfig.AutomaticApproval().Enabled(true))

			// then
			userSignup, err := hostAwait.WaitForUserSignup(t, waitingList1.Name,
				wait.UntilUserSignupHasConditions(wait.ConditionSet(wait.Default(), wait.ApprovedAutomatically())...),
				wait.UntilUserSignupHasStateLabel(toolchainv1alpha1.UserSignupStateLabelValueApproved))
			require.NoError(t, err)

			VerifyResourcesProvisionedForSignup(t, s.Awaitilities, userSignup, "deactivate30", "base")
			s.userIsNotProvisioned(t, waitlinglist2)

			t.Run("reset the max number of spaces and expect the second user will be provisioned as well", func(t *testing.T) {
				// when
				spaceprovisionerconfig.UpdateForCluster(t, hostAwait.Awaitility, memberAwait1.ClusterName, testSpc.MaxNumberOfSpaces(500))
				spaceprovisionerconfig.UpdateForCluster(t, hostAwait.Awaitility, memberAwait2.ClusterName, testSpc.MaxNumberOfSpaces(500))
				hostAwait.UpdateToolchainConfig(t, testconfig.AutomaticApproval().Enabled(true))

				// then
				userSignup, err := hostAwait.WaitForUserSignup(t, waitlinglist2.Name,
					wait.UntilUserSignupHasConditions(wait.ConditionSet(wait.Default(), wait.ApprovedAutomatically())...),
					wait.UntilUserSignupHasStateLabel(toolchainv1alpha1.UserSignupStateLabelValueApproved))
				require.NoError(t, err)

				VerifyResourcesProvisionedForSignup(t, s.Awaitilities, userSignup, "deactivate30", "base")
			})
		})
	})

	s.T().Run("set low capacity threshold and expect that user won't be approved nor provisioned", func(t *testing.T) {
		// given
		spaceprovisionerconfig.UpdateForCluster(t, hostAwait.Awaitility, memberAwait1.ClusterName, testSpc.MaxMemoryUtilizationPercent(1))
		spaceprovisionerconfig.UpdateForCluster(t, hostAwait.Awaitility, memberAwait2.ClusterName, testSpc.MaxMemoryUtilizationPercent(1))
		hostAwait.UpdateToolchainConfig(t, testconfig.AutomaticApproval().Enabled(true))

		// when
		userSignup, _ := NewSignupRequest(s.Awaitilities).
			Username("automatic3").
			Email("automatic3@redhat.com").
			RequireConditions(wait.ConditionSet(wait.Default(), wait.PendingApproval(), wait.PendingApprovalNoCluster())...).
			Execute(t).Resources()

		// then
		s.userIsNotProvisioned(t, userSignup)

		t.Run("reset the threshold and expect the user will be provisioned", func(t *testing.T) {
			// when
			spaceprovisionerconfig.UpdateForCluster(t, hostAwait.Awaitility, memberAwait1.ClusterName, testSpc.MaxMemoryUtilizationPercent(80))
			spaceprovisionerconfig.UpdateForCluster(t, hostAwait.Awaitility, memberAwait2.ClusterName, testSpc.MaxMemoryUtilizationPercent(80))
			hostAwait.UpdateToolchainConfig(t, testconfig.AutomaticApproval().Enabled(true))

			// then
			userSignup, err := hostAwait.WaitForUserSignup(t, userSignup.Name,
				wait.UntilUserSignupHasConditions(wait.ConditionSet(wait.Default(), wait.ApprovedAutomatically())...),
				wait.UntilUserSignupHasStateLabel(toolchainv1alpha1.UserSignupStateLabelValueApproved))
			require.NoError(t, err)
			VerifyResourcesProvisionedForSignup(t, s.Awaitilities, userSignup, "deactivate30", "base")
		})
	})
}

<<<<<<< HEAD
func (s *userSignupIntegrationTest) TestProvisionToOtherClusterWhenOneIsFull() {
	hostAwait := s.Host()
	memberAwait1 := s.Member1()
	memberAwait2 := s.Member2()
	s.T().Run("set per member clusters max number of users for both members and expect that users will be provisioned to the other member when one is full", func(t *testing.T) {
		// given
		spaceprovisionerconfig.UpdateForCluster(t, hostAwait.Awaitility, memberAwait1.ClusterName, testSpc.MaxNumberOfSpaces(1))
		spaceprovisionerconfig.UpdateForCluster(t, hostAwait.Awaitility, memberAwait2.ClusterName, testSpc.MaxNumberOfSpaces(1))

		hostAwait.UpdateToolchainConfig(t, testconfig.AutomaticApproval().Enabled(true))
		// when
		_, mur1 := NewSignupRequest(s.Awaitilities).
			Username("multimember-1").
			Email("multi1@redhat.com").
			EnsureMUR().
			RequireConditions(wait.ConditionSet(wait.Default(), wait.ApprovedAutomatically())...).
			Execute(s.T()).Resources()

		_, mur2 := NewSignupRequest(s.Awaitilities).
			Username("multimember-2").
			Email("multi2@redhat.com").
			EnsureMUR().
			RequireConditions(wait.ConditionSet(wait.Default(), wait.ApprovedAutomatically())...).
			Execute(s.T()).Resources()

		// then
		require.NotEqual(t, mur1.Status.UserAccounts[0].Cluster.Name, mur2.Status.UserAccounts[0].Cluster.Name)
		space1, err := hostAwait.WaitForSpace(t, mur1.Name, wait.UntilSpaceHasAnyTargetClusterSet())
		require.NoError(t, err)
		space2, err := hostAwait.WaitForSpace(t, mur2.Name, wait.UntilSpaceHasAnyTargetClusterSet())
		require.NoError(t, err)
		require.NotEqual(t, space1.Spec.TargetCluster, space2.Spec.TargetCluster)

		t.Run("after both members are full then new signups won't be approved nor provisioned", func(t *testing.T) {
			// when
			userSignupPending, _ := NewSignupRequest(s.Awaitilities).
				Username("multimember-3").
				Email("multi3@redhat.com").
				RequireConditions(wait.ConditionSet(wait.Default(), wait.PendingApproval(), wait.PendingApprovalNoCluster())...).
				Execute(s.T()).Resources()

			// then
			s.userIsNotProvisioned(t, userSignupPending)
		})
	})
}

func (s *userSignupIntegrationTest) TestUserIDAndAccountIDClaimsPropagated() {
	hostAwait := s.Host()

	// given
	hostAwait.UpdateToolchainConfig(s.T(), testconfig.AutomaticApproval().Enabled(true))

	// when
	userSignup, _ := NewSignupRequest(s.Awaitilities).
		Username("test-user").
		Email("test-user@redhat.com").
		UserID("123456789").
		AccountID("987654321").
		EnsureMUR().
		RequireConditions(wait.ConditionSet(wait.Default(), wait.ApprovedAutomatically())...).
		Execute(s.T()).Resources()

	// then
	VerifyResourcesProvisionedForSignup(s.T(), s.Awaitilities, userSignup, "deactivate30", "base")
}

=======
>>>>>>> a8c42c21
func (s *userSignupIntegrationTest) TestGetSignupEndpointUpdatesIdentityClaims() {
	hostAwait := s.Host()

	// given
	hostAwait.UpdateToolchainConfig(s.T(), testconfig.AutomaticApproval().Enabled(true))

	id, err := uuid.NewV4()
	require.NoError(s.T(), err)

	// when
	userSignup, _ := NewSignupRequest(s.Awaitilities).
		Username("test-user-identityclaims").
		Email("test-user-identityclaims@redhat.com").
		IdentityID(id).
		UserID("000999").
		AccountID("111999").
		EnsureMUR().
		RequireConditions(wait.ConditionSet(wait.Default(), wait.ApprovedAutomatically())...).
		Execute(s.T()).Resources()

	// then
	VerifyResourcesProvisionedForSignup(s.T(), s.Awaitilities, userSignup, "deactivate30", "base")

	// Create a token and identity to invoke the GetSignup endpoint with
	userIdentity := &commonauth.Identity{
		ID:       id,
		Username: "test-user-identityclaims",
	}
	claims := []commonauth.ExtraClaim{commonauth.WithEmailClaim("test-user-updated@redhat.com")}
	claims = append(claims, commonauth.WithOriginalSubClaim("updated-original-sub"))
	claims = append(claims, commonauth.WithUserIDClaim("111222"))
	claims = append(claims, commonauth.WithAccountIDClaim("999111"))
	claims = append(claims, commonauth.WithGivenNameClaim("Jane"))
	claims = append(claims, commonauth.WithFamilyNameClaim("Turner"))
	claims = append(claims, commonauth.WithCompanyClaim("Acme"))

	token, err := authsupport.NewTokenFromIdentity(userIdentity, claims...)
	require.NoError(s.T(), err)

	NewHTTPRequest(s.T()).InvokeEndpoint("GET", hostAwait.RegistrationServiceURL+"/api/v1/signup", token, "", 200)

	// Reload the UserSignup
	userSignup, err = hostAwait.WaitForUserSignupByUserIDAndUsername(s.T(), userIdentity.ID.String(), userIdentity.Username)
	require.NoError(s.T(), err)

	// Confirm the IdentityClaims properties have been updated
	require.Equal(s.T(), "test-user-updated@redhat.com", userSignup.Spec.IdentityClaims.Email)
	require.Equal(s.T(), "updated-original-sub", userSignup.Spec.IdentityClaims.OriginalSub)
	require.Equal(s.T(), "111222", userSignup.Spec.IdentityClaims.UserID)
	require.Equal(s.T(), "999111", userSignup.Spec.IdentityClaims.AccountID)
	require.Equal(s.T(), "Jane", userSignup.Spec.IdentityClaims.GivenName)
	require.Equal(s.T(), "Turner", userSignup.Spec.IdentityClaims.FamilyName)
	require.Equal(s.T(), "Acme", userSignup.Spec.IdentityClaims.Company)
}

// TestUserResourcesCreatedWhenOriginalSubIsSet tests the case where:
//
// 1. sub claim is generated automatically
// 2. user id is not set
// 3. original sub claim set
func (s *userSignupIntegrationTest) TestUserResourcesCreatedWhenOriginalSubIsSet() {
	hostAwait := s.Host()

	// given
	hostAwait.UpdateToolchainConfig(s.T(), testconfig.AutomaticApproval().Enabled(true))

	// when
	userSignup, _ := NewSignupRequest(s.Awaitilities).
		Username("test-user-with-originalsub").
		Email("test-user-with-originalsub@redhat.com").
		OriginalSub("abc:fff000111-bbbccc").
		EnsureMUR().
		RequireConditions(wait.ConditionSet(wait.Default(), wait.ApprovedAutomatically())...).
		Execute(s.T()).Resources()

	// then
	VerifyResourcesProvisionedForSignup(s.T(), s.Awaitilities, userSignup, "deactivate30", "base")
}

func (s *userSignupIntegrationTest) TestUserResourcesUpdatedWhenPropagatedClaimsModified() {
	hostAwait := s.Host()

	// given
	hostAwait.UpdateToolchainConfig(s.T(), testconfig.AutomaticApproval().Enabled(true))

	// when
	// TestUserIDAndAccountIDClaimsPropagated and TestUserResourcesCreatedWhenUserIDIsSet
	// 1. sub claim is generated automatically
	// 2. user ID and account ID are set by test
	// 3. no original sub claim is set
	// This scenario is expected with the regular RHD SSO client
	userSignup, _ := NewSignupRequest(s.Awaitilities).
		Username("test-user-resources-updated").
		Email("test-user-resources-updated@redhat.com").
		UserID("43215432").
		AccountID("ppqnnn00099").
		EnsureMUR().
		RequireConditions(wait.ConditionSet(wait.Default(), wait.ApprovedAutomatically())...).
		Execute(s.T()).Resources()

	// then
	VerifyResourcesProvisionedForSignup(s.T(), s.Awaitilities, userSignup, "deactivate30", "base")

	// Update the UserSignup
	userSignup, err := hostAwait.UpdateUserSignup(s.T(), userSignup.Name, func(us *toolchainv1alpha1.UserSignup) {
		// Modify the user's AccountID
		us.Spec.IdentityClaims.AccountID = "nnnbbb111234"
	})
	require.NoError(s.T(), err)

	// Confirm the AccountID is updated
	require.Equal(s.T(), "nnnbbb111234", userSignup.Spec.IdentityClaims.AccountID)

	// Verify that the resources are updated with the propagated claim
	VerifyResourcesProvisionedForSignup(s.T(), s.Awaitilities, userSignup, "deactivate30", "base")
}

// TestUserResourcesCreatedWhenOriginalSubIsSetAndUserIDSameAsSub tests the case where:
//
// 1. sub claim set manually by test
// 2. user id set by test and equal to sub claim
// 3. original sub is set to a different value
//
// This scenario is expected when using the current sandbox RHD SSO client
func (s *userSignupIntegrationTest) TestUserResourcesCreatedWhenOriginalSubIsSetAndUserIDSameAsSub() {
	hostAwait := s.Host()

	// given
	hostAwait.UpdateToolchainConfig(s.T(), testconfig.AutomaticApproval().Enabled(true))

	// generate a new identity ID
	identityID := uuid.Must(uuid.NewV4())

	// when
	userSignup, _ := NewSignupRequest(s.Awaitilities).
		Username("test-user-with-userid-and-originalsub").
		Email("test-user-with-userid-and-originalsub@redhat.com").
		IdentityID(identityID).
		UserID(identityID.String()).
		AccountID("abc-8783").
		OriginalSub("def:98734987234").
		EnsureMUR().
		RequireConditions(wait.ConditionSet(wait.Default(), wait.ApprovedAutomatically())...).
		Execute(s.T()).Resources()

	// then
	VerifyResourcesProvisionedForSignup(s.T(), s.Awaitilities, userSignup, "deactivate30", "base")
}

func (s *userSignupIntegrationTest) userIsNotProvisioned(t *testing.T, userSignup *toolchainv1alpha1.UserSignup) {
	hostAwait := s.Host()
	hostAwait.CheckMasterUserRecordIsDeleted(t, userSignup.Spec.IdentityClaims.PreferredUsername)
	currentUserSignup, err := hostAwait.WaitForUserSignup(t, userSignup.Name)
	require.NoError(t, err)
	assert.Equal(t, toolchainv1alpha1.UserSignupStateLabelValuePending, currentUserSignup.Labels[toolchainv1alpha1.UserSignupStateLabelKey])
}

func (s *userSignupIntegrationTest) TestManualApproval() {
	hostAwait := s.Host()
	memberAwait := s.Member1()
	s.T().Run("default approval config - manual", func(t *testing.T) {
		// given
		spaceprovisionerconfig.UpdateForCluster(t, hostAwait.Awaitility, memberAwait.ClusterName, testSpc.MaxNumberOfSpaces(1000), testSpc.MaxMemoryUtilizationPercent(80))
		hostAwait.UpdateToolchainConfig(t, testconfig.AutomaticApproval().Enabled(false))

		t.Run("user is approved manually", func(t *testing.T) {
			// when & then
			userSignup, _ := NewSignupRequest(s.Awaitilities).
				Username("manual1").
				Email("manual1@redhat.com").
				ManuallyApprove().
				EnsureMUR().
				RequireConditions(wait.ConditionSet(wait.Default(), wait.ApprovedByAdmin())...).
				Execute(s.T()).Resources()

			assert.Equal(t, toolchainv1alpha1.UserSignupStateLabelValueApproved, userSignup.Labels[toolchainv1alpha1.UserSignupStateLabelKey])
		})
		t.Run("user is not approved manually thus won't be provisioned", func(t *testing.T) {
			// when
			userSignup, _ := NewSignupRequest(s.Awaitilities).
				Username("manual2").
				Email("manual2@redhat.com").
				RequireConditions(wait.ConditionSet(wait.Default(), wait.PendingApproval())...).
				Execute(s.T()).Resources()

			// then
			s.userIsNotProvisioned(t, userSignup)
		})
	})
}

func (s *userSignupIntegrationTest) TestCapacityManagementWithManualApproval() {
	hostAwait := s.Host()
	memberAwait1 := s.Member1()
	memberAwait2 := s.Member2()
	// given
	spaceprovisionerconfig.UpdateForCluster(s.T(), hostAwait.Awaitility, memberAwait1.ClusterName, testSpc.MaxNumberOfSpaces(500), testSpc.MaxMemoryUtilizationPercent(80))
	spaceprovisionerconfig.UpdateForCluster(s.T(), hostAwait.Awaitility, memberAwait2.ClusterName, testSpc.MaxNumberOfSpaces(500), testSpc.MaxMemoryUtilizationPercent(80))
	hostAwait.UpdateToolchainConfig(s.T(), testconfig.AutomaticApproval().Enabled(false))

	// when & then
	NewSignupRequest(s.Awaitilities).
		Username("manualwithcapacity1").
		Email("manualwithcapacity1@redhat.com").
		ManuallyApprove().
		EnsureMUR().
		RequireConditions(wait.ConditionSet(wait.Default(), wait.ApprovedByAdmin())...).
		Execute(s.T())

	s.T().Run("set low max number of spaces and expect that user won't be provisioned even when is approved manually", func(t *testing.T) {
		// given
		spaceprovisionerconfig.UpdateForCluster(t, hostAwait.Awaitility, memberAwait1.ClusterName, testSpc.MaxNumberOfSpaces(1))
		spaceprovisionerconfig.UpdateForCluster(t, hostAwait.Awaitility, memberAwait2.ClusterName, testSpc.MaxNumberOfSpaces(1))
		hostAwait.UpdateToolchainConfig(t, testconfig.AutomaticApproval().Enabled(false))
		// create usersignup to reach max number of spaces on both members
		NewSignupRequest(s.Awaitilities).
			Username("manualwithcapacity2").
			Email("manualwithcapacity2@redhat.com").
			ManuallyApprove().
			RequireConditions(wait.ConditionSet(wait.Default(), wait.ApprovedByAdmin())...).
			Execute(s.T()).Resources()

		// when
		userSignup, _ := NewSignupRequest(s.Awaitilities).
			Username("manualwithcapacity3").
			Email("manualwithcapacity3@redhat.com").
			ManuallyApprove().
			RequireConditions(wait.ConditionSet(wait.Default(), wait.ApprovedByAdmin(), wait.ApprovedByAdminNoCluster())...).
			Execute(s.T()).Resources()

		// then
		s.userIsNotProvisioned(t, userSignup)

		t.Run("reset the max number and expect the user will be provisioned", func(t *testing.T) {
			// when
			spaceprovisionerconfig.UpdateForCluster(t, hostAwait.Awaitility, memberAwait1.ClusterName, testSpc.MaxNumberOfSpaces(500))
			spaceprovisionerconfig.UpdateForCluster(t, hostAwait.Awaitility, memberAwait2.ClusterName, testSpc.MaxNumberOfSpaces(500))
			hostAwait.UpdateToolchainConfig(t, testconfig.AutomaticApproval().Enabled(false))

			// then
			userSignup, err := hostAwait.WaitForUserSignup(t, userSignup.Name,
				wait.UntilUserSignupHasConditions(wait.ConditionSet(wait.Default(), wait.ApprovedByAdmin())...),
				wait.UntilUserSignupHasStateLabel(toolchainv1alpha1.UserSignupStateLabelValueApproved))
			require.NoError(t, err)
			VerifyResourcesProvisionedForSignup(t, s.Awaitilities, userSignup, "deactivate30", "base")
		})
	})

	s.T().Run("set low capacity threshold and expect that user won't provisioned even when is approved manually", func(t *testing.T) {
		// given
		spaceprovisionerconfig.UpdateForCluster(t, hostAwait.Awaitility, memberAwait1.ClusterName, testSpc.MaxMemoryUtilizationPercent(1))
		spaceprovisionerconfig.UpdateForCluster(t, hostAwait.Awaitility, memberAwait2.ClusterName, testSpc.MaxMemoryUtilizationPercent(1))
		hostAwait.UpdateToolchainConfig(t, testconfig.AutomaticApproval().Enabled(false))

		// when
		userSignup, _ := NewSignupRequest(s.Awaitilities).
			Username("manualwithcapacity4").
			Email("manualwithcapacity4@redhat.com").
			ManuallyApprove().
			RequireConditions(wait.ConditionSet(wait.Default(), wait.ApprovedByAdmin(), wait.ApprovedByAdminNoCluster())...).
			Execute(s.T()).Resources()

		// then
		s.userIsNotProvisioned(t, userSignup)

		t.Run("reset the threshold and expect the user will be provisioned", func(t *testing.T) {
			// when
			spaceprovisionerconfig.UpdateForCluster(t, hostAwait.Awaitility, memberAwait1.ClusterName, testSpc.MaxMemoryUtilizationPercent(80))
			spaceprovisionerconfig.UpdateForCluster(t, hostAwait.Awaitility, memberAwait2.ClusterName, testSpc.MaxMemoryUtilizationPercent(80))
			hostAwait.UpdateToolchainConfig(t, testconfig.AutomaticApproval().Enabled(false))

			// then
			userSignup, err := hostAwait.WaitForUserSignup(t, userSignup.Name,
				wait.UntilUserSignupHasConditions(wait.ConditionSet(wait.Default(), wait.ApprovedByAdmin())...),
				wait.UntilUserSignupHasStateLabel(toolchainv1alpha1.UserSignupStateLabelValueApproved))
			require.NoError(t, err)
			VerifyResourcesProvisionedForSignup(t, s.Awaitilities, userSignup, "deactivate30", "base")
		})
	})

	s.T().Run("when approved and set target cluster manually, then the limits will be ignored", func(t *testing.T) {
		// given
		spaceprovisionerconfig.UpdateForCluster(t, hostAwait.Awaitility, memberAwait1.ClusterName, testSpc.MaxMemoryUtilizationPercent(1), testSpc.MaxNumberOfSpaces(1))
		spaceprovisionerconfig.UpdateForCluster(t, hostAwait.Awaitility, memberAwait2.ClusterName, testSpc.MaxMemoryUtilizationPercent(1), testSpc.MaxNumberOfSpaces(1))
		hostAwait.UpdateToolchainConfig(t, testconfig.AutomaticApproval().Enabled(false))

		// when & then
		userSignup, _ := NewSignupRequest(s.Awaitilities).
			Username("withtargetcluster").
			Email("withtargetcluster@redhat.com").
			ManuallyApprove().
			EnsureMUR().
			TargetCluster(memberAwait1).
			RequireConditions(wait.ConditionSet(wait.Default(), wait.ApprovedByAdmin())...).
			Execute(s.T()).Resources()

		assert.Equal(t, toolchainv1alpha1.UserSignupStateLabelValueApproved, userSignup.Labels[toolchainv1alpha1.UserSignupStateLabelKey])
	})
}

func (s *userSignupIntegrationTest) TestUserSignupVerificationRequired() {
	hostAwait := s.Host()
	memberAwait := s.Member1()
	s.T().Run("automatic approval with verification required", func(t *testing.T) {
		spaceprovisionerconfig.UpdateForCluster(t, hostAwait.Awaitility, memberAwait.ClusterName, testSpc.MaxMemoryUtilizationPercent(80), testSpc.MaxNumberOfSpaces(1000))
		hostAwait.UpdateToolchainConfig(t, testconfig.AutomaticApproval().Enabled(false))

		t.Run("verification required set to true", func(_ *testing.T) {
			s.createUserSignupVerificationRequiredAndAssertNotProvisioned()
		})
	})
}

func (s *userSignupIntegrationTest) TestTargetClusterSelectedAutomatically() {
	hostAwait := s.Host()
	memberAwait := s.Member1()
	// Create user signup
	spaceprovisionerconfig.UpdateForCluster(s.T(), hostAwait.Awaitility, memberAwait.ClusterName, testSpc.MaxMemoryUtilizationPercent(80), testSpc.MaxNumberOfSpaces(1000))
	hostAwait.UpdateToolchainConfig(s.T(), testconfig.AutomaticApproval().Enabled(true))

	userSignup := NewUserSignup(hostAwait.Namespace, "reginald@alpha.com", "reginald@alpha.com")
	err := hostAwait.CreateWithCleanup(s.T(), userSignup)
	require.NoError(s.T(), err)
	s.T().Logf("user signup '%s' created", userSignup.Name)

	// Check the UserSignup is approved now
	userSignup, err = hostAwait.WaitForUserSignup(s.T(), userSignup.Name, wait.UntilUserSignupHasConditions(wait.ConditionSet(wait.Default(), wait.ApprovedAutomatically())...))
	require.NoError(s.T(), err)

	// Confirm the MUR was created and target cluster was set
	VerifyResourcesProvisionedForSignup(s.T(), s.Awaitilities, userSignup, "deactivate30", "base")
}

func (s *userSignupIntegrationTest) createUserSignupVerificationRequiredAndAssertNotProvisioned() *toolchainv1alpha1.UserSignup {
	hostAwait := s.Host()
	memberAwait := s.Member1()
	// Create a new UserSignup
	username := "testuser" + uuid.Must(uuid.NewV4()).String()
	email := username + "@test.com"
	userSignup := NewUserSignup(hostAwait.Namespace, username, email)
	userSignup.Spec.TargetCluster = memberAwait.ClusterName

	// Set approved to true
	states.SetApprovedManually(userSignup, true)

	// Set verification required
	states.SetVerificationRequired(userSignup, true)

	err := hostAwait.CreateWithCleanup(s.T(), userSignup)
	require.NoError(s.T(), err)
	s.T().Logf("user signup '%s' created", userSignup.Name)

	// Check the UserSignup is pending approval now
	userSignup, err = hostAwait.WaitForUserSignup(s.T(), userSignup.Name,
		wait.UntilUserSignupHasConditions(wait.ConditionSet(wait.Default(), wait.VerificationRequired())...),
		wait.UntilUserSignupHasStateLabel(toolchainv1alpha1.UserSignupStateLabelValueNotReady))
	require.NoError(s.T(), err)

	// Confirm the CompliantUsername has NOT been set
	require.Empty(s.T(), userSignup.Status.CompliantUsername)

	// Confirm that a MasterUserRecord wasn't created
	_, err = hostAwait.WithRetryOptions(wait.TimeoutOption(time.Second*10)).WaitForMasterUserRecord(s.T(), username)
	require.Error(s.T(), err)
	return userSignup
}

func (s *userSignupIntegrationTest) TestSkipSpaceCreation() {
	// given
	hostAwait := s.Host()
	hostAwait.UpdateToolchainConfig(s.T(), testconfig.AutomaticApproval().Enabled(true))

	// when
	userSignup, _ := NewSignupRequest(s.Awaitilities).
		Username("nospace").
		Email("nospace@redhat.com").
		NoSpace().
		WaitForMUR().
		RequireConditions(wait.ConditionSet(wait.Default(), wait.ApprovedAutomatically())...).
		Execute(s.T()).
		Resources()

	// then

	// annotation should be set
	require.Equal(s.T(), "true", userSignup.Annotations[toolchainv1alpha1.SkipAutoCreateSpaceAnnotationKey])

	VerifyResourcesProvisionedForSignupWithoutSpace(s.T(), s.Awaitilities, userSignup, "deactivate30")
}<|MERGE_RESOLUTION|>--- conflicted
+++ resolved
@@ -165,7 +165,6 @@
 	})
 }
 
-<<<<<<< HEAD
 func (s *userSignupIntegrationTest) TestProvisionToOtherClusterWhenOneIsFull() {
 	hostAwait := s.Host()
 	memberAwait1 := s.Member1()
@@ -233,8 +232,6 @@
 	VerifyResourcesProvisionedForSignup(s.T(), s.Awaitilities, userSignup, "deactivate30", "base")
 }
 
-=======
->>>>>>> a8c42c21
 func (s *userSignupIntegrationTest) TestGetSignupEndpointUpdatesIdentityClaims() {
 	hostAwait := s.Host()
 
