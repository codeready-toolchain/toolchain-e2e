package e2e

import (
	"context"
	"testing"

	"github.com/codeready-toolchain/api/pkg/apis/toolchain/v1alpha1"
	"github.com/codeready-toolchain/toolchain-common/pkg/cluster"
	"github.com/codeready-toolchain/toolchain-e2e/testsupport"
	"github.com/codeready-toolchain/toolchain-e2e/wait"
	uuid "github.com/satori/go.uuid"
	"github.com/stretchr/testify/require"
	"github.com/stretchr/testify/suite"
	corev1 "k8s.io/api/core/v1"
	"k8s.io/apimachinery/pkg/api/errors"
	v1 "k8s.io/apimachinery/pkg/apis/meta/v1"
	"k8s.io/apimachinery/pkg/types"

	framework "github.com/operator-framework/operator-sdk/pkg/test"
)

type userSignupIntegrationTest struct {
	suite.Suite
	namespace  string
	testCtx    *framework.TestCtx
	awaitility *wait.Awaitility
	hostAwait  *wait.HostAwaitility
}

func TestRunUserSignupIntegrationTest(t *testing.T) {
	suite.Run(t, &userSignupIntegrationTest{})
}

func (s *userSignupIntegrationTest) SetupSuite() {
	userSignupList := &v1alpha1.UserSignupList{}
	s.testCtx, s.awaitility = testsupport.WaitForDeployments(s.T(), userSignupList)
	s.hostAwait = s.awaitility.Host()
	s.namespace = s.awaitility.HostNs
}

func (s *userSignupIntegrationTest) TearDownTest() {
	s.testCtx.Cleanup()
}

func (s *userSignupIntegrationTest) TestUserSignupCreated() {
	// Clear the user approval policy
	err := s.clearApprovalPolicyConfig()
	require.NoError(s.T(), err)

	// Create user signup
	s.T().Logf("Creating UserSignup with namespace %s", s.namespace)
	userSignup := s.newUserSignup(uuid.NewV4().String(), "foo@somewhere.com")

	err = s.awaitility.Client.Create(context.TODO(), userSignup, testsupport.CleanupOptions(s.testCtx))
	require.NoError(s.T(), err)
	s.T().Logf("user signup '%s' created", userSignup.Name)

	// Confirm the UserSignup was created
	_, err = s.hostAwait.WaitForUserSignup(userSignup.Name)
	require.NoError(s.T(), err)

	// Confirm that a MasterUserRecord wasn't created
<<<<<<< HEAD
	err = s.hostAwait.WaitForMasterUserRecord(userSignup.Status.CompliantUsername)
=======
	_, err = s.hostAwait.WaitForMasterUserRecord(userSignup.Spec.CompliantUsername)
>>>>>>> 5d5a08a4
	require.Error(s.T(), err)

	// Delete the User Signup
	err = s.awaitility.Client.Delete(context.TODO(), userSignup)
	require.NoError(s.T(), err)
}

func (s *userSignupIntegrationTest) TestUserSignupWithNoApprovalConfig() {
	// Clear the user approval policy
	err := s.clearApprovalPolicyConfig()
	require.NoError(s.T(), err)

	// Create user signup - no approval set
	s.T().Logf("Creating UserSignup with namespace %s", s.namespace)
	userSignup := s.newUserSignup(uuid.NewV4().String(), "francis@domain.com")
	err = s.awaitility.Client.Create(context.TODO(), userSignup, testsupport.CleanupOptions(s.testCtx))
	require.NoError(s.T(), err)
	s.T().Logf("user signup '%s' created", userSignup.Name)

	// Confirm the UserSignup was created
	_, err = s.hostAwait.WaitForUserSignup(userSignup.Name)
	require.NoError(s.T(), err)

	// Confirm that:
	// 1) the Approved condition is set to false
	// 2) the Approved reason is set to PendingApproval
	// 3) the Complete condition is set to false
	// 4) the Complete reason is set to PendingApproval
	_, err = s.hostAwait.WaitForUserSignup(userSignup.Name, wait.UntilUserSignupHasConditions(
		v1alpha1.Condition{
			Type:   v1alpha1.UserSignupApproved,
			Status: corev1.ConditionFalse,
			Reason: "PendingApproval",
		},
		v1alpha1.Condition{
			Type:   v1alpha1.UserSignupComplete,
			Status: corev1.ConditionFalse,
			Reason: "PendingApproval",
		}))
	require.NoError(s.T(), err)

	// Create user signup - approval set to false
	s.T().Logf("Creating UserSignup with namespace %s", s.namespace)
	userSignup = s.newUserSignup(uuid.NewV4().String(), "gretel@somewhere.com")
	userSignup.Spec.Approved = false
	err = s.awaitility.Client.Create(context.TODO(), userSignup, testsupport.CleanupOptions(s.testCtx))
	require.NoError(s.T(), err)
	s.T().Logf("user signup '%s' created", userSignup.Name)

	// Confirm the UserSignup was created
	_, err = s.hostAwait.WaitForUserSignup(userSignup.Name)
	require.NoError(s.T(), err)

	// Confirm that the conditions are the same as if no approval value was set
	_, err = s.hostAwait.WaitForUserSignup(userSignup.Name, wait.UntilUserSignupHasConditions(
		v1alpha1.Condition{
			Type:   v1alpha1.UserSignupApproved,
			Status: corev1.ConditionFalse,
			Reason: "PendingApproval",
		},
		v1alpha1.Condition{
			Type:   v1alpha1.UserSignupComplete,
			Status: corev1.ConditionFalse,
			Reason: "PendingApproval",
		}))
	require.NoError(s.T(), err)

	// Lookup the reconciled UserSignup
	err = s.awaitility.Client.Get(context.TODO(), types.NamespacedName{Namespace: userSignup.Namespace, Name: userSignup.Name}, userSignup)
	require.NoError(s.T(), err)

	// Now update the same userSignup setting approved to true
	userSignup.Spec.Approved = true
	err = s.awaitility.Client.Update(context.TODO(), userSignup)
	require.NoError(s.T(), err)

	// Check the updated conditions
	_, err = s.hostAwait.WaitForUserSignup(userSignup.Name, wait.UntilUserSignupHasConditions(
		v1alpha1.Condition{
			Type:   v1alpha1.UserSignupApproved,
			Status: corev1.ConditionTrue,
			Reason: "ApprovedByAdmin",
		},
		v1alpha1.Condition{
			Type:   v1alpha1.UserSignupComplete,
			Status: corev1.ConditionTrue,
		}))
	require.NoError(s.T(), err)

	// Create user signup - approval set to true
	s.T().Logf("Creating UserSignup with namespace %s", s.namespace)
	userSignup = s.newUserSignup(uuid.NewV4().String(), "harold@indigo.com")
	userSignup.Spec.Approved = true
	err = s.awaitility.Client.Create(context.TODO(), userSignup, testsupport.CleanupOptions(s.testCtx))
	require.NoError(s.T(), err)
	s.T().Logf("user signup '%s' created", userSignup.Name)

	// Confirm the UserSignup was created
	_, err = s.hostAwait.WaitForUserSignup(userSignup.Name)
	require.NoError(s.T(), err)

	// Lookup the reconciled UserSignup
	err = s.awaitility.Client.Get(context.TODO(), types.NamespacedName{Namespace: userSignup.Namespace, Name: userSignup.Name}, userSignup)
	require.NoError(s.T(), err)

	// Confirm that:
	// 1) the Approved condition is set to true
	// 2) the Approved reason is set to ApprovedByAdmin
	// 3) the Complete condition is set to true
	_, err = s.hostAwait.WaitForUserSignup(userSignup.Name, wait.UntilUserSignupHasConditions(
		v1alpha1.Condition{
			Type:   v1alpha1.UserSignupApproved,
			Status: corev1.ConditionTrue,
			Reason: "ApprovedByAdmin",
		},
		v1alpha1.Condition{
			Type:   v1alpha1.UserSignupComplete,
			Status: corev1.ConditionTrue,
		}))
	require.NoError(s.T(), err)
}

func (s *userSignupIntegrationTest) TestUserSignupWithManualApproval() {
	// Set the user approval policy to manual
	s.setApprovalPolicyConfig("manual")

	// Create user signup - no approval set
	s.T().Logf("Creating UserSignup with namespace %s", s.namespace)
	userSignup := s.newUserSignup(uuid.NewV4().String(), "mariecurie@violet.com")
	err := s.awaitility.Client.Create(context.TODO(), userSignup, testsupport.CleanupOptions(s.testCtx))
	require.NoError(s.T(), err)
	s.T().Logf("user signup '%s' created", userSignup.Name)

	// Confirm the UserSignup was created
	_, err = s.hostAwait.WaitForUserSignup(userSignup.Name)
	require.NoError(s.T(), err)

	// Confirm that:
	// 1) the Approved condition is set to false
	// 2) the Approved reason is set to PendingApproval
	// 3) the Complete condition is set to false
	// 4) the Complete reason is set to PendingApproval
	_, err = s.hostAwait.WaitForUserSignup(userSignup.Name, wait.UntilUserSignupHasConditions(
		v1alpha1.Condition{
			Type:   v1alpha1.UserSignupApproved,
			Status: corev1.ConditionFalse,
			Reason: "PendingApproval",
		},
		v1alpha1.Condition{
			Type:   v1alpha1.UserSignupComplete,
			Status: corev1.ConditionFalse,
			Reason: "PendingApproval",
		}))
	require.NoError(s.T(), err)

<<<<<<< HEAD
	// Get the newly created UserSignup resource
	userSignup = s.hostAwait.GetUserSignup(userSignup.Name)

	// Confirm the CompliantUsername has NOT been set
	require.Empty(s.T(), userSignup.Status.CompliantUsername)
=======
	// Confirm the MUR was NOT created
	_, err = s.hostAwait.WaitForMasterUserRecord(userSignup.Spec.CompliantUsername)
	require.Error(s.T(), err)
>>>>>>> 5d5a08a4

	// Create user signup - approval set to false
	s.T().Logf("Creating UserSignup with namespace %s", s.namespace)
	userSignup = s.newUserSignup(uuid.NewV4().String(), "janedoe@cyan.com")
	userSignup.Spec.Approved = false
	err = s.awaitility.Client.Create(context.TODO(), userSignup, testsupport.CleanupOptions(s.testCtx))
	require.NoError(s.T(), err)
	s.T().Logf("user signup '%s' created", userSignup.Name)

	// Confirm the UserSignup was created
	_, err = s.hostAwait.WaitForUserSignup(userSignup.Name)
	require.NoError(s.T(), err)

	// Confirm that the conditions are the same as if no approval value was set
	_, err = s.hostAwait.WaitForUserSignup(userSignup.Name, wait.UntilUserSignupHasConditions(
		v1alpha1.Condition{
			Type:   v1alpha1.UserSignupApproved,
			Status: corev1.ConditionFalse,
			Reason: "PendingApproval",
		},
		v1alpha1.Condition{
			Type:   v1alpha1.UserSignupComplete,
			Status: corev1.ConditionFalse,
			Reason: "PendingApproval",
		}))
	require.NoError(s.T(), err)

<<<<<<< HEAD
	// Now, reload the UserSignup, manually approve it (setting Approved to true) and update the resource
	userSignup = s.hostAwait.GetUserSignup(userSignup.Name)
=======
	// Confirm the MUR was NOT created yet
	_, err = s.hostAwait.WaitForMasterUserRecord(userSignup.Spec.CompliantUsername)
	require.Error(s.T(), err)

	// Now, reload the userSignup, manually approve it (setting Approved to true) and update the resource
	err = s.awaitility.Client.Get(context.TODO(), types.NamespacedName{Namespace: userSignup.Namespace, Name: userSignup.Name}, userSignup)
	require.NoError(s.T(), err)

>>>>>>> 5d5a08a4
	userSignup.Spec.Approved = true

	err = s.awaitility.Client.Update(context.TODO(), userSignup)
	require.NoError(s.T(), err)

	// Lookup the UserSignup again
	userSignup = s.hostAwait.GetUserSignup(userSignup.Name)

	require.NotEmpty(s.T(), userSignup.Status.CompliantUsername)

	// Confirm the MUR was created
<<<<<<< HEAD
	err = s.hostAwait.WaitForMasterUserRecord(userSignup.Status.CompliantUsername)
=======
	_, err = s.hostAwait.WaitForMasterUserRecord(userSignup.Spec.CompliantUsername)
>>>>>>> 5d5a08a4
	require.NoError(s.T(), err)

	// Confirm that the conditions are updated to reflect that the userSignup was approved
	_, err = s.hostAwait.WaitForUserSignup(userSignup.Name, wait.UntilUserSignupHasConditions(
		v1alpha1.Condition{
			Type:   v1alpha1.UserSignupApproved,
			Status: corev1.ConditionTrue,
			Reason: "ApprovedByAdmin",
		},
		v1alpha1.Condition{
			Type:   v1alpha1.UserSignupComplete,
			Status: corev1.ConditionTrue,
		}))
	require.NoError(s.T(), err)

	// Create user signup - approval set to true
	s.T().Logf("Creating UserSignup with namespace %s", s.namespace)
	userSignup = s.newUserSignup(uuid.NewV4().String(), "robertjones@magenta.com")
	userSignup.Spec.Approved = true
	err = s.awaitility.Client.Create(context.TODO(), userSignup, testsupport.CleanupOptions(s.testCtx))
	require.NoError(s.T(), err)
	s.T().Logf("user signup '%s' created", userSignup.Name)

	// Confirm the UserSignup was created
	_, err = s.hostAwait.WaitForUserSignup(userSignup.Name)
	require.NoError(s.T(), err)

	// Lookup the UserSignup again
	userSignup = s.hostAwait.GetUserSignup(userSignup.Name)

	// Confirm the MUR was created
<<<<<<< HEAD
	err = s.hostAwait.WaitForMasterUserRecord(userSignup.Status.CompliantUsername)
=======
	_, err = s.hostAwait.WaitForMasterUserRecord(userSignup.Spec.CompliantUsername)
>>>>>>> 5d5a08a4
	require.NoError(s.T(), err)

	// Confirm that:
	// 1) the Approved condition is set to true
	// 2) the Approved reason is set to ApprovedByAdmin
	// 3) the Complete condition is set to true
	_, err = s.hostAwait.WaitForUserSignup(userSignup.Name, wait.UntilUserSignupHasConditions(
		v1alpha1.Condition{
			Type:   v1alpha1.UserSignupApproved,
			Status: corev1.ConditionTrue,
			Reason: "ApprovedByAdmin",
		},
		v1alpha1.Condition{
			Type:   v1alpha1.UserSignupComplete,
			Status: corev1.ConditionTrue,
		}))
	require.NoError(s.T(), err)
}

func (s *userSignupIntegrationTest) TestTargetClusterSelectedAutomatically() {
	// Set the user approval policy to automatic
	s.setApprovalPolicyConfig("automatic")

	// Create user signup - no approval set
	s.T().Logf("Creating UserSignup with namespace %s", s.namespace)
	userSignup := s.newUserSignup(uuid.NewV4().String(), "reginald@alpha.com")
	// Remove the specified target cluster
	userSignup.Spec.TargetCluster = ""
	err := s.awaitility.Client.Create(context.TODO(), userSignup, testsupport.CleanupOptions(s.testCtx))
	require.NoError(s.T(), err)
	s.T().Logf("user signup '%s' created", userSignup.Name)

	// Confirm the UserSignup was created
	_, err = s.hostAwait.WaitForUserSignup(userSignup.Name)
	require.NoError(s.T(), err)

	// Get the newly created UserSignup resource
	userSignup = s.hostAwait.GetUserSignup(userSignup.Name)

	// Confirm the MasterUserRecord was created
<<<<<<< HEAD
	err = s.hostAwait.WaitForMasterUserRecord(userSignup.Status.CompliantUsername)
=======
	_, err = s.hostAwait.WaitForMasterUserRecord(userSignup.Spec.CompliantUsername)
>>>>>>> 5d5a08a4
	require.NoError(s.T(), err)

	// Confirm that:
	// 1) the Approved condition is set to true
	// 2) the Approved reason is set to ApprovedAutomatically
	// 3) the Complete condition is (eventually) set to true
	_, err = s.hostAwait.WaitForUserSignup(userSignup.Name, wait.UntilUserSignupHasConditions(
		v1alpha1.Condition{
			Type:   v1alpha1.UserSignupApproved,
			Status: corev1.ConditionTrue,
			Reason: "ApprovedAutomatically",
		},
		v1alpha1.Condition{
			Type:   v1alpha1.UserSignupComplete,
			Status: corev1.ConditionTrue,
		}))
	require.NoError(s.T(), err)

	// Lookup the MUR
	mur := &v1alpha1.MasterUserRecord{}
	err = s.awaitility.Client.Get(context.TODO(), types.NamespacedName{Namespace: s.namespace, Name: userSignup.Status.CompliantUsername}, mur)
	require.NoError(s.T(), err)

	require.Len(s.T(), mur.Spec.UserAccounts, 1)

	// Confirm the target cluster was set
	require.NotEmpty(s.T(), mur.Spec.UserAccounts[0].TargetCluster)
}

func (s *userSignupIntegrationTest) TestDeletedUserSignupIsGarbageCollected() {
	// Set the user approval policy to automatic
	s.setApprovalPolicyConfig("automatic")

	// Create user signup - no approval set
	s.T().Logf("Creating UserSignup with namespace %s", s.namespace)
	userSignup := s.newUserSignup(uuid.NewV4().String(), "oliver@bravo.com")
	err := s.awaitility.Client.Create(context.TODO(), userSignup, testsupport.CleanupOptions(s.testCtx))
	require.NoError(s.T(), err)
	s.T().Logf("user signup '%s' created", userSignup.Name)

	// Confirm the UserSignup was created
	_, err = s.hostAwait.WaitForUserSignup(userSignup.Name)
	require.NoError(s.T(), err)

	// Get the newly created UserSignup resource
	userSignup = s.hostAwait.GetUserSignup(userSignup.Name)

	// Confirm the MasterUserRecord was created
<<<<<<< HEAD
	err = s.hostAwait.WaitForMasterUserRecord(userSignup.Status.CompliantUsername)
=======
	_, err = s.hostAwait.WaitForMasterUserRecord(userSignup.Spec.CompliantUsername)
>>>>>>> 5d5a08a4
	require.NoError(s.T(), err)

	// Delete the UserSignup
	err = s.awaitility.Client.Delete(context.TODO(), userSignup)
	require.NoError(s.T(), err)

	// Confirm the UserSignup was deleted
	_, err = s.hostAwait.WaitForUserSignup(userSignup.Name)
	require.Error(s.T(), err)

	// Confirm the MasterUserRecord was deleted
	_, err = s.hostAwait.WaitForMasterUserRecord(userSignup.Name)
	require.Error(s.T(), err)
}

func (s *userSignupIntegrationTest) TestUserSignupWithAutoApprovalNoApprovalSet() {
	// Set the user approval policy to automatic
	s.setApprovalPolicyConfig("automatic")

	// Create user signup - no approval set
	s.T().Logf("Creating UserSignup with namespace %s", s.namespace)
	userSignup := s.newUserSignup(uuid.NewV4().String(), "charles@charlie.com")
	err := s.awaitility.Client.Create(context.TODO(), userSignup, testsupport.CleanupOptions(s.testCtx))
	require.NoError(s.T(), err)
	s.T().Logf("user signup '%s' created", userSignup.Name)

	// Confirm the UserSignup was created
	_, err = s.hostAwait.WaitForUserSignup(userSignup.Name)
	require.NoError(s.T(), err)

	// Get the newly created UserSignup resource
	userSignup = s.hostAwait.GetUserSignup(userSignup.Name)

	// Confirm the MasterUserRecord was created
<<<<<<< HEAD
	err = s.hostAwait.WaitForMasterUserRecord(userSignup.Status.CompliantUsername)
=======
	_, err = s.hostAwait.WaitForMasterUserRecord(userSignup.Spec.CompliantUsername)
>>>>>>> 5d5a08a4
	require.NoError(s.T(), err)

	// Confirm that:
	// 1) the Approved condition is set to true
	// 2) the Approved reason is set to ApprovedAutomatically
	// 3) the Complete condition is (eventually) set to true
	_, err = s.hostAwait.WaitForUserSignup(userSignup.Name, wait.UntilUserSignupHasConditions(
		v1alpha1.Condition{
			Type:   v1alpha1.UserSignupApproved,
			Status: corev1.ConditionTrue,
			Reason: "ApprovedAutomatically",
		},
		v1alpha1.Condition{
			Type:   v1alpha1.UserSignupComplete,
			Status: corev1.ConditionTrue,
		}))
	require.NoError(s.T(), err)
}

func (s *userSignupIntegrationTest) TestUserSignupWithAutoApprovalMURValuesOK() {
	// Set the user approval policy to automatic
	s.setApprovalPolicyConfig("automatic")

	// Create user signup - no approval set
	s.T().Logf("Creating UserSignup with namespace %s", s.namespace)
	userSignup := s.newUserSignup(uuid.NewV4().String(), "theodore@delta.org")
	err := s.awaitility.Client.Create(context.TODO(), userSignup, testsupport.CleanupOptions(s.testCtx))
	require.NoError(s.T(), err)
	s.T().Logf("user signup '%s' created", userSignup.Name)

	// Confirm the UserSignup was created
	_, err = s.hostAwait.WaitForUserSignup(userSignup.Name)
	require.NoError(s.T(), err)

	// Get the newly created UserSignup resource
	userSignup = s.hostAwait.GetUserSignup(userSignup.Name)

	// Confirm the MasterUserRecord was created
<<<<<<< HEAD
	err = s.hostAwait.WaitForMasterUserRecord(userSignup.Status.CompliantUsername)
=======
	_, err = s.hostAwait.WaitForMasterUserRecord(userSignup.Spec.CompliantUsername)
>>>>>>> 5d5a08a4
	require.NoError(s.T(), err)

	// Confirm that:
	// 1) the Approved condition is set to true
	// 2) the Approved reason is set to ApprovedAutomatically
	// 3) the Complete condition is (eventually) set to true
	_, err = s.hostAwait.WaitForUserSignup(userSignup.Name, wait.UntilUserSignupHasConditions(
		v1alpha1.Condition{
			Type:   v1alpha1.UserSignupApproved,
			Status: corev1.ConditionTrue,
			Reason: "ApprovedAutomatically",
		},
		v1alpha1.Condition{
			Type:   v1alpha1.UserSignupComplete,
			Status: corev1.ConditionTrue,
		}))
	require.NoError(s.T(), err)

	// Lookup the MasterUserRecord
	mur := &v1alpha1.MasterUserRecord{}
	err = s.awaitility.Client.Get(context.TODO(), types.NamespacedName{Name: userSignup.Status.CompliantUsername, Namespace: s.namespace}, mur)
	require.NoError(s.T(), err)

	require.Len(s.T(), mur.Spec.UserAccounts, 1)
	require.Equal(s.T(), userSignup.Name, mur.Spec.UserAccounts[0].Spec.UserID)
	require.Equal(s.T(), "default", mur.Spec.UserAccounts[0].Spec.NSLimit)
	require.NotNil(s.T(), mur.Spec.UserAccounts[0].Spec.NSTemplateSet)
}

func (s *userSignupIntegrationTest) TestUserSignupWithAutoApprovalAndApprovalSetToFalse() {
	// Set the user approval policy to automatic
	s.setApprovalPolicyConfig("automatic")

	// Create user signup - approval set to false
	s.T().Logf("Creating UserSignup with namespace %s", s.namespace)
	userSignup := s.newUserSignup(uuid.NewV4().String(), "dorothy@echo.net")
	userSignup.Spec.Approved = false
	err := s.awaitility.Client.Create(context.TODO(), userSignup, testsupport.CleanupOptions(s.testCtx))
	require.NoError(s.T(), err)
	s.T().Logf("user signup '%s' created", userSignup.Name)

	// Confirm the UserSignup was created
	_, err = s.hostAwait.WaitForUserSignup(userSignup.Name)
	require.NoError(s.T(), err)

	// Lookup the reconciled UserSignup
	err = s.awaitility.Client.Get(context.TODO(), types.NamespacedName{Namespace: userSignup.Namespace, Name: userSignup.Name}, userSignup)
	require.NoError(s.T(), err)

	// Confirm the MUR was created
<<<<<<< HEAD
	err = s.hostAwait.WaitForMasterUserRecord(userSignup.Status.CompliantUsername)
=======
	_, err = s.hostAwait.WaitForMasterUserRecord(userSignup.Spec.CompliantUsername)
>>>>>>> 5d5a08a4
	require.NoError(s.T(), err)

	// Confirm that the conditions are as expected
	_, err = s.hostAwait.WaitForUserSignup(userSignup.Name, wait.UntilUserSignupHasConditions(
		v1alpha1.Condition{
			Type:   v1alpha1.UserSignupApproved,
			Status: corev1.ConditionTrue,
			Reason: "ApprovedAutomatically",
		},
		v1alpha1.Condition{
			Type:   v1alpha1.UserSignupComplete,
			Status: corev1.ConditionTrue,
		}))
	require.NoError(s.T(), err)
}

func (s *userSignupIntegrationTest) TestUserSignupWithAutoApprovalAndApprovalSetToTrue() {
	// Set the user approval policy to automatic
	s.setApprovalPolicyConfig("automatic")

	// Create user signup - approval set to true
	s.T().Logf("Creating UserSignup with namespace %s", s.namespace)
	userSignup := s.newUserSignup(uuid.NewV4().String(), "edith@foxtrot.com")
	userSignup.Spec.Approved = true
	err := s.awaitility.Client.Create(context.TODO(), userSignup, testsupport.CleanupOptions(s.testCtx))
	require.NoError(s.T(), err)
	s.T().Logf("user signup '%s' created", userSignup.Name)

	// Confirm the UserSignup was created
	_, err = s.hostAwait.WaitForUserSignup(userSignup.Name)
	require.NoError(s.T(), err)

	// Lookup the reconciled UserSignup
	err = s.awaitility.Client.Get(context.TODO(), types.NamespacedName{Namespace: userSignup.Namespace, Name: userSignup.Name}, userSignup)
	require.NoError(s.T(), err)

	// Confirm the MUR was created
<<<<<<< HEAD
	err = s.hostAwait.WaitForMasterUserRecord(userSignup.Status.CompliantUsername)
=======
	_, err = s.hostAwait.WaitForMasterUserRecord(userSignup.Spec.CompliantUsername)
>>>>>>> 5d5a08a4
	require.NoError(s.T(), err)

	// Confirm the conditions
	_, err = s.hostAwait.WaitForUserSignup(userSignup.Name, wait.UntilUserSignupHasConditions(
		v1alpha1.Condition{
			Type:   v1alpha1.UserSignupApproved,
			Status: corev1.ConditionTrue,
			Reason: "ApprovedByAdmin",
		},
		v1alpha1.Condition{
			Type:   v1alpha1.UserSignupComplete,
			Status: corev1.ConditionTrue,
		}))
	require.NoError(s.T(), err)
}

func (s *userSignupIntegrationTest) TestUserSignupWithAutoApprovalWhenMURAlreadyExists() {
	// Set the user approval policy to automatic
	s.setApprovalPolicyConfig("automatic")

	// Create a MUR
	s.T().Logf("Creating MasterUserRecord with namespace %s", s.namespace)
	userID := uuid.NewV4().String()
	mur := s.newMasterUserRecord("paul-at-hotel-com", userID)
	err := s.awaitility.Client.Create(context.TODO(), mur, testsupport.CleanupOptions(s.testCtx))
	require.NoError(s.T(), err)
	s.T().Logf("MasterUserRecord '%s' created", mur.Name)

	// Confirm the MasterUserRecord was created
	_, err = s.hostAwait.WaitForMasterUserRecord(mur.Name)
	require.NoError(s.T(), err)

	// Create user signup with the same name and UserID as the MUR
	s.T().Logf("Creating UserSignup with namespace %s", s.namespace)
	userSignup := s.newUserSignup(userID, "paul@hotel.com")
	err = s.awaitility.Client.Create(context.TODO(), userSignup, testsupport.CleanupOptions(s.testCtx))
	require.NoError(s.T(), err)
	s.T().Logf("UserSignup '%s' created", userSignup.Name)

	// Confirm the UserSignup was created
	_, err = s.hostAwait.WaitForUserSignup(userSignup.Name)
	require.NoError(s.T(), err)

	// Confirm that:
	// 1) the Approved condition is set to true
	// 2) the Approved reason is set to ApprovedAutomatically
	// 3) the Complete condition is (eventually) set to true
	_, err = s.hostAwait.WaitForUserSignup(userSignup.Name, wait.UntilUserSignupHasConditions(
		v1alpha1.Condition{
			Type:   v1alpha1.UserSignupComplete,
			Status: corev1.ConditionTrue,
		}))
	require.NoError(s.T(), err)

}

func (s *userSignupIntegrationTest) newUserSignup(userID, username string) *v1alpha1.UserSignup {

	memberCluster, ok, err := s.awaitility.Host().GetKubeFedCluster(cluster.Member, wait.ReadyKubeFedCluster)
	require.NoError(s.awaitility.T, err)
	require.True(s.awaitility.T, ok, "KubeFedCluster should exist")

	userSignup := &v1alpha1.UserSignup{
		ObjectMeta: v1.ObjectMeta{
			Name:      userID,
			Namespace: s.namespace,
		},
		Spec: v1alpha1.UserSignupSpec{
			Username:      username,
			TargetCluster: memberCluster.Name,
		},
	}

	return userSignup
}

func (s *userSignupIntegrationTest) newMasterUserRecord(name string, userID string) *v1alpha1.MasterUserRecord {
	memberCluster, ok, err := s.awaitility.Host().GetKubeFedCluster(cluster.Member, wait.ReadyKubeFedCluster)
	require.NoError(s.awaitility.T, err)
	require.True(s.awaitility.T, ok, "KubeFedCluster should exist")

	userAccounts := []v1alpha1.UserAccountEmbedded{
		{
			TargetCluster: memberCluster.Name,
			Spec: v1alpha1.UserAccountSpec{
				UserID:  userID,
				NSLimit: "default",
				NSTemplateSet: v1alpha1.NSTemplateSetSpec{
					Namespaces: []v1alpha1.NSTemplateSetNamespace{},
				},
			},
		},
	}

	mur := &v1alpha1.MasterUserRecord{
		ObjectMeta: v1.ObjectMeta{
			Name:      name,
			Namespace: s.namespace,
			Labels:    map[string]string{v1alpha1.MasterUserRecordUserIDLabelKey: userID},
		},
		Spec: v1alpha1.MasterUserRecordSpec{
			UserAccounts: userAccounts,
		},
	}

	return mur
}

func (s *userSignupIntegrationTest) setApprovalPolicyConfig(policy string) {
	// Create a new ConfigMap
	cm := &corev1.ConfigMap{
		ObjectMeta: v1.ObjectMeta{
			Name: "toolchain-saas-config",
		},
	}

	// Clear the current approval policy
	err := s.clearApprovalPolicyConfig()
	require.NoError(s.T(), err)

	cmValues := make(map[string]string)
	cmValues["user-approval-policy"] = policy
	cm.Data = cmValues
	_, err = s.awaitility.KubeClient.CoreV1().ConfigMaps(s.namespace).Create(cm)
	require.NoError(s.T(), err)

	// Confirm it was updated
	cm, err = s.awaitility.KubeClient.CoreV1().ConfigMaps(s.namespace).Get("toolchain-saas-config", v1.GetOptions{})
	require.NoError(s.T(), err)
	require.Equal(s.T(), policy, cm.Data["user-approval-policy"])
}

func (s *userSignupIntegrationTest) clearApprovalPolicyConfig() error {
	cm := &corev1.ConfigMap{
		ObjectMeta: v1.ObjectMeta{
			Name: "toolchain-saas-config",
		},
	}

	err := s.awaitility.KubeClient.CoreV1().ConfigMaps(s.namespace).Delete(cm.Name, nil)
	if err != nil {
		if !errors.IsNotFound(err) {
			return err
		}
	}
	return nil
}<|MERGE_RESOLUTION|>--- conflicted
+++ resolved
@@ -60,11 +60,7 @@
 	require.NoError(s.T(), err)
 
 	// Confirm that a MasterUserRecord wasn't created
-<<<<<<< HEAD
-	err = s.hostAwait.WaitForMasterUserRecord(userSignup.Status.CompliantUsername)
-=======
-	_, err = s.hostAwait.WaitForMasterUserRecord(userSignup.Spec.CompliantUsername)
->>>>>>> 5d5a08a4
+	_, err = s.hostAwait.WaitForMasterUserRecord(userSignup.Status.CompliantUsername)
 	require.Error(s.T(), err)
 
 	// Delete the User Signup
@@ -220,17 +216,11 @@
 		}))
 	require.NoError(s.T(), err)
 
-<<<<<<< HEAD
 	// Get the newly created UserSignup resource
 	userSignup = s.hostAwait.GetUserSignup(userSignup.Name)
 
 	// Confirm the CompliantUsername has NOT been set
 	require.Empty(s.T(), userSignup.Status.CompliantUsername)
-=======
-	// Confirm the MUR was NOT created
-	_, err = s.hostAwait.WaitForMasterUserRecord(userSignup.Spec.CompliantUsername)
-	require.Error(s.T(), err)
->>>>>>> 5d5a08a4
 
 	// Create user signup - approval set to false
 	s.T().Logf("Creating UserSignup with namespace %s", s.namespace)
@@ -258,19 +248,8 @@
 		}))
 	require.NoError(s.T(), err)
 
-<<<<<<< HEAD
 	// Now, reload the UserSignup, manually approve it (setting Approved to true) and update the resource
 	userSignup = s.hostAwait.GetUserSignup(userSignup.Name)
-=======
-	// Confirm the MUR was NOT created yet
-	_, err = s.hostAwait.WaitForMasterUserRecord(userSignup.Spec.CompliantUsername)
-	require.Error(s.T(), err)
-
-	// Now, reload the userSignup, manually approve it (setting Approved to true) and update the resource
-	err = s.awaitility.Client.Get(context.TODO(), types.NamespacedName{Namespace: userSignup.Namespace, Name: userSignup.Name}, userSignup)
-	require.NoError(s.T(), err)
-
->>>>>>> 5d5a08a4
 	userSignup.Spec.Approved = true
 
 	err = s.awaitility.Client.Update(context.TODO(), userSignup)
@@ -282,11 +261,8 @@
 	require.NotEmpty(s.T(), userSignup.Status.CompliantUsername)
 
 	// Confirm the MUR was created
-<<<<<<< HEAD
-	err = s.hostAwait.WaitForMasterUserRecord(userSignup.Status.CompliantUsername)
-=======
-	_, err = s.hostAwait.WaitForMasterUserRecord(userSignup.Spec.CompliantUsername)
->>>>>>> 5d5a08a4
+	_, err = s.hostAwait.WaitForMasterUserRecord(userSignup.Status.CompliantUsername)
+
 	require.NoError(s.T(), err)
 
 	// Confirm that the conditions are updated to reflect that the userSignup was approved
@@ -318,11 +294,7 @@
 	userSignup = s.hostAwait.GetUserSignup(userSignup.Name)
 
 	// Confirm the MUR was created
-<<<<<<< HEAD
-	err = s.hostAwait.WaitForMasterUserRecord(userSignup.Status.CompliantUsername)
-=======
-	_, err = s.hostAwait.WaitForMasterUserRecord(userSignup.Spec.CompliantUsername)
->>>>>>> 5d5a08a4
+	_, err = s.hostAwait.WaitForMasterUserRecord(userSignup.Status.CompliantUsername)
 	require.NoError(s.T(), err)
 
 	// Confirm that:
@@ -363,11 +335,7 @@
 	userSignup = s.hostAwait.GetUserSignup(userSignup.Name)
 
 	// Confirm the MasterUserRecord was created
-<<<<<<< HEAD
-	err = s.hostAwait.WaitForMasterUserRecord(userSignup.Status.CompliantUsername)
-=======
-	_, err = s.hostAwait.WaitForMasterUserRecord(userSignup.Spec.CompliantUsername)
->>>>>>> 5d5a08a4
+	_, err = s.hostAwait.WaitForMasterUserRecord(userSignup.Status.CompliantUsername)
 	require.NoError(s.T(), err)
 
 	// Confirm that:
@@ -416,11 +384,7 @@
 	userSignup = s.hostAwait.GetUserSignup(userSignup.Name)
 
 	// Confirm the MasterUserRecord was created
-<<<<<<< HEAD
-	err = s.hostAwait.WaitForMasterUserRecord(userSignup.Status.CompliantUsername)
-=======
-	_, err = s.hostAwait.WaitForMasterUserRecord(userSignup.Spec.CompliantUsername)
->>>>>>> 5d5a08a4
+	_, err = s.hostAwait.WaitForMasterUserRecord(userSignup.Status.CompliantUsername)
 	require.NoError(s.T(), err)
 
 	// Delete the UserSignup
@@ -455,11 +419,7 @@
 	userSignup = s.hostAwait.GetUserSignup(userSignup.Name)
 
 	// Confirm the MasterUserRecord was created
-<<<<<<< HEAD
-	err = s.hostAwait.WaitForMasterUserRecord(userSignup.Status.CompliantUsername)
-=======
-	_, err = s.hostAwait.WaitForMasterUserRecord(userSignup.Spec.CompliantUsername)
->>>>>>> 5d5a08a4
+	_, err = s.hostAwait.WaitForMasterUserRecord(userSignup.Status.CompliantUsername)
 	require.NoError(s.T(), err)
 
 	// Confirm that:
@@ -498,11 +458,7 @@
 	userSignup = s.hostAwait.GetUserSignup(userSignup.Name)
 
 	// Confirm the MasterUserRecord was created
-<<<<<<< HEAD
-	err = s.hostAwait.WaitForMasterUserRecord(userSignup.Status.CompliantUsername)
-=======
-	_, err = s.hostAwait.WaitForMasterUserRecord(userSignup.Spec.CompliantUsername)
->>>>>>> 5d5a08a4
+	_, err = s.hostAwait.WaitForMasterUserRecord(userSignup.Status.CompliantUsername)
 	require.NoError(s.T(), err)
 
 	// Confirm that:
@@ -553,11 +509,7 @@
 	require.NoError(s.T(), err)
 
 	// Confirm the MUR was created
-<<<<<<< HEAD
-	err = s.hostAwait.WaitForMasterUserRecord(userSignup.Status.CompliantUsername)
-=======
-	_, err = s.hostAwait.WaitForMasterUserRecord(userSignup.Spec.CompliantUsername)
->>>>>>> 5d5a08a4
+	_, err = s.hostAwait.WaitForMasterUserRecord(userSignup.Status.CompliantUsername)
 	require.NoError(s.T(), err)
 
 	// Confirm that the conditions are as expected
@@ -595,11 +547,8 @@
 	require.NoError(s.T(), err)
 
 	// Confirm the MUR was created
-<<<<<<< HEAD
-	err = s.hostAwait.WaitForMasterUserRecord(userSignup.Status.CompliantUsername)
-=======
-	_, err = s.hostAwait.WaitForMasterUserRecord(userSignup.Spec.CompliantUsername)
->>>>>>> 5d5a08a4
+	_, err = s.hostAwait.WaitForMasterUserRecord(userSignup.Status.CompliantUsername)
+
 	require.NoError(s.T(), err)
 
 	// Confirm the conditions
