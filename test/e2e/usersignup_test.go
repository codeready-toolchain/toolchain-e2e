--- conflicted
+++ resolved
@@ -7,7 +7,6 @@
 	"time"
 
 	toolchainv1alpha1 "github.com/codeready-toolchain/api/api/v1alpha1"
-	"github.com/codeready-toolchain/toolchain-common/pkg/hash"
 	"github.com/codeready-toolchain/toolchain-common/pkg/states"
 	testconfig "github.com/codeready-toolchain/toolchain-common/pkg/test/config"
 	. "github.com/codeready-toolchain/toolchain-e2e/testsupport"
@@ -17,8 +16,6 @@
 	"github.com/stretchr/testify/assert"
 	"github.com/stretchr/testify/require"
 	"github.com/stretchr/testify/suite"
-	corev1 "k8s.io/api/core/v1"
-	metav1 "k8s.io/apimachinery/pkg/apis/meta/v1"
 )
 
 type userSignupIntegrationTest struct {
@@ -518,84 +515,4 @@
 	require.True(s.T(), userSignup.Annotations[toolchainv1alpha1.SkipAutoCreateSpaceAnnotationKey] == "true")
 
 	VerifyResourcesProvisionedForSignupWithoutSpace(s.T(), s.Awaitilities, userSignup, "deactivate30")
-<<<<<<< HEAD
-}
-
-func (s *userSignupIntegrationTest) TestUserSignupMigration() {
-	// Manually create a UserSignup that has a name that is not the encoded username
-	emailHash := hash.EncodeString("foo@bar.com")
-
-	userSignup := &toolchainv1alpha1.UserSignup{
-		ObjectMeta: metav1.ObjectMeta{
-			Name:      "userid-we-migrate-from",
-			Namespace: s.Host().Namespace,
-			Labels: map[string]string{
-				toolchainv1alpha1.UserSignupUserEmailHashLabelKey: emailHash,
-			},
-			Annotations: map[string]string{toolchainv1alpha1.UserSignupUserEmailAnnotationKey: "foo@bar.com"},
-		},
-		Spec: toolchainv1alpha1.UserSignupSpec{
-			Userid:   "userid-we-migrate-from",
-			Username: "username-we-migrate-to",
-		},
-	}
-
-	states.SetApproved(userSignup, true)
-
-	require.NoError(s.T(), s.Awaitilities.Host().Client.Create(context.TODO(), userSignup))
-
-	// Let the UserSignup provision
-	userSignup, err := s.Awaitilities.Host().WaitForUserSignup(userSignup.Name,
-		wait.UntilUserSignupContainsConditions(ApprovedByAdmin()...))
-	require.NoError(s.T(), err)
-
-	// Deactivate
-	// states.SetDeactivated(userSignup, true)
-	userSignup, err = s.Awaitilities.Host().UpdateUserSignup(userSignup.Name, func(us *toolchainv1alpha1.UserSignup) {
-		states.SetDeactivated(us, true)
-	})
-	require.NoError(s.T(), err)
-
-	// Wait until the space resources are cleaned up
-	err = s.Awaitilities.Host().WaitUntilSpaceAndSpaceBindingsDeleted(userSignup.Status.CompliantUsername)
-	require.NoError(s.T(), err)
-
-	// The UserSignup should be migrated, so it is expected that a new UserSignup will be created
-	migrated, err := s.Awaitilities.Host().WaitForUserSignup("username-we-migrate-to",
-		wait.UntilUserSignupHasConditions(ConditionSet(
-			ApprovedByAdmin(),
-			DeactivatedWithoutPreDeactivation(),
-			[]toolchainv1alpha1.Condition{
-				{
-					Type:   "UserMigrated",
-					Status: corev1.ConditionFalse,
-					Reason: "MigrationStarted",
-				}, {
-					Type:   toolchainv1alpha1.UserSignupUserDeactivatingNotificationCreated,
-					Status: corev1.ConditionFalse,
-					Reason: toolchainv1alpha1.UserSignupDeactivatingNotificationUserNotInPreDeactivationReason,
-				}, {
-					Type:   toolchainv1alpha1.UserSignupUserDeactivatedNotificationCreated,
-					Status: corev1.ConditionTrue,
-					Reason: toolchainv1alpha1.UserSignupDeactivatedNotificationCRCreatedReason,
-				}, {
-					Type:   toolchainv1alpha1.UserSignupComplete,
-					Status: corev1.ConditionTrue,
-					Reason: toolchainv1alpha1.UserSignupUserDeactivatedReason,
-				}})...,
-		))
-	require.NoError(s.T(), err)
-	// and the "old" UserSignup resource should be deleted
-	require.NoError(s.T(), s.Awaitilities.Host().WaitUntilUserSignupDeleted(userSignup.Name))
-
-	// Now try to reactivate the migrated UserSignup again
-	_, err = s.Awaitilities.Host().UpdateUserSignup(migrated.Name, func(us *toolchainv1alpha1.UserSignup) {
-		states.SetApproved(us, true)
-	})
-	require.NoError(s.T(), err)
-
-	// Confirm that the migrated UserSignup is provisioned ok
-	VerifyResourcesProvisionedForSignup(s.T(), s.Awaitilities, migrated, "deactivate30", "base")
-=======
->>>>>>> 855cd504
 }