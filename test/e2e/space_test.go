--- conflicted
+++ resolved
@@ -22,21 +22,8 @@
 	memberAwait := awaitilities.Member1()
 
 	t.Run("create space", func(t *testing.T) {
-<<<<<<< HEAD
-		// given
-		space := NewSpace(hostAwait.Namespace, GenerateName("oddity"), "appstudio", WithTargetCluster(memberAwait.ClusterName))
-
-		// when
-		err := hostAwait.Client.Create(context.TODO(), space)
-
-		// then
-		// then
-		require.NoError(t, err)
-		space = VerifyResourcesProvisionedForSpaceWithTier(t, hostAwait, memberAwait, space.Name, "appstudio")
-=======
 		// given & when & then
 		space := CreateAndVerifySpace(t, awaitilities, WithTierName("appstudio"), WithTargetCluster(memberAwait))
->>>>>>> 1d3ae09b
 
 		t.Run("delete space", func(t *testing.T) {
 			// now, delete the Space and expect that the NSTemplateSet will be deleted as well,
@@ -109,11 +96,6 @@
 	// then
 	nsTmplSet, err := memberAwait.WaitForNSTmplSet(s.Name, UntilNSTemplateSetHasConditions(Provisioned()))
 	require.NoError(t, err)
-<<<<<<< HEAD
-	// wait until NSTemplateSet has been created and Space is in `Ready` status
-	s = VerifyResourcesProvisionedForSpaceWithTier(t, hostAwait, memberAwait, s.Name, "appstudio")
-=======
->>>>>>> 1d3ae09b
 
 	// given
 	adminTierTmpl := NewTierTemplate(t, hostAwait.Namespace, "space-role-admin-123456", "space-role-admin", "appstudio", "123456", []byte(spaceAdminTmpl))
@@ -363,20 +345,8 @@
 	hostAwait := awaitilities.Host()
 	memberAwait := awaitilities.Member1()
 
-<<<<<<< HEAD
-	space := NewSpace(hostAwait.Namespace, GenerateName("oddity"), "base", WithTargetCluster(memberAwait.ClusterName))
-
-	// when
-	err := hostAwait.CreateWithCleanup(context.TODO(), space)
-
-	// then
-	require.NoError(t, err)
-
-	space = VerifyResourcesProvisionedForSpaceWithTier(t, hostAwait, memberAwait, space.Name, "base")
-=======
 	//  when & then
 	space := CreateAndVerifySpace(t, awaitilities, WithTierName("base"), WithTargetCluster(memberAwait))
->>>>>>> 1d3ae09b
 
 	t.Run("to advanced tier", func(t *testing.T) {
 		// given
@@ -389,7 +359,7 @@
 		require.NoError(t, err)
 		_, err = hostAwait.WaitForChangeTierRequest(ctr.Name, toBeComplete)
 		require.NoError(t, err)
-		VerifyResourcesProvisionedForSpaceWithTier(t, hostAwait, memberAwait, space.Name, "advanced")
+		VerifyResourcesProvisionedForSpaceWithTier(t, awaitilities, memberAwait, space.Name, "advanced")
 	})
 }
 
@@ -401,32 +371,8 @@
 	member1Await := awaitilities.Member1()
 	member2Await := awaitilities.Member2()
 
-<<<<<<< HEAD
-	t.Run("to no other cluster", func(t *testing.T) {
-		// given
-		space := NewSpace(hostAwait.Namespace, GenerateName("oddity"), "base", WithTargetCluster(member1Await.ClusterName))
-		err := hostAwait.CreateWithCleanup(context.TODO(), space)
-		require.NoError(t, err)
-		// wait until Space has been provisioned on member-1
-		VerifyResourcesProvisionedForSpaceWithTier(t, hostAwait, member1Await, space.Name, "base")
-
-		// when
-		space, err = hostAwait.UpdateSpace(space.Name, func(s *toolchainv1alpha1.Space) {
-			s.Spec.TargetCluster = ""
-		})
-		require.NoError(t, err)
-
-		// then
-		_, err = hostAwait.WaitForSpace(space.Name, UntilSpaceHasConditions(ProvisioningPending("unspecified target member cluster")))
-		require.NoError(t, err)
-		err = member1Await.WaitUntilNSTemplateSetDeleted(space.Name) // expect NSTemplateSet to be delete on member-1 cluster
-		require.NoError(t, err)
-		err = member2Await.WaitUntilNSTemplateSetDeleted(space.Name) // expect NSTemplateSet is not created in member-2 cluster
-		require.NoError(t, err)
-=======
 	// wait until Space has been provisioned on member-1
 	space := CreateAndVerifySpace(t, awaitilities, WithTierName("base"), WithTargetCluster(member1Await))
->>>>>>> 1d3ae09b
 
 	// when
 	space, err := hostAwait.UpdateSpace(space.Name, func(s *toolchainv1alpha1.Space) {
@@ -434,34 +380,11 @@
 	})
 	require.NoError(t, err)
 
-<<<<<<< HEAD
-	t.Run("to another cluster", func(t *testing.T) {
-		// given
-		space := NewSpace(hostAwait.Namespace, GenerateName("oddity"), "base", WithTargetCluster(member1Await.ClusterName))
-		err := hostAwait.CreateWithCleanup(context.TODO(), space)
-		require.NoError(t, err)
-		// wait until Space has been provisioned on member-1
-		space = VerifyResourcesProvisionedForSpaceWithTier(t, hostAwait, member1Await, space.Name, "base")
-
-		// when
-		space, err = hostAwait.UpdateSpace(space.Name, func(s *toolchainv1alpha1.Space) {
-			s.Spec.TargetCluster = member2Await.ClusterName
-		})
-		require.NoError(t, err)
-
-		// then
-		// wait until Space has been provisioned on member-1
-		space = VerifyResourcesProvisionedForSpaceWithTier(t, hostAwait, member2Await, space.Name, "base")
-		err = member1Await.WaitUntilNSTemplateSetDeleted(space.Name) // expect NSTemplateSet to be delete on member-1 cluster
-		require.NoError(t, err)
-	})
-=======
 	// then
 	// wait until Space has been provisioned on member-1
 	space = VerifyResourcesProvisionedForSpaceWithTier(t, awaitilities, member2Await, space.Name, "base")
 	err = member1Await.WaitUntilNSTemplateSetDeleted(space.Name) // expect NSTemplateSet to be delete on member-1 cluster
 	require.NoError(t, err)
->>>>>>> 1d3ae09b
 }
 
 func ProvisioningPending(msg string) toolchainv1alpha1.Condition {
