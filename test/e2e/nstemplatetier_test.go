--- conflicted
+++ resolved
@@ -238,63 +238,6 @@
 	})
 }
 
-<<<<<<< HEAD
-=======
-// TODO: this test should be removed once migration from MUR -> Spaces is completed.
-func TestUpdateNSTemplateTierWithSpaces(t *testing.T) {
-	// this is a temporary test where we have a group of spaces, configured with their own tier (both using the "base" tier templates)
-	// then, the tier is updated with the "advanced" templates and we verify that TemplateUpdateRequests are created but
-	// end up in a UnableToUpdate state because Space updates are not fully implemented yet
-
-	count := 2*MaxPoolSize + 1
-	awaitilities := WaitForDeployments(t)
-	hostAwait := awaitilities.Host()
-	memberAwait := awaitilities.Member1()
-
-	// check that the tier exists, and all its namespace other cluster-scoped resource revisions
-	// are different from `000000a` which is the value specified in the initial manifest (used for base tier)
-	WaitUntilBaseNSTemplateTierIsUpdated(t, hostAwait)
-
-	// setup icecream tier and spaces
-	setupSpaces(t, awaitilities, "icecream", "icecreamlover%02d", memberAwait, count)
-
-	// verify icecream tier created successfully
-	_, err := hostAwait.WaitForNSTemplateTierAndCheckTemplates("icecream", UntilNSTemplateTierStatusUpdates(1))
-	require.NoError(t, err)
-
-	updateTemplateTier(t, hostAwait, "icecream", "advanced", "")
-
-	// verify icecream tier update was processed
-	_, err = hostAwait.WaitForNSTemplateTierAndCheckTemplates("icecream", UntilNSTemplateTierStatusUpdates(2))
-	require.NoError(t, err)
-
-	// verify that the maximum number of TemplateUpdateRequests were created (they will currently end up in a UnableToUpdate state because Space updates are not fully implemented yet)
-	templateUpdateRequests := &toolchainv1alpha1.TemplateUpdateRequestList{}
-	err = k8swait.Poll(hostAwait.RetryInterval, 2*hostAwait.Timeout, func() (done bool, err error) {
-		templateUpdateRequests = &toolchainv1alpha1.TemplateUpdateRequestList{}
-		if err := hostAwait.Client.List(context.TODO(), templateUpdateRequests, client.InNamespace(hostAwait.Namespace)); err != nil {
-			return false, err
-		}
-		// wait until there are MaxPoolSize or more TemplateUpdateRequests created and all are in UnableToUpdate state
-		if len(templateUpdateRequests.Items) < MaxPoolSize-1 {
-			return false, nil
-		}
-		expectedCondition := toolchainv1alpha1.Condition{
-			Type:   toolchainv1alpha1.TemplateUpdateRequestComplete,
-			Status: corev1.ConditionFalse,
-			Reason: toolchainv1alpha1.TemplateUpdateRequestUpdatingReason,
-		}
-		for _, item := range templateUpdateRequests.Items {
-			if !test.ContainsCondition(item.Status.Conditions, expectedCondition) {
-				return false, nil
-			}
-		}
-		return true, nil
-	})
-	require.NoError(t, err)
-}
-
->>>>>>> f9ccd87a
 // setupSpaces takes care of:
 // 1. creating a new tier with the provided tierName and using the TemplateRefs of the "base" tier.
 // 2. creating `count` number of spaces
@@ -450,17 +393,10 @@
 	}
 }
 
-<<<<<<< HEAD
 func getChecksForTier(t *testing.T, hostAwait *HostAwaitility, tierName, aliasTierNamespaces, aliasTierClusterResources string) (tiers.TemplateRefs, tiers.TierChecks, tiers.TierChecks) {
-	tierClusterResources, err := hostAwait.WaitForNSTemplateTier(tierName)
-=======
-func verifyResourceUpdates(t *testing.T, hostAwait *HostAwaitility, memberAwaitility *MemberAwaitility, syncIndexes map[string]string, tierName, aliasTierNamespaces, aliasTierClusterResources string) map[string]string {
-
 	tierClusterResources, err := hostAwait.WaitForNSTemplateTierAndCheckTemplates(tierName)
->>>>>>> f9ccd87a
-	require.NoError(t, err)
-
-	// let's wait until all MasterUserRecords have been updated
+	require.NoError(t, err)
+
 	tier, err := hostAwait.WaitForNSTemplateTierAndCheckTemplates(tierName,
 		UntilNSTemplateTierSpec(HasClusterResourcesTemplateRef(tierClusterResources.Spec.ClusterResources.TemplateRef)))
 	require.NoError(t, err)
