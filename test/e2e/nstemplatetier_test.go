package e2e

import (
	"context"
	"fmt"
	"testing"
	"time"

	toolchainv1alpha1 "github.com/codeready-toolchain/api/api/v1alpha1"
	"github.com/codeready-toolchain/toolchain-common/pkg/states"
	testconfig "github.com/codeready-toolchain/toolchain-common/pkg/test/config"
	testtier "github.com/codeready-toolchain/toolchain-common/pkg/test/tier"
	. "github.com/codeready-toolchain/toolchain-e2e/testsupport"
	"github.com/codeready-toolchain/toolchain-e2e/testsupport/tiers"
	. "github.com/codeready-toolchain/toolchain-e2e/testsupport/wait"

	"github.com/stretchr/testify/assert"
	"github.com/stretchr/testify/require"
	corev1 "k8s.io/api/core/v1"
	"k8s.io/apimachinery/pkg/labels"
	"k8s.io/apimachinery/pkg/selection"
	"sigs.k8s.io/controller-runtime/pkg/client"
)

var toBeComplete = toolchainv1alpha1.Condition{
	Type:   toolchainv1alpha1.ChangeTierRequestComplete,
	Status: corev1.ConditionTrue,
	Reason: toolchainv1alpha1.ChangeTierRequestChangedReason,
}

const (
	MaxPoolSize = 5 // same as hard-coded value in host operator
)

func TestNSTemplateTiers(t *testing.T) {
	// given
	awaitilities := WaitForDeployments(t)
	hostAwait := awaitilities.Host()

	// Create and approve "testingtiers" signups
	testingTiersName := "testingtiers"
	testingtiers, _ := NewSignupRequest(t, awaitilities).
		Username(testingTiersName).
		ManuallyApprove().
		TargetCluster(awaitilities.Member1()).
		EnsureMUR().
		RequireConditions(ConditionSet(Default(), ApprovedByAdmin())...).
		Execute().
		Resources()

	// all tiers to check - keep the base as the last one, it will verify downgrade back to the default tier at the end of the test
	tiersToCheck := []string{"advanced", "basedeactivationdisabled", "baseextended", "baseextendedidling", "baselarge", "hackathon", "test", "appstudio", "base1ns", "base"}

	// when the tiers are created during the startup then we can verify them
	allTiers := &toolchainv1alpha1.NSTemplateTierList{}
	err := hostAwait.Client.List(context.TODO(), allTiers, client.InNamespace(hostAwait.Namespace))
	require.NoError(t, err)
	assert.Len(t, allTiers.Items, len(tiersToCheck))

	for _, tier := range allTiers.Items {
		assert.Contains(t, tiersToCheck, tier.Name)
	}
	var changeTierRequestNames []string

	// wait for the user to be provisioned for the first time
	VerifyResourcesProvisionedForSignup(t, awaitilities, testingtiers, "base")
	for _, tierToCheck := range tiersToCheck {

		// check that the tier exists, and all its namespace other cluster-scoped resource revisions
		// are different from `000000a` which is the value specified in the initial manifest (used for base tier)
		tier, err := hostAwait.WaitForNSTemplateTierAndCheckTemplates(tierToCheck,
			UntilNSTemplateTierSpec(HasNoTemplateRefWithSuffix("-000000a")))
		require.NoError(t, err)

		// verify each tier's tier object values, this corresponds to the NSTemplateTier resource that each tier has
		t.Run(fmt.Sprintf("tier object check for %s", tierToCheck), func(t *testing.T) {
			tierChecks, err := tiers.NewChecksForTier(tier)
			require.NoError(t, err)
			objectChecks := tierChecks.GetTierObjectChecks()
			for _, check := range objectChecks {
				check(t, hostAwait)
			}
		})

		t.Run(fmt.Sprintf("promote to %s tier", tierToCheck), func(t *testing.T) {
			// given
			t.Logf("promoting %s user to %s tier", testingTiersName, tierToCheck)
			changeTierRequest := tiers.NewChangeTierRequest(hostAwait.Namespace, testingTiersName, tierToCheck)

			// when
			err = hostAwait.CreateWithCleanup(context.TODO(), changeTierRequest)

			// then
			require.NoError(t, err)
			_, err := hostAwait.WaitForChangeTierRequest(changeTierRequest.Name, toBeComplete)
			require.NoError(t, err)
			VerifyResourcesProvisionedForSignup(t, awaitilities, testingtiers, tierToCheck)
			changeTierRequestNames = append(changeTierRequestNames, changeTierRequest.Name)
		})
	}

	// then - wait until all ChangeTierRequests are deleted by our automatic GC
	for _, name := range changeTierRequestNames {
		err := hostAwait.WaitUntilChangeTierRequestDeleted(name)
		assert.NoError(t, err)
	}
}

func TestSetDefaultTier(t *testing.T) {
	// given
	awaitilities := WaitForDeployments(t)
	hostAwait := awaitilities.Host()
	memberAwait := awaitilities.Member1()

	t.Run("original default tier", func(t *testing.T) {
		// Create and approve a new user that should be provisioned to the base tier
		NewSignupRequest(t, awaitilities).
			Username("defaulttier").
			ManuallyApprove().
			TargetCluster(memberAwait).
			EnsureMUR().
			RequireConditions(ConditionSet(Default(), ApprovedByAdmin())...).
			Execute().
			Resources()
	})

	t.Run("changed default tier configuration", func(t *testing.T) {
		hostAwait.UpdateToolchainConfig(testconfig.Tiers().DefaultTier("advanced").DefaultSpaceTier("advanced"))
		// Create and approve a new user that should be provisioned to the advanced tier
		NewSignupRequest(t, awaitilities).
			Username("defaulttierchanged").
			ManuallyApprove().
			TargetCluster(memberAwait).
			EnsureMUR().
			RequireConditions(ConditionSet(Default(), ApprovedByAdmin())...).
			Execute().
			Resources()
	})
}

func TestUpdateNSTemplateTier(t *testing.T) {
	// in this test, we have 2 groups of users, configured with their own tier (both using the "base" tier templates)
	// then, the first tier is updated with the "advanced" templates, whereas the second one is updated using the "baseextendedidling" templates
	// finally, all user namespaces are verified.
	// So, in this test, we verify that namespace resources and cluster resources are updated, on 2 groups of users with different tiers ;)

	count := 2*MaxPoolSize + 1
	awaitilities := WaitForDeployments(t)
	hostAwait := awaitilities.Host()
	memberAwait := awaitilities.Member1()

	// we will have a lot of usersignups who are affected by the tier updates, so
	// we need to increase the timeouts on assertions/awaitilities to allow for all resources to be updated
	hostAwait = hostAwait.WithRetryOptions(TimeoutOption(hostAwait.Timeout + time.Second*time.Duration(3*count*2)))       // 3 batches of `count` accounts, with 2s of interval between each update
	memberAwait = memberAwait.WithRetryOptions(TimeoutOption(memberAwait.Timeout + time.Second*time.Duration(3*count*2))) // 3 batches of `count` accounts, with 2s of interval between each update

	baseTier, err := hostAwait.WaitForNSTemplateTier("base")
	require.NoError(t, err)
	advancedTier, err := hostAwait.WaitForNSTemplateTier("advanced")
	require.NoError(t, err)
	baseextendedidlingTier, err := hostAwait.WaitForNSTemplateTier("baseextendedidling")
	require.NoError(t, err)

	// create new NSTemplateTiers (derived from `base`)
	cheesecakeTier := tiers.CreateCustomNSTemplateTier(t, hostAwait, "cheesecake", baseTier)
	cookieTier := tiers.CreateCustomNSTemplateTier(t, hostAwait, "cookie", baseTier)
	chocolateTier := tiers.CreateCustomNSTemplateTier(t, hostAwait, "chocolate", baseTier)

	// first group of users: the "cheesecake users"
	cheesecakeUsers := setupAccounts(t, awaitilities, cheesecakeTier, "cheesecakeuser%02d", memberAwait, count)
	// second group of users: the "cookie users"
	cookieUsers := setupAccounts(t, awaitilities, cookieTier, "cookieuser%02d", memberAwait, count)
	// setup chocolate tier to be used for creating spaces
	spaces := setupSpaces(t, awaitilities, chocolateTier, "chocolateuser%02d", memberAwait, count)

	t.Log("verifying new users and spaces")
	verifyResourceUpdatesForUserSignups(t, hostAwait, memberAwait, cheesecakeUsers, cheesecakeTier)
	verifyResourceUpdatesForUserSignups(t, hostAwait, memberAwait, cookieUsers, cookieTier)
	verifyResourceUpdatesForSpaces(t, hostAwait, memberAwait, spaces, chocolateTier)

	t.Log("updating tiers")
	// when updating the "cheesecakeTier" tier with the "advanced" template refs for namespace resources
	cheesecakeTier = tiers.UpdateCustomNSTemplateTier(t, hostAwait, cheesecakeTier, tiers.WithNamespaceResources(advancedTier), tiers.WithSpaceRoles(advancedTier))
	// and when updating the "cookie" tier with the "baseextendedidling" template refs for both namespace resources and cluster-wide resources
	cookieTier = tiers.UpdateCustomNSTemplateTier(t, hostAwait, cookieTier, tiers.WithNamespaceResources(baseextendedidlingTier), tiers.WithClusterResources(baseextendedidlingTier))
	// and when updating the "chocolate" tier to the "advanced" template refs for namespace resources
	chocolateTier = tiers.UpdateCustomNSTemplateTier(t, hostAwait, chocolateTier, tiers.WithNamespaceResources(advancedTier))

	// then
	t.Log("verifying users and spaces after tier updates")
	verifyResourceUpdatesForUserSignups(t, hostAwait, memberAwait, cheesecakeUsers, cheesecakeTier)
	verifyResourceUpdatesForUserSignups(t, hostAwait, memberAwait, cookieUsers, cookieTier)
	verifyResourceUpdatesForSpaces(t, hostAwait, memberAwait, spaces, chocolateTier)

	// finally, verify the counters in the status.history for both 'cheesecake' and 'cookie' tiers
	// cheesecake tier
	// there should be 2 entries in the status.history (1 create + 1 update)
	verifyStatus(t, hostAwait, "cheesecake", 2)

	// cookie tier
	// there should be 2 entries in the status.history (1 create + 1 update)
	verifyStatus(t, hostAwait, "cookie", 2)

	// chocolate tier
	// there should be 2 entries in the status.history (1 create + 1 update)
	verifyStatus(t, hostAwait, "chocolate", 2)
}

func TestResetDeactivatingStateWhenPromotingUser(t *testing.T) {
	awaitilities := WaitForDeployments(t)
	hostAwait := awaitilities.Host()
	t.Run("test reset deactivating state when promoting user", func(t *testing.T) {
		userSignup, _ := NewSignupRequest(t, awaitilities).
			Username("promoteuser").
			Email("promoteuser@redhat.com").
			ManuallyApprove().
			TargetCluster(awaitilities.Member1()).
			EnsureMUR().
			RequireConditions(ConditionSet(Default(), ApprovedByAdmin())...).
			Execute().
			Resources()

		// Set the deactivating state on the UserSignup
		updatedUserSignup, err := hostAwait.UpdateUserSignup(userSignup.Name, func(us *toolchainv1alpha1.UserSignup) {
			states.SetDeactivating(us, true)
		})
		require.NoError(t, err)

		// Move the user to the new tier
		tiers.MoveUserToTier(t, hostAwait, updatedUserSignup.Spec.Username, "advanced")

		// Ensure the deactivating state is reset after promotion
		promotedUserSignup, err := hostAwait.WaitForUserSignup(updatedUserSignup.Name)
		require.NoError(t, err)
		require.False(t, states.Deactivating(promotedUserSignup), "usersignup should not be deactivating")
		VerifyResourcesProvisionedForSignup(t, awaitilities, promotedUserSignup, "advanced")
	})
}

// setupSpaces takes care of:
// 1. creating a new tier with the provided tierName and using the TemplateRefs of the "base" tier.
// 2. creating `count` number of spaces
func setupSpaces(t *testing.T, awaitilities Awaitilities, tier *tiers.CustomNSTemplateTier, nameFmt string, targetCluster *MemberAwaitility, count int) []string {
	hash, err := testtier.ComputeTemplateRefsHash(tier.NSTemplateTier) // we can assume the JSON marshalling will always work
	require.NoError(t, err)
	t.Logf("NSTemplateTier hash is: %s", hash)

	var spaces []string
	for i := 0; i < count; i++ {
		name := fmt.Sprintf(nameFmt, i)
		s, _, _ := CreateSpace(t, awaitilities, WithName(name), WithTierNameAndHashLabel(tier.Name, hash), WithTargetCluster(targetCluster))
		spaces = append(spaces, s.Name)
	}
	return spaces
}

// setupAccounts takes care of:
// 1. creating a new tier with the TemplateRefs of the "base" tier.
// 2. creating 10 users (signups, MURs, etc.)
// 3. promoting the users to the new tier
// returns the tier, users and their "syncIndexes"
func setupAccounts(t *testing.T, awaitilities Awaitilities, tier *tiers.CustomNSTemplateTier, nameFmt string, targetCluster *MemberAwaitility, count int) []*toolchainv1alpha1.UserSignup {
	// first, let's create the a new NSTemplateTier (to avoid messing with other tiers)
	hostAwait := awaitilities.Host()

	// let's create a few users (more than `maxPoolSize`)
	// and wait until they are all provisioned by calling EnsureMUR()
	userSignups := make([]*toolchainv1alpha1.UserSignup, count)
	for i := 0; i < count; i++ {
		userSignups[i], _ = NewSignupRequest(t, awaitilities).
			Username(fmt.Sprintf(nameFmt, i)).
			ManuallyApprove().
			WaitForMUR().
			RequireConditions(ConditionSet(Default(), ApprovedByAdmin())...).
			TargetCluster(targetCluster).
			Execute().
			Resources()
	}

	// let's promote to users the new tier
	for i := range userSignups {
		VerifyResourcesProvisionedForSignup(t, awaitilities, userSignups[i], "base")
		username := fmt.Sprintf(nameFmt, i)
		tiers.MoveUserToTier(t, hostAwait, username, tier.Name)
	}
	return userSignups
}

func verifyStatus(t *testing.T, hostAwait *HostAwaitility, tierName string, expectedCount int) {
	_, err := hostAwait.WaitForNSTemplateTierAndCheckTemplates(tierName, UntilNSTemplateTierStatusUpdates(expectedCount))
	require.NoError(t, err)
}

func verifyResourceUpdatesForUserSignups(t *testing.T, hostAwait *HostAwaitility, memberAwaitility *MemberAwaitility, userSignups []*toolchainv1alpha1.UserSignup, tier *tiers.CustomNSTemplateTier) {
	// if there's an annotation that describes on which other tier this one is based (for e2e tests only)
	checks := tiers.NewChecksForCustomTier(t, tier)

<<<<<<< HEAD
	// verify that all TemplateUpdateRequests were deleted
	err := hostAwait.WaitForTemplateUpdateRequests(hostAwait.Namespace, 0)
	require.NoError(t, err)
=======
	hostAwait := awaitilities.Host()
>>>>>>> b6816a2b

	for _, usersignup := range userSignups {
		userAccount, err := memberAwaitility.WaitForUserAccount(usersignup.Status.CompliantUsername,
			UntilUserAccountHasConditions(Provisioned()),
			UntilUserAccountHasSpec(ExpectedUserAccount(usersignup.Name, usersignup.Spec.OriginalSub)),
			UntilUserAccountMatchesMur(hostAwait))
		require.NoError(t, err)
		require.NotNil(t, userAccount)

		nsTemplateSet, err := memberAwaitility.WaitForNSTmplSet(usersignup.Status.CompliantUsername, UntilNSTemplateSetHasTier(tier.Name))
		if err != nil {
			t.Logf("getting NSTemplateSet '%s' failed with: %s", usersignup.Status.CompliantUsername, err)
		}
		require.NoError(t, err, "Failing \nUserSignup: %+v \nUserAccount: %+v \nNSTemplateSet: %+v", usersignup, userAccount, nsTemplateSet)
		tiers.VerifyNSTemplateSet(t, hostAwait, memberAwaitility, nsTemplateSet, checks)

		// verify space and tier resources are correctly updated
		VerifyResourcesProvisionedForSpaceWithCustomTier(t, hostAwait, memberAwaitility, usersignup.Status.CompliantUsername, tier)
	}
}

<<<<<<< HEAD
func verifyResourceUpdatesForSpaces(t *testing.T, hostAwait *HostAwaitility, targetCluster *MemberAwaitility, spaces []string, tier *tiers.CustomNSTemplateTier) {
	// verify that all TemplateUpdateRequests were deleted
	err := hostAwait.WaitForTemplateUpdateRequests(hostAwait.Namespace, 0)
	require.NoError(t, err)

=======
func verifyResourceUpdatesForSpaces(t *testing.T, awaitilities Awaitilities, targetCluster *MemberAwaitility, spaces []string, tierName, aliasTierNamespaces, aliasTierClusterResources string) {
>>>>>>> b6816a2b
	// verify individual space updates
	for _, spaceName := range spaces {
		VerifyResourcesProvisionedForSpaceWithCustomTier(t, hostAwait, targetCluster, spaceName, tier)
	}
}

func TestTierTemplates(t *testing.T) {
	// given
	awaitilities := WaitForDeployments(t)
	hostAwait := awaitilities.Host()

	selector := labels.NewSelector()
	e2eProducer, err := labels.NewRequirement("producer", selection.NotEquals, []string{"toolchain-e2e"})
	require.NoError(t, err)
	notCreatedByE2e := client.MatchingLabelsSelector{
		Selector: selector.Add(*e2eProducer),
	}
	// when the tiers are created during the startup then we can verify them
	allTiers := &toolchainv1alpha1.TierTemplateList{}
	err = hostAwait.Client.List(context.TODO(), allTiers, client.InNamespace(hostAwait.Namespace), notCreatedByE2e)
	// verify that we have 28 tier templates (base: 3, base1ns: 2, baselarge: 3, baseextended: 3, baseextendedidling: 3, basedeactivationdisabled: 3, advanced: 3, test: 3, hackathon: 3, appstudio: 2)
	require.NoError(t, err)
	// we cannot verify the exact number of tiers, because during the operator update it may happen that more TierTemplates are created
	assert.True(t, len(allTiers.Items) >= 28)
}<|MERGE_RESOLUTION|>--- conflicted
+++ resolved
@@ -294,15 +294,6 @@
 func verifyResourceUpdatesForUserSignups(t *testing.T, hostAwait *HostAwaitility, memberAwaitility *MemberAwaitility, userSignups []*toolchainv1alpha1.UserSignup, tier *tiers.CustomNSTemplateTier) {
 	// if there's an annotation that describes on which other tier this one is based (for e2e tests only)
 	checks := tiers.NewChecksForCustomTier(t, tier)
-
-<<<<<<< HEAD
-	// verify that all TemplateUpdateRequests were deleted
-	err := hostAwait.WaitForTemplateUpdateRequests(hostAwait.Namespace, 0)
-	require.NoError(t, err)
-=======
-	hostAwait := awaitilities.Host()
->>>>>>> b6816a2b
-
 	for _, usersignup := range userSignups {
 		userAccount, err := memberAwaitility.WaitForUserAccount(usersignup.Status.CompliantUsername,
 			UntilUserAccountHasConditions(Provisioned()),
@@ -323,15 +314,7 @@
 	}
 }
 
-<<<<<<< HEAD
 func verifyResourceUpdatesForSpaces(t *testing.T, hostAwait *HostAwaitility, targetCluster *MemberAwaitility, spaces []string, tier *tiers.CustomNSTemplateTier) {
-	// verify that all TemplateUpdateRequests were deleted
-	err := hostAwait.WaitForTemplateUpdateRequests(hostAwait.Namespace, 0)
-	require.NoError(t, err)
-
-=======
-func verifyResourceUpdatesForSpaces(t *testing.T, awaitilities Awaitilities, targetCluster *MemberAwaitility, spaces []string, tierName, aliasTierNamespaces, aliasTierClusterResources string) {
->>>>>>> b6816a2b
 	// verify individual space updates
 	for _, spaceName := range spaces {
 		VerifyResourcesProvisionedForSpaceWithCustomTier(t, hostAwait, targetCluster, spaceName, tier)
