package e2e

import (
	"context"
	"fmt"
	"testing"

	toolchainv1alpha1 "github.com/codeready-toolchain/api/api/v1alpha1"
	testconfig "github.com/codeready-toolchain/toolchain-common/pkg/test/config"
	. "github.com/codeready-toolchain/toolchain-e2e/testsupport"
	"github.com/codeready-toolchain/toolchain-e2e/testsupport/tiers"
	. "github.com/codeready-toolchain/toolchain-e2e/testsupport/wait"
	"k8s.io/apimachinery/pkg/labels"
	"k8s.io/apimachinery/pkg/selection"

	"github.com/stretchr/testify/assert"
	corev1 "k8s.io/api/core/v1"
	"k8s.io/apimachinery/pkg/types"
	"sigs.k8s.io/controller-runtime/pkg/client"

	"github.com/stretchr/testify/require"
)

var toBeComplete = toolchainv1alpha1.Condition{
	Type:   toolchainv1alpha1.ChangeTierRequestComplete,
	Status: corev1.ConditionTrue,
	Reason: toolchainv1alpha1.ChangeTierRequestChangedReason,
}

const (
	MaxPoolSize = 5 // same as hard-coded value in host operator
)

func TestNSTemplateTiers(t *testing.T) {
	// given
	hostAwait, memberAwait, memberAwait2 := WaitForDeployments(t)

	// Create and approve "testingtiers" signups
	testingTiersName := "testingtiers"
	testingtiers, _ := NewSignupRequest(t, hostAwait, memberAwait, memberAwait2).
		Username(testingTiersName).
		ManuallyApprove().
		TargetCluster(memberAwait).
		EnsureMUR().
		RequireConditions(ConditionSet(Default(), ApprovedByAdmin())...).
		Execute().
		Resources()

	// all tiers to check - keep the base as the last one, it will verify downgrade back to the default tier at the end of the test
	tiersToCheck := []string{"advanced", "test", "basedeactivationdisabled", "baseextended", "baseextendedidling", "baselarge", "base"}

	// when the tiers are created during the startup then we can verify them
	allTiers := &toolchainv1alpha1.NSTemplateTierList{}
	err := hostAwait.Client.List(context.TODO(), allTiers, client.InNamespace(hostAwait.Namespace))
	require.NoError(t, err)
	assert.Len(t, allTiers.Items, len(tiersToCheck))

	for _, tier := range allTiers.Items {
		assert.Contains(t, tiersToCheck, tier.Name)
	}
	var changeTierRequestNames []string

	// wait for the user to be provisioned for the first time
	VerifyResourcesProvisionedForSignup(t, hostAwait, testingtiers, "base", memberAwait)
	for _, tierToCheck := range tiersToCheck {

		// check that the tier exists, and all its namespace other cluster-scoped resource revisions
		// are different from `000000a` which is the value specified in the initial manifest (used for base tier)
		WaitUntilBaseNSTemplateTierIsUpdated(t, hostAwait)

		// verify each tier's tier object values, this corresponds to the NSTemplateTier resource that each tier has
		t.Run(fmt.Sprintf("tier object check for %s", tierToCheck), func(t *testing.T) {
			tierChecks, err := tiers.NewChecks(tierToCheck)
			require.NoError(t, err)
			for _, check := range tierChecks.GetTierObjectChecks() {
				check(t, hostAwait)
			}
		})

		t.Run(fmt.Sprintf("promote to %s tier", tierToCheck), func(t *testing.T) {
			// given
			changeTierRequest := NewChangeTierRequest(hostAwait.Namespace, testingTiersName, tierToCheck)

			// when
			err = hostAwait.CreateWithCleanup(context.TODO(), changeTierRequest)

			// then
			require.NoError(t, err)
			_, err := hostAwait.WaitForChangeTierRequest(changeTierRequest.Name, toBeComplete)
			require.NoError(t, err)
			VerifyResourcesProvisionedForSignup(t, hostAwait, testingtiers, tierToCheck, memberAwait)
			changeTierRequestNames = append(changeTierRequestNames, changeTierRequest.Name)
		})
	}

	// then - wait until all ChangeTierRequests are deleted by our automatic GC
	for _, name := range changeTierRequestNames {
		err := hostAwait.WaitUntilChangeTierRequestDeleted(name)
		assert.NoError(t, err)
	}
}

func TestSetDefaultTier(t *testing.T) {
	// given
	hostAwait, memberAwait, memberAwait2 := WaitForDeployments(t)

	// check that the tier exists, and all its namespace other cluster-scoped resource revisions
	// are different from `000000a` which is the value specified in the initial manifest (used for base tier)
	WaitUntilBaseNSTemplateTierIsUpdated(t, hostAwait)

	t.Run("original default tier", func(t *testing.T) {
		// Create and approve a new user that should be provisioned to the base tier
		NewSignupRequest(t, hostAwait, memberAwait, memberAwait2).
			Username("defaulttier").
			ManuallyApprove().
			TargetCluster(memberAwait).
			EnsureMUR().
			RequireConditions(ConditionSet(Default(), ApprovedByAdmin())...).
			Execute().
			Resources()
	})

	t.Run("changed default tier configuration", func(t *testing.T) {
		hostAwait.UpdateToolchainConfig(testconfig.Tiers().DefaultTier("advanced"))
		// Create and approve a new user that should be provisioned to the advanced tier
		NewSignupRequest(t, hostAwait, memberAwait, memberAwait2).
			Username("defaulttierchanged").
			ManuallyApprove().
			TargetCluster(memberAwait).
			EnsureMUR().
			RequireConditions(ConditionSet(Default(), ApprovedByAdmin())...).
			Execute().
			Resources()
	})
}

func TestUpdateNSTemplateTier(t *testing.T) {
	// in this test, we have 2 groups of users, configured with their own tier (both using the "base" tier templates)
	// then, the first tier is updated with the "advanced" templates, whereas the second one is updated using the "baseextendedidling" templates
	// finally, all user namespaces are verified.
	// So, in this test, we verify that namespace resources and cluster resources are updated, on 2 groups of users with different tiers ;)

	count := 2*MaxPoolSize + 1
	hostAwait, memberAwait, _ := WaitForDeployments(t)

	// first group of users: the "cheesecake lovers"
	cheesecakeSyncIndexes := setupAccounts(t, hostAwait, "cheesecake", "cheesecakelover%02d", memberAwait, count)
	// second group of users: the "cookie lovers"
	cookieSyncIndexes := setupAccounts(t, hostAwait, "cookie", "cookielover%02d", memberAwait, count)

	cheesecakeSyncIndexes = verifyResourceUpdates(t, hostAwait, memberAwait, cheesecakeSyncIndexes, "cheesecake", "base", "base")
	cookieSyncIndexes = verifyResourceUpdates(t, hostAwait, memberAwait, cookieSyncIndexes, "cookie", "base", "base")

	// when updating the "cheesecakeTier" tier with the "advanced" template refs for namespaces (ie, same number of namespaces) but keep the ClusterResources refs
	updateTemplateTier(t, hostAwait, "cheesecake", "advanced", "")
	// and when updating the "cookie" tier with the "baseextendedidling" template refs (ie, same number of namespaces)
	updateTemplateTier(t, hostAwait, "cookie", "baseextendedidling", "baseextendedidling")

	// then
	cheesecakeSyncIndexes = verifyResourceUpdates(t, hostAwait, memberAwait, cheesecakeSyncIndexes, "cheesecake", "advanced", "base")
	cookieSyncIndexes = verifyResourceUpdates(t, hostAwait, memberAwait, cookieSyncIndexes, "cookie", "baseextendedidling", "baseextendedidling")

	// when updating the "cheesecakeTier" tier with the "advanced" template refs for ClusterResources but keep the Namespaces refs
	updateTemplateTier(t, hostAwait, "cheesecake", "", "advanced")
	// and when updating the "cookie" tier to the "base" template refs
	updateTemplateTier(t, hostAwait, "cookie", "base", "base")

	// then
	verifyResourceUpdates(t, hostAwait, memberAwait, cheesecakeSyncIndexes, "cheesecake", "advanced", "advanced")
	verifyResourceUpdates(t, hostAwait, memberAwait, cookieSyncIndexes, "cookie", "base", "base")

	// finally, verify the counters in the status.history for both 'cheesecake' and 'cookie' tiers
	// cheesecake tier
	// there should be 3 entries in the status.history (1 create + 2 update)
	verifyStatus(t, hostAwait, "cheesecake", 3)

	// cookie tier
	// there should be 3 entries in the status.history (1 create + 2 updates)
	verifyStatus(t, hostAwait, "cookie", 3)
}

// setupAccounts takes care of:
// 1. creating a new tier with the TemplateRefs of the "base" tier.
// 2. creating 10 users (signups, MURs, etc.)
// 3. promoting the users to the new tier
// returns the tier, users and their "syncIndexes"
func setupAccounts(t *testing.T, hostAwait *HostAwaitility, tierName, nameFmt string, targetCluster *MemberAwaitility, count int) map[string]string {
	// first, let's create the a new NSTemplateTier (to avoid messing with other tiers)
	tier := CreateNSTemplateTier(t, hostAwait, tierName)

	// let's create a few users (more than `maxPoolSize`)
	// and wait until they are all provisioned by calling EnsureMUR()
	users := make([]*toolchainv1alpha1.UserSignup, count)
	for i := 0; i < count; i++ {
		users[i], _ = NewSignupRequest(t, hostAwait, targetCluster, nil).
			Username(fmt.Sprintf(nameFmt, i)).
			ManuallyApprove().
			EnsureMUR().
			RequireConditions(ConditionSet(Default(), ApprovedByAdmin())...).
			TargetCluster(targetCluster).
			Execute().
			Resources()
	}

	// let's promote to users the new tier and retain the SyncIndexes (indexes by usersignup.Name)
	syncIndexes := make(map[string]string, len(users))
	for i, user := range users {
		mur := MoveUserToTier(t, hostAwait, fmt.Sprintf(nameFmt, i), *tier)
		syncIndexes[user.Name] = mur.Spec.UserAccounts[0].SyncIndex
		t.Logf("initial syncIndex for %s: '%s'", mur.Name, syncIndexes[user.Name])
	}
	return syncIndexes
}

// updateTemplateTier updates the given "tier" using the templateRefs of the "aliasTierNamespaces"
// for namespaces and "aliasTierClusterResources" for ClusterResources (basically, we reuse the templates of the other tiers)
func updateTemplateTier(t *testing.T, hostAwait *HostAwaitility, tierName string, aliasTierNamespaces, aliasTierClusterResources string) {
	// make sure we have the very latest version of the given tier (to avoid the update conflict on the server-side)
	// make sure we have the latest revision before updating
	tier := getTier(t, hostAwait, tierName)

	if aliasTierClusterResources != "" {
		baseTier := getTier(t, hostAwait, aliasTierClusterResources)
		SetClusterTierTemplateFromTier(t, hostAwait, tier, baseTier)
	}
	if aliasTierNamespaces != "" {
		baseTier := getTier(t, hostAwait, aliasTierNamespaces)
		SetNamespaceTierTemplatesFromTier(t, hostAwait, tier, baseTier)
	}
	err := hostAwait.Client.Update(context.TODO(), tier)
	require.NoError(t, err)
}

func getTier(t *testing.T, hostAwait *HostAwaitility, tierName string) *toolchainv1alpha1.NSTemplateTier {
	tier := &toolchainv1alpha1.NSTemplateTier{}
	err := hostAwait.Client.Get(context.TODO(), types.NamespacedName{
		Namespace: hostAwait.Namespace,
		Name:      tierName,
	}, tier)
	require.NoError(t, err)
	return tier
}

func verifyStatus(t *testing.T, hostAwait *HostAwaitility, tierName string, expectedCount int) {
	var tier *toolchainv1alpha1.NSTemplateTier
	tier, err := hostAwait.WaitForNSTemplateTier(tierName, UntilNSTemplateTierStatusUpdates(expectedCount))
	require.NoError(t, err)
	// first update: creation -> 0 MasterUserRecords affected
	assert.Equal(t, 0, tier.Status.Updates[0].Failures)
	assert.NotNil(t, tier.Status.Updates[0].CompletionTime)
	// other updates
	for i := range tier.Status.Updates[1:] {
		assert.Equal(t, 0, tier.Status.Updates[i+1].Failures)
		assert.NotNil(t, tier.Status.Updates[i+1].CompletionTime)
	}
}

func verifyResourceUpdates(t *testing.T, hostAwait *HostAwaitility, memberAwaitility *MemberAwaitility, syncIndexes map[string]string, tierName, aliasTierNamespaces, aliasTierClusterResources string) map[string]string {
	//
	tierClusterResources, err := hostAwait.WaitForNSTemplateTier(tierName)
	require.NoError(t, err)

	// let's wait until all MasterUserRecords have been updated
	tier, err := hostAwait.WaitForNSTemplateTier(tierName,
		UntilNSTemplateTierSpec(HasClusterResourcesTemplateRef(tierClusterResources.Spec.ClusterResources.TemplateRef)))
	require.NoError(t, err)

	templateRefs := tiers.GetTemplateRefs(hostAwait, tier.Name)
	require.NoError(t, err)
	namespacesChecks, err := tiers.NewChecks(aliasTierNamespaces)
	require.NoError(t, err)
	clusterResourcesChecks, err := tiers.NewChecks(aliasTierClusterResources)
	require.NoError(t, err)

	// verify that all TemplateUpdateRequests were deleted
	err = hostAwait.WaitForTemplateUpdateRequests(hostAwait.Namespace, 0)
	require.NoError(t, err)

	// verify individual user updates
	updatedSyncIndexes := make(map[string]string, len(syncIndexes))
	for userID, syncIndex := range syncIndexes {
		usersignup, err := hostAwait.WaitForUserSignup(userID)
		require.NoError(t, err)
		userAccount, err := memberAwaitility.WaitForUserAccount(usersignup.Status.CompliantUsername,
			UntilUserAccountHasConditions(Provisioned()),
			UntilUserAccountHasSpec(ExpectedUserAccount(usersignup.Name, tier.Name, templateRefs)),
			UntilUserAccountMatchesMur(hostAwait))
		if err != nil {
			nsTemplateSet, err := memberAwaitility.WaitForNSTmplSet(usersignup.Status.CompliantUsername)
			if err != nil {
				t.Logf("getting NSTemplateSet '%s' failed with: %s", usersignup.Status.CompliantUsername, err)
			}
			require.NoError(t, err, "Failing \nUserSignup: %+v \nUserAccount: %+v \nNSTemplateSet: %+v", usersignup, userAccount, nsTemplateSet)
		}
		mur, err := hostAwait.WaitForMasterUserRecord(usersignup.Status.CompliantUsername,
			UntilMasterUserRecordHasCondition(Provisioned()), // ignore other conditions, such as notification sent, etc.
			UntilMasterUserRecordHasNotSyncIndex(syncIndex),
		)
		updatedSyncIndexes[userID] = mur.Spec.UserAccounts[0].SyncIndex

		require.NoError(t, err)
		require.NotNil(t, userAccount)
		nsTemplateSet, err := memberAwaitility.WaitForNSTmplSet(usersignup.Status.CompliantUsername, UntilNSTemplateSetHasTier(tierName))
		require.NoError(t, err)
		tiers.VerifyGivenNsTemplateSet(t, memberAwaitility, nsTemplateSet, namespacesChecks, clusterResourcesChecks, templateRefs)
	}

	return updatedSyncIndexes
}

func TestTierTemplates(t *testing.T) {
	// given
	hostAwait, _, _ := WaitForDeployments(t)

	selector := labels.NewSelector()
	e2eProducer, err := labels.NewRequirement("producer", selection.NotEquals, []string{"toolchain-e2e"})
	require.NoError(t, err)
	notCreatedByE2e := client.MatchingLabelsSelector{
		Selector: selector.Add(*e2eProducer),
	}

	// when the tiers are created during the startup then we can verify them
	allTiers := &toolchainv1alpha1.TierTemplateList{}
<<<<<<< HEAD
	err = hostAwait.Client.List(context.TODO(), allTiers, client.InNamespace(hostAwait.Namespace), notCreatedByE2e)
	// verify that we have 18 tier templates (base: 3, baseextended: 3, baseextendedidling: 3, basedeactivationdisabled: 3, advanced: 3, test: 3)
=======
	err := hostAwait.Client.List(context.TODO(), allTiers, client.InNamespace(hostAwait.Namespace))
	// verify that we have 18 tier templates (base: 3, baselarge: 3, baseextended: 3, baseextendedidling: 3, basedeactivationdisabled: 3, advanced: 3, test: 3)
>>>>>>> 044214c4
	require.NoError(t, err)
	assert.Len(t, allTiers.Items, 21)
}<|MERGE_RESOLUTION|>--- conflicted
+++ resolved
@@ -321,13 +321,8 @@
 
 	// when the tiers are created during the startup then we can verify them
 	allTiers := &toolchainv1alpha1.TierTemplateList{}
-<<<<<<< HEAD
 	err = hostAwait.Client.List(context.TODO(), allTiers, client.InNamespace(hostAwait.Namespace), notCreatedByE2e)
-	// verify that we have 18 tier templates (base: 3, baseextended: 3, baseextendedidling: 3, basedeactivationdisabled: 3, advanced: 3, test: 3)
-=======
-	err := hostAwait.Client.List(context.TODO(), allTiers, client.InNamespace(hostAwait.Namespace))
 	// verify that we have 18 tier templates (base: 3, baselarge: 3, baseextended: 3, baseextendedidling: 3, basedeactivationdisabled: 3, advanced: 3, test: 3)
->>>>>>> 044214c4
 	require.NoError(t, err)
 	assert.Len(t, allTiers.Items, 21)
 }