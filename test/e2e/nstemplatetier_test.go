package e2e

import (
	"context"
	"fmt"
	"testing"

	toolchainv1alpha1 "github.com/codeready-toolchain/api/pkg/apis/toolchain/v1alpha1"
	"github.com/codeready-toolchain/toolchain-e2e/testsupport"
	"github.com/codeready-toolchain/toolchain-e2e/tiers"
	. "github.com/codeready-toolchain/toolchain-e2e/wait"
	"github.com/operator-framework/operator-sdk/pkg/test"
	"github.com/stretchr/testify/assert"
	corev1 "k8s.io/api/core/v1"
	metav1 "k8s.io/apimachinery/pkg/apis/meta/v1"
	"sigs.k8s.io/controller-runtime/pkg/client"

	"github.com/stretchr/testify/require"
)

var toBeComplete = toolchainv1alpha1.Condition{
	Type:   toolchainv1alpha1.ChangeTierRequestComplete,
	Status: corev1.ConditionTrue,
	Reason: toolchainv1alpha1.ChangeTierRequestChangedReason,
}

func TestNSTemplateTiers(t *testing.T) {
	// given
	tierList := &toolchainv1alpha1.NSTemplateTierList{}
	ctx, awaitility := testsupport.WaitForDeployments(t, tierList)
	defer ctx.Cleanup()
	hostAwaitility := NewHostAwaitility(awaitility)

	// Create and approve "johnsmith" and "extrajohn" signups
	testingTiersName := "testingtiers"
	johnSignup := createAndApproveSignup(t, awaitility, testingTiersName)

	// all tiers to check - keep the basic as the last one, it will verify downgrade back to the default tier at the end of the test
	tiersToCheck := []string{"advanced", "team", "basic"}

<<<<<<< HEAD
	// when
	// created on startup

	// then
	allTiers := &toolchainv1alpha1.NSTemplateTierList{}
	err := awaitility.Client.List(context.TODO(), allTiers, client.InNamespace(awaitility.HostNs))
=======
	// check the "basic" NSTemplateTier exists,
	// and all its namespace and other cluster-scoped resource revisions
	// are different from `000000a` (this is the value specified in the initial manifest)
	_, err = hostAwait.WaitForNSTemplateTier("basic",
		UntilNSTemplateTierSpec(Not(HasNamespaceRevisions("000000a"))),
		UntilNSTemplateTierSpec(Not(HasClusterResources("000000a"))),
	)
>>>>>>> 1491196a
	require.NoError(t, err)
	assert.Len(t, allTiers.Items, len(tiersToCheck))

	for _, tier := range allTiers.Items {
		assert.Contains(t, tiersToCheck, tier.Name)
	}
	var changeTierRequestNames []string

	for _, tierToCheck := range tiersToCheck {

		// check that the tier exists, and all its Namespace revisions are different from `000000a`,
		// which is the value specified in the initial manifest (used for basic tier)
		_, err := hostAwaitility.WaitForNSTemplateTier(tierToCheck, UntilNSTemplateTierSpec(Not(HasNamespaceRevisions("000000a"))))
		require.NoError(t, err)
		tierChecks, err := tiers.NewChecks(tierToCheck)
		require.NoError(t, err)

		t.Run(fmt.Sprintf("promote to %s tier", tierToCheck), func(t *testing.T) {
			// given
			tierRevisions := tierChecks.GetExpectedRevisions(awaitility)
			changeTierRequest := newChangeTierRequest(hostAwaitility.Ns, tierToCheck, testingTiersName)

			// when
			err = awaitility.Client.Create(context.TODO(), changeTierRequest, &test.CleanupOptions{})

			// then
			require.NoError(t, err)
			_, err := hostAwaitility.WaitForChangeTierRequest(changeTierRequest.Name, toBeComplete)
			require.NoError(t, err)
			verifyResourcesProvisionedForSignup(t, awaitility, johnSignup, tierRevisions, tierToCheck)
			changeTierRequestNames = append(changeTierRequestNames, changeTierRequest.Name)
		})
	}

	// then - wait until all ChangeTierRequests are deleted by our automatic GC
	for _, name := range changeTierRequestNames {
		err := hostAwaitility.WaitUntilChangeTierRequestDeleted(name)
		assert.NoError(t, err)
	}
}

func newChangeTierRequest(namespace, tier, murName string) *toolchainv1alpha1.ChangeTierRequest {
	return &toolchainv1alpha1.ChangeTierRequest{
		ObjectMeta: metav1.ObjectMeta{
			Namespace:    namespace,
			GenerateName: "changetierrequest-",
		},
		Spec: toolchainv1alpha1.ChangeTierRequestSpec{
			TierName: tier,
			MurName:  murName,
		},
	}
}<|MERGE_RESOLUTION|>--- conflicted
+++ resolved
@@ -38,22 +38,12 @@
 	// all tiers to check - keep the basic as the last one, it will verify downgrade back to the default tier at the end of the test
 	tiersToCheck := []string{"advanced", "team", "basic"}
 
-<<<<<<< HEAD
 	// when
 	// created on startup
 
 	// then
 	allTiers := &toolchainv1alpha1.NSTemplateTierList{}
 	err := awaitility.Client.List(context.TODO(), allTiers, client.InNamespace(awaitility.HostNs))
-=======
-	// check the "basic" NSTemplateTier exists,
-	// and all its namespace and other cluster-scoped resource revisions
-	// are different from `000000a` (this is the value specified in the initial manifest)
-	_, err = hostAwait.WaitForNSTemplateTier("basic",
-		UntilNSTemplateTierSpec(Not(HasNamespaceRevisions("000000a"))),
-		UntilNSTemplateTierSpec(Not(HasClusterResources("000000a"))),
-	)
->>>>>>> 1491196a
 	require.NoError(t, err)
 	assert.Len(t, allTiers.Items, len(tiersToCheck))
 
@@ -64,9 +54,12 @@
 
 	for _, tierToCheck := range tiersToCheck {
 
-		// check that the tier exists, and all its Namespace revisions are different from `000000a`,
-		// which is the value specified in the initial manifest (used for basic tier)
-		_, err := hostAwaitility.WaitForNSTemplateTier(tierToCheck, UntilNSTemplateTierSpec(Not(HasNamespaceRevisions("000000a"))))
+		// check that the tier exists, and all its namespace other cluster-scoped resource revisions
+		// are different from `000000a` which is the value specified in the initial manifest (used for basic tier)
+		_, err := hostAwaitility.WaitForNSTemplateTier(tierToCheck,
+			UntilNSTemplateTierSpec(Not(HasNamespaceRevisions("000000a"))),
+			UntilNSTemplateTierSpec(Not(HasClusterResources("000000a"))),
+		)
 		require.NoError(t, err)
 		tierChecks, err := tiers.NewChecks(tierToCheck)
 		require.NoError(t, err)
