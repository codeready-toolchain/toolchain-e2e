--- conflicted
+++ resolved
@@ -316,8 +316,8 @@
 
 func TestTierTemplates(t *testing.T) {
 	// given
-<<<<<<< HEAD
-	hostAwait, _, _ := WaitForDeployments(t)
+	awaitilities := WaitForDeployments(t)
+	hostAwait := awaitilities.Host()
 
 	selector := labels.NewSelector()
 	e2eProducer, err := labels.NewRequirement("producer", selection.NotEquals, []string{"toolchain-e2e"})
@@ -325,11 +325,6 @@
 	notCreatedByE2e := client.MatchingLabelsSelector{
 		Selector: selector.Add(*e2eProducer),
 	}
-
-=======
-	awaitilities := WaitForDeployments(t)
-	hostAwait := awaitilities.Host()
->>>>>>> 8a333c96
 	// when the tiers are created during the startup then we can verify them
 	allTiers := &toolchainv1alpha1.TierTemplateList{}
 	err = hostAwait.Client.List(context.TODO(), allTiers, client.InNamespace(hostAwait.Namespace), notCreatedByE2e)
