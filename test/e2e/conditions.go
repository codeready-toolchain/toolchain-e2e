--- conflicted
+++ resolved
@@ -57,7 +57,6 @@
 	}
 }
 
-<<<<<<< HEAD
 func approvedAutomaticallyAndBanned() []toolchainv1alpha1.Condition {
 	return []toolchainv1alpha1.Condition{
 		{
@@ -80,12 +79,13 @@
 			Status: corev1.ConditionTrue,
 			Reason: "Banned",
 		},
-=======
+	}
+}
+
 func disabled() toolchainv1alpha1.Condition {
 	return toolchainv1alpha1.Condition{
 		Type:   toolchainv1alpha1.ConditionReady,
 		Status: corev1.ConditionFalse,
 		Reason: "Disabled",
->>>>>>> 2b2aa18b
 	}
 }