--- conflicted
+++ resolved
@@ -19,12 +19,8 @@
 	hostAwait := awaitilities.Host()
 	memberAwait1 := awaitilities.Member1()
 	memberAwait2 := awaitilities.Member2()
-<<<<<<< HEAD
 	// TODO: we need to create some users to be able to limit the capacity of the clusters. The code won't be needed as soon as we start counting Spaces instead of UserAccounts https://issues.redhat.com/browse/CRT-1427
 	_, mur := NewSignupRequest(awaitilities).
-=======
-	_, mur := NewSignupRequest(t, awaitilities).
->>>>>>> 88ce3fc1
 		Username("for-member1").
 		Email("for-member1@redhat.com").
 		TargetCluster(memberAwait1.ClusterName).
@@ -45,14 +41,9 @@
 
 	t.Run("set low capacity threshold and expect that space will have default tier, but won't have target cluster so it won't be provisioned", func(t *testing.T) {
 		// given
-<<<<<<< HEAD
 		hostAwait.UpdateToolchainConfig(t,
-			testconfig.AutomaticApproval().ResourceCapacityThreshold(1))
-=======
-		hostAwait.UpdateToolchainConfig(
 			testconfig.CapacityThresholds().ResourceCapacityThreshold(1),
 		)
->>>>>>> 88ce3fc1
 		// some short time to get the cache populated with the change
 		time.Sleep(1 * time.Second)
 
@@ -65,11 +56,7 @@
 
 		t.Run("reset the threshold and expect the space will be have the targetCluster set and will be also provisioned", func(t *testing.T) {
 			// when
-<<<<<<< HEAD
-			hostAwait.UpdateToolchainConfig(t, testconfig.AutomaticApproval().ResourceCapacityThreshold(80))
-=======
-			hostAwait.UpdateToolchainConfig(testconfig.CapacityThresholds().ResourceCapacityThreshold(80))
->>>>>>> 88ce3fc1
+			hostAwait.UpdateToolchainConfig(t, testconfig.CapacityThresholds().ResourceCapacityThreshold(80))
 
 			// then
 			VerifyResourcesProvisionedForSpace(t, awaitilities, space.Name)
@@ -78,21 +65,13 @@
 
 	t.Run("set low max number of spaces and expect that space won't be provisioned but added on waiting list", func(t *testing.T) {
 		// given
-<<<<<<< HEAD
-		toolchainStatus := hostAwait.WaitForToolchainStatus(t,
-			wait.UntilToolchainStatusHasConditions(ToolchainStatusReadyAndUnreadyNotificationNotCreated()...),
-			wait.UntilToolchainStatusUpdatedAfter(time.Now()))
-		originalMursPerDomainCount := toolchainStatus.Status.Metrics[toolchainv1alpha1.MasterUserRecordsPerDomainMetricKey]
-		hostAwait.UpdateToolchainConfig(t, testconfig.AutomaticApproval().MaxNumberOfUsers(originalMursPerDomainCount["internal"]+originalMursPerDomainCount["external"]))
-=======
-		hostAwait.UpdateToolchainConfig(
+		hostAwait.UpdateToolchainConfig(t,
 			testconfig.CapacityThresholds().
 				MaxNumberOfSpaces(
 					testconfig.PerMemberCluster(memberAwait1.ClusterName, 1),
 					testconfig.PerMemberCluster(memberAwait2.ClusterName, 1),
 				),
 		)
->>>>>>> 88ce3fc1
 
 		// when
 		space1, _ := CreateSpaceWithBinding(t, awaitilities, mur, WithName("space-waitinglist1"))
@@ -107,12 +86,7 @@
 
 		t.Run("increment the max number of spaces and expect that first space will be provisioned.", func(t *testing.T) {
 			// when
-<<<<<<< HEAD
-			hostAwait.UpdateToolchainConfig(t, testconfig.AutomaticApproval().MaxNumberOfUsers(originalMursPerDomainCount["internal"]+originalMursPerDomainCount["external"]+1))
-=======
-			toolchainStatus, err := hostAwait.WaitForToolchainStatus(
-				wait.UntilToolchainStatusUpdatedAfter(time.Now()))
-			require.NoError(t, err)
+			toolchainStatus := hostAwait.WaitForToolchainStatus(t, wait.UntilToolchainStatusUpdatedAfter(time.Now()))
 			spaceLimitsM1, spaceLimitsM2 := 0, 0
 			for _, m := range toolchainStatus.Status.Members {
 				if memberAwait1.ClusterName == m.ClusterName {
@@ -121,7 +95,7 @@
 					spaceLimitsM2 = m.SpaceCount
 				}
 			}
-			hostAwait.UpdateToolchainConfig(
+			hostAwait.UpdateToolchainConfig(t,
 				testconfig.CapacityThresholds().
 					MaxNumberOfSpaces(
 						// increment max spaces only on member1
@@ -129,7 +103,6 @@
 						testconfig.PerMemberCluster(memberAwait2.ClusterName, spaceLimitsM2),
 					),
 			)
->>>>>>> 88ce3fc1
 
 			// then
 			VerifyResourcesProvisionedForSpace(t, awaitilities, space1.Name)
@@ -137,7 +110,7 @@
 			waitUntilSpaceIsPendingCluster(t, hostAwait, space2.Name)
 			t.Run("reset the max number and expect the second space will be provisioned as well", func(t *testing.T) {
 				// when
-				hostAwait.UpdateToolchainConfig(
+				hostAwait.UpdateToolchainConfig(t,
 					testconfig.CapacityThresholds().
 						MaxNumberOfSpaces(
 							testconfig.PerMemberCluster(memberAwait1.ClusterName, 500),
@@ -166,11 +139,7 @@
 		}
 		require.Len(t, memberLimits, 2)
 
-<<<<<<< HEAD
-		hostAwait.UpdateToolchainConfig(t, testconfig.AutomaticApproval().MaxNumberOfUsers(0, memberLimits...))
-=======
-		hostAwait.UpdateToolchainConfig(testconfig.CapacityThresholds().MaxNumberOfSpaces(memberLimits...))
->>>>>>> 88ce3fc1
+		hostAwait.UpdateToolchainConfig(t, testconfig.CapacityThresholds().MaxNumberOfSpaces(memberLimits...))
 
 		// when
 		space1, _ := CreateSpaceWithBinding(t, awaitilities, mur, WithName("space-multimember-1"))
@@ -189,11 +158,7 @@
 				}
 			}
 			require.Len(t, memberLimits, 2)
-<<<<<<< HEAD
-			hostAwait.UpdateToolchainConfig(t, testconfig.AutomaticApproval().MaxNumberOfUsers(0, memberLimits...))
-=======
-			hostAwait.UpdateToolchainConfig(testconfig.CapacityThresholds().MaxNumberOfSpaces(memberLimits...))
->>>>>>> 88ce3fc1
+			hostAwait.UpdateToolchainConfig(t, testconfig.CapacityThresholds().MaxNumberOfSpaces(memberLimits...))
 
 			// when
 			space2, _ := CreateSpaceWithBinding(t, awaitilities, mur, WithName("space-multimember-2"))
