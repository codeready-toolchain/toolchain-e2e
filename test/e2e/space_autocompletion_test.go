--- conflicted
+++ resolved
@@ -49,11 +49,8 @@
 				),
 		)
 		// some short time to get the cache populated with the change
-<<<<<<< HEAD
-=======
 		// sometimes the ToolchainConfig doesn't have the new values in the CapacityThresholds section before the creation of Spaces is issued
 		// so Spaces were still created while Capacity was updated with the above values.
->>>>>>> e7f9a450
 		time.Sleep(1 * time.Second)
 
 		// when
@@ -223,11 +220,7 @@
 		waitUntilSpaceIsPendingCluster(t, hostAwait, space1.Name)
 	})
 
-<<<<<<< HEAD
-	t.Run("provision space on preferred cluster even if it doesn't match the specified cluster-role", func(t *testing.T) {
-=======
 	t.Run("provision space on the required cluster even if it doesn't match the specified cluster-role", func(t *testing.T) {
->>>>>>> e7f9a450
 		// given
 		hostAwait.UpdateToolchainConfig(t, testconfig.CapacityThresholds().MaxNumberOfSpaces(
 			testconfig.PerMemberCluster(memberAwait1.ClusterName, 500), // member1 has more room
@@ -243,19 +236,11 @@
 		require.NoError(t, err)
 
 		// when
-<<<<<<< HEAD
-		space1, _ := CreateSpaceWithBinding(t, awaitilities, mur, WithName("space-preferred-tenant"),
-			WithTargetClusterRoles([]string{cluster.RoleLabel("workspace")}), WithTargetCluster(memberAwait1.ClusterName)) // request that specific cluster role and preferred cluster which will have priority on the roles
-
-		// then
-		// space should end up on preferred cluster even if it doesn't have the specified cluster roles
-=======
 		space1, _ := CreateSpaceWithBinding(t, awaitilities, mur, WithName("space-required-tenant"),
 			WithTargetClusterRoles([]string{cluster.RoleLabel("workspace")}), WithTargetCluster(memberAwait1.ClusterName)) // request that specific cluster role and preferred cluster which will have priority on the roles
 
 		// then
 		// space should end up on the required cluster even if it doesn't have the specified cluster roles
->>>>>>> e7f9a450
 		VerifyResourcesProvisionedForSpace(t, awaitilities, space1.Name, wait.UntilSpaceHasStatusTargetCluster(memberAwait1.ClusterName))
 	})
 }
