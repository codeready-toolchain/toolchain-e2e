--- conflicted
+++ resolved
@@ -21,15 +21,10 @@
 
 func TestPerformance(t *testing.T) {
 	// given
-<<<<<<< HEAD
-	ctx, hostAwait, memberAwait := WaitForDeployments(t, &toolchainv1alpha1.UserSignupList{})
-=======
 	logger, out, err := initLogger()
 	require.NoError(t, err)
 	defer out.Close()
-
-	ctx, awaitility := WaitForDeployments(t, &toolchainv1alpha1.UserSignupList{})
->>>>>>> e74a38de
+	ctx, hostAwait, memberAwait := WaitForDeployments(t, &toolchainv1alpha1.UserSignupList{})
 	defer ctx.Cleanup()
 
 	// host metrics should become available at this point
