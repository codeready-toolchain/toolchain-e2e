--- conflicted
+++ resolved
@@ -13,14 +13,6 @@
     - name: Checkout code
       uses: actions/checkout@v5
 
-<<<<<<< HEAD
-    - name: Install Go
-      uses: actions/setup-go@v6
-      with:
-        go-version-file: go.mod
-
-=======
->>>>>>> 4d48a29a
     - name: Run govulncheck
       uses: codeready-toolchain/toolchain-cicd/govulncheck-action@master
       with:
