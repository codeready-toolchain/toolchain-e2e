--- conflicted
+++ resolved
@@ -98,22 +98,15 @@
     else
         # Running on CRC
         ifeq ($(IS_KUBE_ADMIN),)
-            $(error You must be logged in as kube:admin")
+			$(error You must be logged in as kube:admin")
         endif
     endif
 endif
 
-<<<<<<< HEAD
 .PHONY: setup-toolchainclusters
 setup-toolchainclusters:
-	curl -sSL https://raw.githubusercontent.com/MatousJobanek/toolchain-common/toolchain-cluster-script/scripts/add-cluster.sh | bash -s -- -t member -mn $(MEMBER_NS) -hn $(HOST_NS) -s
-	curl -sSL https://raw.githubusercontent.com/MatousJobanek/toolchain-common/toolchain-cluster-script/scripts/add-cluster.sh | bash -s -- -t host -mn $(MEMBER_NS) -hn $(HOST_NS) -s
-=======
-.PHONY: setup-kubefed
-setup-kubefed:
-	curl -sSL https://raw.githubusercontent.com/MatousJobanek/toolchain-common/toolchain-cluster-script/scripts/add-cluster.sh | bash -s -- -t member -mn $(MEMBER_NS) -hn $(HOST_NS) -s
-	curl -sSL https://raw.githubusercontent.com/codeready-toolchain/toolchain-common/master/scripts/add-cluster.sh  | bash -s -- -t host -mn $(MEMBER_NS) -hn $(HOST_NS) -s
->>>>>>> d7a92bb6
+	curl -sSL https://raw.githubusercontent.com/codeready-toolchain/toolchain-common/master/scripts/add-cluster.sh | bash -s -- -t member -mn $(MEMBER_NS) -hn $(HOST_NS) -s
+	curl -sSL https://raw.githubusercontent.com/codeready-toolchain/toolchain-common/master/scripts/add-cluster.sh | bash -s -- -t host -mn $(MEMBER_NS) -hn $(HOST_NS) -s
 
 ###########################################################
 #
@@ -337,11 +330,7 @@
 		fi
 		sed -e 's|REPLACE_NAMESPACE|${NAMESPACE}|g;s|^  source: .*|&-${NAME_SUFFIX}|' ${E2E_REPO_PATH}/hack/install_operator.yaml > /tmp/${REPO_NAME}_install_operator_${DATE_SUFFIX}.yaml
 		cat /tmp/${REPO_NAME}_install_operator_${DATE_SUFFIX}.yaml | oc apply -f -
-<<<<<<< HEAD
 		while [[ -z `oc get sa ${REPO_NAME} -n ${NAMESPACE} 2>/dev/null` ]]; do \
-=======
-		while [[ -z `oc get sa ${REPO_NAME} -n ${NAMESPACE} 2>/dev/null` ]] || ([[ ${REPO_NAME} == "member-operator" ]] && [[ -z `oc get crd kubefedclusters.core.kubefed.io 2>/dev/null` ]]); do \
->>>>>>> d7a92bb6
 			if [[ $${NEXT_WAIT_TIME} -eq 300 ]]; then \
 			   CATALOGSOURCE_NAME=`oc get catalogsource --output=name -n openshift-marketplace | grep "source-toolchain-.*${NAME_SUFFIX}"`; \
 			   SUBSCRIPTION_NAME=`oc get subscription --output=name -n ${NAMESPACE} | grep "subscription-toolchain"`; \
