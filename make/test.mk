###########################################################
#
# End-to-end Tests
#
###########################################################

DATE_SUFFIX := $(shell date +'%s')
MEMBER_NS := member-operator-${DATE_SUFFIX}
HOST_NS := host-operator-${DATE_SUFFIX}
REGISTRATION_SERVICE_NS := $(HOST_NS)
TEST_NS := toolchain-e2e-${DATE_SUFFIX}
AUTHOR_LINK := $(shell jq -r '.refs[0].pulls[0].author_link' <<< $${CLONEREFS_OPTIONS} | tr -d '[:space:]')
PULL_SHA := $(shell jq -r '.refs[0].pulls[0].sha' <<< $${CLONEREFS_OPTIONS} | tr -d '[:space:]')

IS_CRC := $(shell oc config view --minify -o jsonpath='{.clusters[0].cluster.server}' 2>&1 | grep crc)
IS_KUBE_ADMIN := $(shell oc whoami | grep "kube:admin")
IS_OS_3 := $(shell curl -k -XGET -H "Authorization: Bearer $(shell oc whoami -t 2>/dev/null)" $(shell oc config view --minify -o jsonpath='{.clusters[0].cluster.server}')/version/openshift 2>/dev/null | grep paths)

ENVIRONMENT := e2e-tests

WAS_ALREADY_PAIRED_FILE := /tmp/${GO_PACKAGE_ORG_NAME}_${GO_PACKAGE_REPO_NAME}_already_paired

.PHONY: deploy-ops
deploy-ops: deploy-member deploy-host

.PHONY: test-e2e
test-e2e: deploy-e2e e2e-run
	@echo "The tests successfully finished"
	@echo "To clean the cluster run 'make clean-e2e-resources'"

.PHONY: deploy-e2e
deploy-e2e: build-with-operators login-as-admin deploy-ops deploy-registration setup-kubefed

.PHONY: test-e2e-local
## Run the e2e tests with the local 'host', 'member', and 'registration-service' repositories
test-e2e-local:
	$(MAKE) test-e2e HOST_REPO_PATH=${PWD}/../host-operator MEMBER_REPO_PATH=${PWD}/../member-operator REG_REPO_PATH=${PWD}/../registration-service

.PHONY: deploy-e2e-local
## Deploy the e2e environment with the local 'host', 'member', and 'registration-service' repositories
deploy-e2e-local:
	$(MAKE) deploy-e2e HOST_REPO_PATH=${PWD}/../host-operator MEMBER_REPO_PATH=${PWD}/../member-operator REG_REPO_PATH=${PWD}/../registration-service

.PHONY: test-e2e-member-local
## Run the e2e tests with the local 'member' repository only
test-e2e-member-local:
	$(MAKE) test-e2e MEMBER_REPO_PATH=${PWD}/../member-operator

.PHONY: test-e2e-host-local
## Run the e2e tests with the local 'host' repository only
test-e2e-host-local:
	$(MAKE) test-e2e HOST_REPO_PATH=${PWD}/../host-operator

.PHONY: test-e2e-registration-local
## Run the e2e tests with the local 'registration' repository only
test-e2e-registration-local:
	$(MAKE) test-e2e REG_REPO_PATH=${PWD}/../registration-service

.PHONY: e2e-run
e2e-run:
	oc get kubefedcluster -n $(HOST_NS)
	oc get kubefedcluster -n $(MEMBER_NS)
	-oc new-project $(TEST_NS) --display-name e2e-tests 1>/dev/null
	MEMBER_NS=${MEMBER_NS} HOST_NS=${HOST_NS} REGISTRATION_SERVICE_NS=${REGISTRATION_SERVICE_NS} operator-sdk test local ./test/e2e --no-setup --namespace $(TEST_NS) --verbose --go-test-flags "-timeout=30m" || \
	($(MAKE) print-logs HOST_NS=${HOST_NS} MEMBER_NS=${MEMBER_NS} REGISTRATION_SERVICE_NS=${REGISTRATION_SERVICE_NS} && exit 1)

.PHONY: print-logs
print-logs:
	$(MAKE) print-operator-logs REPO_NAME=host-operator NAMESPACE=${HOST_NS}
	$(MAKE) print-operator-logs REPO_NAME=member-operator NAMESPACE=${MEMBER_NS}
	$(MAKE) print-operator-logs REPO_NAME=registration-service NAMESPACE=${REGISTRATION_SERVICE_NS}

.PHONY: print-operator-logs
print-operator-logs:
	@echo "====================================================================================="
	@echo "========================== ${REPO_NAME} deployment logs ============================="
	@echo "====================================================================================="
	-oc logs deployment.apps/${REPO_NAME} --namespace ${NAMESPACE}
	@echo "====================================================================================="

.PHONY: login-as-admin
login-as-admin:
ifeq ($(OPENSHIFT_BUILD_NAMESPACE),)
    ifeq ($(IS_CRC),)
        ifneq ($(IS_OS_3),)
        	# is running locally and against OS 3, so we assume that it's minishift
			$(info logging as system:admin")
			oc login -u system:admin 1>/dev/null
        endif
    else
        ifneq ($(IS_KUBE_ADMIN),)
			$(info logging as kube:admin")
			oc login -u=kubeadmin -p=`cat ~/.crc/cache/crc_libvirt_*/kubeadmin-password` 1>/dev/null
        endif
    endif
endif

.PHONY: setup-kubefed
setup-kubefed:
	curl -sSL https://raw.githubusercontent.com/codeready-toolchain/toolchain-common/master/scripts/add-cluster.sh | bash -s -- -t member -mn $(MEMBER_NS) -hn $(HOST_NS) -s
	curl -sSL https://raw.githubusercontent.com/codeready-toolchain/toolchain-common/master/scripts/add-cluster.sh | bash -s -- -t host -mn $(MEMBER_NS) -hn $(HOST_NS) -s

.PHONY: clean-e2e-resources
clean-e2e-resources:
	$(Q)-oc get projects --output=name | grep -E "(toolchain\-)?(member|host)\-operator(\-[0-9]+)?|toolchain\-e2e\-[0-9]+" | xargs oc delete
	$(Q)-oc get catalogsource --output=name -n openshift-marketplace | grep "codeready-toolchain-saas" | xargs oc delete -n openshift-marketplace
	$(Q)-oc delete crd kubefedclusters.core.kubefed.io

###########################################################
#
# Fetching and building Member and Host Operators
#
###########################################################

.PHONY: build-with-operators
build-with-operators: build clean-before-e2e get-member-operator-repo get-host-operator-repo get-registration-service-repo

.PHONY: clean-before-e2e
clean-before-e2e:
	rm -f ${WAS_ALREADY_PAIRED_FILE} 2>/dev/null || echo true

.PHONY: get-member-operator-repo
get-member-operator-repo:
ifeq ($(MEMBER_REPO_PATH),)
	$(eval MEMBER_REPO_PATH = /tmp/codeready-toolchain/member-operator)
	rm -rf ${MEMBER_REPO_PATH}
	# clone
	git clone https://github.com/codeready-toolchain/member-operator.git ${MEMBER_REPO_PATH}
	$(MAKE) prepare-e2e-repo E2E_REPO_PATH=$(MEMBER_REPO_PATH) REPO_NAME=member-operator
endif

.PHONY: get-host-operator-repo
get-host-operator-repo:
ifeq ($(HOST_REPO_PATH),)
	$(eval HOST_REPO_PATH = /tmp/codeready-toolchain/host-operator)
	rm -rf ${HOST_REPO_PATH}
	# clone
	git clone https://github.com/codeready-toolchain/host-operator.git ${HOST_REPO_PATH}
	$(MAKE) prepare-e2e-repo E2E_REPO_PATH=$(HOST_REPO_PATH) REPO_NAME=host-operator
endif

.PHONY: get-registration-service-repo
get-registration-service-repo:
ifeq ($(REG_REPO_PATH),)
	$(eval REG_REPO_PATH = /tmp/codeready-toolchain/registration-service)
	rm -rf ${REG_REPO_PATH}
	# clone
	git clone https://github.com/codeready-toolchain/registration-service.git ${REG_REPO_PATH}
	$(MAKE) prepare-e2e-repo E2E_REPO_PATH=$(REG_REPO_PATH) REPO_NAME=registration-service
endif

.PHONY: prepare-e2e-repo
prepare-e2e-repo:
ifneq ($(CLONEREFS_OPTIONS),)
	@echo "using author link ${AUTHOR_LINK}"
	@echo "using pull sha ${PULL_SHA}"
	# get branch ref of the fork the PR was created from
	$(eval REPO_URL := ${AUTHOR_LINK}/toolchain-e2e)
	$(eval GET_BRANCH_NAME := curl ${REPO_URL}.git/info/refs?service=git-upload-pack --output - 2>/dev/null | grep -a ${PULL_SHA})
<<<<<<< HEAD
=======
	if [[ `${GET_BRANCH_NAME} | wc -l` > 1 ]]; then \
		echo "###################################  ERROR DURING THE E2E TEST SETUP  ###################################"; \
		echo "There were found more branches with the same latest commit '${PULL_SHA}' in the repo ${REPO_URL} - see:"; \
		echo "`${GET_BRANCH_NAME}`"; \
		echo "It's not possible to detect the correct branch this PR is made for."; \
		echo "Please delete the unreleated brach from your fork and rerun the e2e tests"; \
		echo "##########################################################################################################"; \
		exit 1; \
	fi; \
>>>>>>> 6b0afb73
	BRANCH_REF=`${GET_BRANCH_NAME} | awk '{print $$2}')`; \
	echo "detected branch ref $${BRANCH_REF}"; \
	if [[ -n "$${BRANCH_REF}" ]]; then \
		# check if a branch with the same ref exists in the user's fork of ${REPO_NAME} repo \
		REMOTE_E2E_BRANCH=`curl ${AUTHOR_LINK}/${REPO_NAME}.git/info/refs?service=git-upload-pack --output - 2>/dev/null | grep -a "$${BRANCH_REF}$$" | awk '{print $$2}'`; \
		echo "branch ref of the user's fork: \"$${REMOTE_E2E_BRANCH}\" - if empty then not found"; \
		# check if the branch with the same name exists, if so then merge it with master and use the merge branch, if not then use master \
		if [[ -n "$${REMOTE_E2E_BRANCH}" ]]; then \
			if [[ -f ${WAS_ALREADY_PAIRED_FILE} ]]; then \
                echo "####################################  ERROR WHILE TRYING TO PAIR PRs  ####################################"; \
				echo "There was an error while trying to pair this e2e PR with ${REPO_URL}@$${BRANCH_REF}"; \
				echo "The reason is that there was alraedy detected a branch from another repo this PR could be paired with - see:"; \
				echo ${WAS_ALREADY_PAIRED_FILE}; \
				echo "It's not possible to pair a PR with multiple branches from other repositories."; \
				echo "Please delete one of the braches from your fork and rerun the e2e tests"; \
				echo "##########################################################################################################"; \
				exit 1; \
            fi; \
			if [[ -n "$(OPENSHIFT_BUILD_NAMESPACE)" ]]; then \
				git config --global user.email "devtools@redhat.com"; \
				git config --global user.name "Devtools"; \
			fi; \
			# retrieve the branch name \
			BRANCH_NAME=`echo $${BRANCH_REF} | awk -F'/' '{print $$3}'`; \
<<<<<<< HEAD
			echo "repository: ${AUTHOR_LINK}/${REPO_NAME} \nbranch: $${BRANCH_NAME}" > ${WAS_ALREADY_PAIRED_FILE}; \
=======
>>>>>>> 6b0afb73
			# add the user's fork as remote repo \
			git --git-dir=${E2E_REPO_PATH}/.git --work-tree=${E2E_REPO_PATH} remote add external ${AUTHOR_LINK}/${REPO_NAME}.git; \
			# fetch the branch; \
			git --git-dir=${E2E_REPO_PATH}/.git --work-tree=${E2E_REPO_PATH} fetch external $${BRANCH_REF}; \
			# merge the branch with master \
			git --git-dir=${E2E_REPO_PATH}/.git --work-tree=${E2E_REPO_PATH} merge --allow-unrelated-histories --no-commit FETCH_HEAD; \
		fi; \
	fi;
	$(MAKE) -C ${E2E_REPO_PATH} build
	# operators are built, now copy the operators' binaries to make them available for CI
	cp ${E2E_REPO_PATH}/build/_output/bin/${REPO_NAME} build/_output/bin/${REPO_NAME}
endif

###########################################################
#
# Deploying Member and Host Operators in Openshift CI Environment
#
###########################################################

.PHONY: deploy-member
deploy-member:
ifeq ($(MEMBER_REPO_PATH),)
	$(eval MEMBER_REPO_PATH = /tmp/codeready-toolchain/member-operator)
endif
	@echo "Deploying member operator to $(MEMBER_NS)..."
	-oc new-project $(MEMBER_NS) 1>/dev/null
	-oc label ns $(MEMBER_NS) app=member-operator
	-oc project $(MEMBER_NS)
ifneq ($(IS_OS_3),)
	oc apply -f ${MEMBER_REPO_PATH}/deploy/service_account.yaml
	oc apply -f ${MEMBER_REPO_PATH}/deploy/role.yaml
	oc apply -f ${MEMBER_REPO_PATH}/deploy/role_binding.yaml
	oc apply -f ${MEMBER_REPO_PATH}/deploy/cluster_role.yaml
	cat ${MEMBER_REPO_PATH}/deploy/cluster_role_binding.yaml | sed s/\REPLACE_NAMESPACE/$(MEMBER_NS)/ | oc apply -f -
	oc apply -f ${MEMBER_REPO_PATH}/deploy/crds
endif
	$(MAKE) build-and-deploy-operator E2E_REPO_PATH=${MEMBER_REPO_PATH} REPO_NAME=member-operator SET_IMAGE_NAME=${MEMBER_IMAGE_NAME} IS_OTHER_IMAGE_SET=${HOST_IMAGE_NAME}${REG_IMAGE_NAME} NAMESPACE=$(MEMBER_NS)

.PHONY: deploy-host
deploy-host:
ifeq ($(HOST_REPO_PATH),)
	$(eval HOST_REPO_PATH = /tmp/codeready-toolchain/host-operator)
endif
	@echo "Deploying host operator to $(HOST_NS)..."
	-oc new-project $(HOST_NS) 1>/dev/null
	-oc label ns $(HOST_NS) app=host-operator
	-oc project $(HOST_NS)
ifneq ($(IS_OS_3),)
	# is using OS 3, so we need to deploy the manifests manually
	oc apply -f ${HOST_REPO_PATH}/deploy/service_account.yaml
	oc apply -f ${HOST_REPO_PATH}/deploy/role.yaml
	oc apply -f ${HOST_REPO_PATH}/deploy/role_binding.yaml
	oc apply -f ${HOST_REPO_PATH}/deploy/cluster_role.yaml
	cat ${HOST_REPO_PATH}/deploy/cluster_role_binding.yaml | sed s/\REPLACE_NAMESPACE/$(HOST_NS)/ | oc apply -f -
	oc apply -f ${HOST_REPO_PATH}/deploy/crds
endif
	$(MAKE) build-and-deploy-operator E2E_REPO_PATH=${HOST_REPO_PATH} REPO_NAME=host-operator SET_IMAGE_NAME=${HOST_IMAGE_NAME} IS_OTHER_IMAGE_SET=${MEMBER_IMAGE_NAME}${REG_IMAGE_NAME} NAMESPACE=$(HOST_NS)
	# also, add a single `NSTemplateTier` resource before the host-operator controller is deployed. This resource will be updated
	# as the controller starts (which is a use-case for CRT-231)
	oc apply -f test/e2e/nstemplatetier-basic.yaml -n $(HOST_NS)

.PHONY: deploy-registration
deploy-registration:
ifeq ($(REG_REPO_PATH),)
	$(eval REG_REPO_PATH = /tmp/codeready-toolchain/registration-service)
endif
	@echo "Deploying registration-service to $(HOST_NS)..."
	-oc new-project $(HOST_NS) 1>/dev/null
	-oc project $(HOST_NS)
	-oc label ns $(HOST_NS) app=host-operator
	# deploy resources
	$(MAKE) build-and-deploy-operator E2E_REPO_PATH=${REG_REPO_PATH} REPO_NAME=registration-service SET_IMAGE_NAME=${REG_IMAGE_NAME} IS_OTHER_IMAGE_SET=${MEMBER_IMAGE_NAME}${HOST_IMAGE_NAME} NAMESPACE=$(HOST_NS)

.PHONY: build-and-deploy-operator
build-and-deploy-operator:
# when e2e tests are triggered from different repo - eg. as part of PR in host-operator repo - and the image of the operator is (not) provided
ifeq ($(SET_IMAGE_NAME),)
    # now we know that the image of the targeted operator is not provided, but can be still triggered in the same use case, but the image of the other operator can be provided
    ifeq ($(IS_OTHER_IMAGE_SET),)
    	# check if it is running locally
        ifeq ($(OPENSHIFT_BUILD_NAMESPACE),)
                # if it is running locally, then build the image via docker
            ifneq ($(IS_OS_3),)
            	# is running locally and against OS 3, so we assume that it's minishift - it will use local docker registry
				$(eval IMAGE_NAME := docker.io/${GO_PACKAGE_ORG_NAME}/${REPO_NAME}:${DATE_SUFFIX})
				$(MAKE) -C ${E2E_REPO_PATH} build
				docker build -f ${E2E_REPO_PATH}/build/Dockerfile -t ${IMAGE_NAME} ${E2E_REPO_PATH}
            else
            	# if is using OS4 then use quay registry
				$(eval IMAGE_NAME := quay.io/${QUAY_NAMESPACE}/${REPO_NAME}:${DATE_SUFFIX})
				$(MAKE) -C ${E2E_REPO_PATH} build
				docker build -f ${E2E_REPO_PATH}/build/Dockerfile -t ${IMAGE_NAME} ${E2E_REPO_PATH}
				docker push ${IMAGE_NAME}
            endif
        else
			# if is running in CI than we expect that it's PR for toolchain-e2e repo (none of the images was provided), so use name that was used by openshift-ci
			$(eval IMAGE_NAME := registry.svc.ci.openshift.org/${OPENSHIFT_BUILD_NAMESPACE}/stable:${REPO_NAME})
        endif
    else
		# an image name of the other operator was provided, then we don't have anything built for this one => use image built from master
		$(eval IMAGE_NAME := registry.svc.ci.openshift.org/codeready-toolchain/${REPO_NAME}-v0.1:${REPO_NAME})
    endif
else
	# use the provided image name
	$(eval IMAGE_NAME := ${SET_IMAGE_NAME})
endif
	@echo Using image ${IMAGE_NAME} and namespace ${NAMESPACE} for the repository ${REPO_NAME}
ifeq ($(REPO_NAME),registration-service)
	# registration service is not integrated with OLM yet, so deploy it directly
	$(Q)oc process -f ${E2E_REPO_PATH}/deploy/registration-service.yaml \
	    -p IMAGE=${IMAGE_NAME} \
	    -p ENVIRONMENT=${ENVIRONMENT} \
	    -p NAMESPACE=${NAMESPACE} \
        | oc apply -f -
else
    ifeq ($(IS_OS_3),)
		# it is not using OS 3 so we will install operator via CSV
		sed -e 's|REPLACE_IMAGE|${IMAGE_NAME}|g;s|^  name: .*|&-${DATE_SUFFIX}|;s|^  configMap: .*|&-${DATE_SUFFIX}|' ${E2E_REPO_PATH}/hack/deploy_csv.yaml > /tmp/${REPO_NAME}_deploy_csv_${DATE_SUFFIX}.yaml
		cat /tmp/${REPO_NAME}_deploy_csv_${DATE_SUFFIX}.yaml | oc apply -f -
		sed -e 's|REPLACE_NAMESPACE|${NAMESPACE}|g;s|^  source: .*|&-${DATE_SUFFIX}|' ${E2E_REPO_PATH}/hack/install_operator.yaml > /tmp/${REPO_NAME}_install_operator_${DATE_SUFFIX}.yaml
		cat /tmp/${REPO_NAME}_install_operator_${DATE_SUFFIX}.yaml | oc apply -f -
		while [[ -z `oc get sa ${REPO_NAME} -n ${NAMESPACE} 2>/dev/null` ]] || [[ -z `oc get crd kubefedclusters.core.kubefed.io 2>/dev/null` ]]; do \
			if [[ $${NEXT_WAIT_TIME} -eq 300 ]]; then \
			   CATALOGSOURCE_NAME=`oc get catalogsource --output=name -n openshift-marketplace | grep "codeready-toolchain-saas.*${DATE_SUFFIX}"`; \
			   SUBSCRIPTION_NAME=`oc get subscription --output=name -n ${NAMESPACE} | grep "codeready-toolchain-saas"`; \
			   echo "reached timeout of waiting for ServiceAccount ${REPO_NAME} to be available in namespace ${NAMESPACE} and CRD kubefedclusters.core.kubefed.io to be available in the cluster - see following info for debugging:"; \
			   echo "================================ CatalogSource =================================="; \
			   oc get $${CATALOGSOURCE_NAME} -n openshift-marketplace -o yaml; \
			   echo "================================ CatalogSource Pod Logs =================================="; \
			   oc logs `oc get pods -l "olm.catalogSource=$${CATALOGSOURCE_NAME#*/}" -n openshift-marketplace -o name` -n openshift-marketplace; \
			   echo "================================ Subscription =================================="; \
			   oc get $${SUBSCRIPTION_NAME} -n ${NAMESPACE} -o yaml; \
			   $(MAKE) print-operator-logs REPO_NAME=${REPO_NAME} NAMESPACE=${NAMESPACE}; \
			   exit 1; \
			fi; \
			echo "$$(( NEXT_WAIT_TIME++ )). attempt of waiting for ServiceAccount ${REPO_NAME} in namespace ${NAMESPACE}" and CRD kubefedclusters.core.kubefed.io to be available in the cluster; \
			sleep 1; \
		done
    else
		sed -e 's|REPLACE_IMAGE|${IMAGE_NAME}|g' ${E2E_REPO_PATH}/deploy/operator.yaml | oc apply -f -
    endif
endif

.PHONY: display-eval
display-eval:
	@echo 'export HOST_NS=$(shell oc get projects -l app=host-operator --output=name -o jsonpath='{range .items[*]}{.metadata.name}{"\n"}{end}' | sort | tail -n 1)'
	@echo 'export MEMBER_NS=$(shell oc get projects -l app=member-operator --output=name -o jsonpath='{range .items[*]}{.metadata.name}{"\n"}{end}' | sort | tail -n 1)'
	@echo 'export REGISTRATION_SERVICE_NS=$$HOST_NS'
	@echo '# Run this command to configure your shell:'
	@echo '# eval $$(make display-eval)'<|MERGE_RESOLUTION|>--- conflicted
+++ resolved
@@ -157,8 +157,6 @@
 	# get branch ref of the fork the PR was created from
 	$(eval REPO_URL := ${AUTHOR_LINK}/toolchain-e2e)
 	$(eval GET_BRANCH_NAME := curl ${REPO_URL}.git/info/refs?service=git-upload-pack --output - 2>/dev/null | grep -a ${PULL_SHA})
-<<<<<<< HEAD
-=======
 	if [[ `${GET_BRANCH_NAME} | wc -l` > 1 ]]; then \
 		echo "###################################  ERROR DURING THE E2E TEST SETUP  ###################################"; \
 		echo "There were found more branches with the same latest commit '${PULL_SHA}' in the repo ${REPO_URL} - see:"; \
@@ -168,7 +166,6 @@
 		echo "##########################################################################################################"; \
 		exit 1; \
 	fi; \
->>>>>>> 6b0afb73
 	BRANCH_REF=`${GET_BRANCH_NAME} | awk '{print $$2}')`; \
 	echo "detected branch ref $${BRANCH_REF}"; \
 	if [[ -n "$${BRANCH_REF}" ]]; then \
@@ -193,10 +190,7 @@
 			fi; \
 			# retrieve the branch name \
 			BRANCH_NAME=`echo $${BRANCH_REF} | awk -F'/' '{print $$3}'`; \
-<<<<<<< HEAD
 			echo "repository: ${AUTHOR_LINK}/${REPO_NAME} \nbranch: $${BRANCH_NAME}" > ${WAS_ALREADY_PAIRED_FILE}; \
-=======
->>>>>>> 6b0afb73
 			# add the user's fork as remote repo \
 			git --git-dir=${E2E_REPO_PATH}/.git --work-tree=${E2E_REPO_PATH} remote add external ${AUTHOR_LINK}/${REPO_NAME}.git; \
 			# fetch the branch; \
