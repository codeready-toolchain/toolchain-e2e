--- conflicted
+++ resolved
@@ -31,11 +31,7 @@
 	@echo "To clean the cluster run 'make clean-e2e-resources'"
 
 .PHONY: deploy-e2e
-<<<<<<< HEAD
 deploy-e2e: build-with-operators login-as-admin build-registration deploy-ops setup-kubefed
-=======
-deploy-e2e: build-with-operators login-as-admin deploy-registration deploy-ops setup-kubefed
->>>>>>> 48f65699
 
 .PHONY: test-e2e-local
 ## Run the e2e tests with the local 'host', 'member', and 'registration-service' repositories
@@ -305,48 +301,15 @@
 endif
 	mkdir ${IMAGE_NAMES_DIR} || true
 	echo "${IMAGE_NAME}" > ${IMAGE_NAMES_DIR}/${REPO_NAME}
-<<<<<<< HEAD
 
 
 .PHONY: deploy-operator
 deploy-operator:
 	$(eval IMAGE_NAME := $(shell cat ${IMAGE_NAMES_DIR}/${REPO_NAME}))
 	$(eval REGISTRATION_SERVICE_IMAGE_NAME := $(shell cat ${IMAGE_NAMES_DIR}/registration-service))
-=======
->>>>>>> 48f65699
-	@echo Using image ${IMAGE_NAME} and namespace ${NAMESPACE} for the repository ${REPO_NAME}
-	$(eval REG_SERVICE_REPLACEMENT := ;s|REPLACE_REGISTRATION_SERVICE_IMAGE|${REGISTRATION_SERVICE_IMAGE_NAME}|g;s|REPLACE_REGISTRATION_SERVICE_ENVIRONMENT|${ENVIRONMENT}|g)
-ifeq ($(IS_OS_3),)
-	# it is not using OS 3 so we will install operator via CSV
-	sed -e 's|REPLACE_IMAGE|${IMAGE_NAME}|g;s|^  name: .*|&-${DATE_SUFFIX}|;s|^  configMap: .*|&-${DATE_SUFFIX}|${REG_SERVICE_REPLACEMENT}' ${E2E_REPO_PATH}/hack/deploy_csv.yaml > /tmp/${REPO_NAME}_deploy_csv_${DATE_SUFFIX}.yaml
-	cat /tmp/${REPO_NAME}_deploy_csv_${DATE_SUFFIX}.yaml | oc apply -f -
-	sed -e 's|REPLACE_NAMESPACE|${NAMESPACE}|g;s|^  source: .*|&-${DATE_SUFFIX}|' ${E2E_REPO_PATH}/hack/install_operator.yaml > /tmp/${REPO_NAME}_install_operator_${DATE_SUFFIX}.yaml
-	cat /tmp/${REPO_NAME}_install_operator_${DATE_SUFFIX}.yaml | oc apply -f -
-	while [[ -z `oc get sa ${REPO_NAME} -n ${NAMESPACE} 2>/dev/null` ]] || [[ -z `oc get crd kubefedclusters.core.kubefed.io 2>/dev/null` ]]; do \
-		if [[ $${NEXT_WAIT_TIME} -eq 300 ]]; then \
-		   CATALOGSOURCE_NAME=`oc get catalogsource --output=name -n openshift-marketplace | grep "codeready-toolchain-saas.*${DATE_SUFFIX}"`; \
-		   SUBSCRIPTION_NAME=`oc get subscription --output=name -n ${NAMESPACE} | grep "codeready-toolchain-saas"`; \
-		   echo "reached timeout of waiting for ServiceAccount ${REPO_NAME} to be available in namespace ${NAMESPACE} and CRD kubefedclusters.core.kubefed.io to be available in the cluster - see following info for debugging:"; \
-		   echo "================================ CatalogSource =================================="; \
-		   oc get $${CATALOGSOURCE_NAME} -n openshift-marketplace -o yaml; \
-		   echo "================================ CatalogSource Pod Logs =================================="; \
-		   oc logs `oc get pods -l "olm.catalogSource=$${CATALOGSOURCE_NAME#*/}" -n openshift-marketplace -o name` -n openshift-marketplace; \
-		   echo "================================ Subscription =================================="; \
-		   oc get $${SUBSCRIPTION_NAME} -n ${NAMESPACE} -o yaml; \
-		   $(MAKE) print-operator-logs REPO_NAME=${REPO_NAME} NAMESPACE=${NAMESPACE}; \
-		   exit 1; \
-		fi; \
-		echo "$$(( NEXT_WAIT_TIME++ )). attempt of waiting for ServiceAccount ${REPO_NAME} in namespace ${NAMESPACE}" and CRD kubefedclusters.core.kubefed.io to be available in the cluster; \
-		sleep 1; \
-	done
-else
-<<<<<<< HEAD
-	sed -e 's|REPLACE_IMAGE|${IMAGE_NAME}|g${REG_SERVICE_REPLACEMENT}' ${E2E_REPO_PATH}/deploy/operator.yaml | oc apply -f -
-=======
-	$(eval REGISTRATION_SERVICE_IMAGE_NAME := $(shell cat ${IMAGE_NAMES_DIR}/registration-service))
 	@echo Using image ${IMAGE_NAME} and namespace ${NAMESPACE} for the repository ${REPO_NAME}
 	$(eval REG_SERVICE_REPLACEMENT := ;s|REPLACE_REGISTRATION_SERVICE_IMAGE|${REGISTRATION_SERVICE_IMAGE_NAME}|g)
-    ifeq ($(IS_OS_3),)
+ifeq ($(IS_OS_3),)
 		# it is not using OS 3 so we will install operator via CSV
 		$(eval RESOURCES_SUFFIX := ${QUAY_NAMESPACE}-${DATE_SUFFIX})
 		curl -sSL https://raw.githubusercontent.com/codeready-toolchain/api/master/scripts/enrich-by-envs-from-yaml.sh | bash -s -- ${E2E_REPO_PATH}/hack/deploy_csv.yaml ${E2E_REPO_PATH}/deploy/env/${ENVIRONMENT}.yaml > /tmp/${REPO_NAME}_deploy_csv_${DATE_SUFFIX}_source.yaml
@@ -371,12 +334,10 @@
 			echo "$$(( NEXT_WAIT_TIME++ )). attempt of waiting for ServiceAccount ${REPO_NAME} in namespace ${NAMESPACE}" and CRD kubefedclusters.core.kubefed.io to be available in the cluster; \
 			sleep 1; \
 		done
-    else
+else
 		echo "before curl ${REPO_NAME}"
 		curl -sSL https://raw.githubusercontent.com/codeready-toolchain/api/master/scripts/enrich-by-envs-from-yaml.sh | bash -s -- ${E2E_REPO_PATH}/deploy/operator.yaml ${E2E_REPO_PATH}/deploy/env/${ENVIRONMENT}.yaml > /tmp/${REPO_NAME}_deployment_${DATE_SUFFIX}_source.yaml
 		sed -e 's|REPLACE_IMAGE|${IMAGE_NAME}|g${REG_SERVICE_REPLACEMENT}' /tmp/${REPO_NAME}_deployment_${DATE_SUFFIX}_source.yaml | oc apply -f -
-    endif
->>>>>>> 48f65699
 endif
 
 .PHONY: display-eval
