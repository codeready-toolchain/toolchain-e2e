package wait

import (
	"context"
	"reflect"

	toolchainv1alpha1 "github.com/codeready-toolchain/api/pkg/apis/toolchain/v1alpha1"
	"github.com/codeready-toolchain/toolchain-common/pkg/test"
	userv1 "github.com/openshift/api/user/v1"
	"github.com/stretchr/testify/require"
	v1 "k8s.io/api/core/v1"
	"k8s.io/apimachinery/pkg/api/errors"
	"k8s.io/apimachinery/pkg/types"
	"k8s.io/apimachinery/pkg/util/wait"
	"sigs.k8s.io/controller-runtime/pkg/client"
)

type MemberAwaitility struct {
	*SingleAwaitilityImpl
}

func NewMemberAwaitility(a *Awaitility) *MemberAwaitility {
	return &MemberAwaitility{
		SingleAwaitilityImpl: &SingleAwaitilityImpl{
			T:               a.T,
			Client:          a.Client,
			Ns:              a.MemberNs,
			OtherOperatorNs: a.HostNs,
		}}
}

// UserAccountWaitCriterion a function to check that a user account has the expected condition
type UserAccountWaitCriterion func(a *MemberAwaitility, ua *toolchainv1alpha1.UserAccount) bool

// UntilUserAccountHasSpec returns a `UserAccountWaitCriterion` which checks that the given
// USerAccount has the expected spec
func UntilUserAccountHasSpec(expected toolchainv1alpha1.UserAccountSpec) UserAccountWaitCriterion {
	return func(a *MemberAwaitility, ua *toolchainv1alpha1.UserAccount) bool {
		return reflect.DeepEqual(ua.Spec, expected)
	}
}

// UntilUserAccountHasConditions returns a `UserAccountWaitCriterion` which checks that the given
// USerAccount has exactly all the given status conditions
func UntilUserAccountHasConditions(conditions ...toolchainv1alpha1.Condition) UserAccountWaitCriterion {
	return func(a *MemberAwaitility, ua *toolchainv1alpha1.UserAccount) bool {
		if test.ConditionsMatch(ua.Status.Conditions, conditions...) {
			a.T.Logf("status conditions match in UserAccount '%s`", ua.Name)
			return true
		}
		a.T.Logf("waiting for correct status conditions [%+v] of UserAccount '%s', the actual are: [%+v]", conditions, ua.Name, ua.Status.Conditions)
		return false
	}
}

// WaitForUserAccount waits until there is a UserAccount available with the given name, expected spec and the set of status conditions
func (a *MemberAwaitility) WaitForUserAccount(name string, criteria ...UserAccountWaitCriterion) (*toolchainv1alpha1.UserAccount, error) {
	userAccount := &toolchainv1alpha1.UserAccount{}
	err := wait.Poll(RetryInterval, Timeout, func() (done bool, err error) {
		if err := a.Client.Get(context.TODO(), types.NamespacedName{Namespace: a.Ns, Name: name}, userAccount); err != nil {
			if errors.IsNotFound(err) {
				a.T.Logf("waiting for availability of useraccount '%s'", name)
				return false, nil
			}
			return false, err
		}
		for _, match := range criteria {
			if !match(a, userAccount) {
				return false, nil
			}
		}
		a.T.Logf("found UserAccount '%s'", name)
		return true, nil
	})
	return userAccount, err
}

// WaitForNSTmplSet wait until the NSTemplateSet with the given name and conditions exists
func (a *MemberAwaitility) WaitForNSTmplSet(name string, conditions ...toolchainv1alpha1.Condition) (*toolchainv1alpha1.NSTemplateSet, error) {
	nsTmplSet := &toolchainv1alpha1.NSTemplateSet{}
	err := wait.Poll(RetryInterval, Timeout, func() (done bool, err error) {
		if err := a.Client.Get(context.TODO(), types.NamespacedName{Name: name, Namespace: a.Ns}, nsTmplSet); err != nil {
			if errors.IsNotFound(err) {
				a.T.Logf("waiting for availability of NSTemplateSet '%s'", name)
				return false, nil
			}
			return false, err
		}
		if len(conditions) != 0 && !test.ConditionsMatch(nsTmplSet.Status.Conditions, conditions...) {
			a.T.Logf("waiting for correct status conditions [%+v] of NSTemplateSet '%s', the actual are: [%+v]", conditions, nsTmplSet.Name, nsTmplSet.Status.Conditions)
			return false, nil
		}
		a.T.Logf("found NSTemplateSet '%s'", name)
		return true, nil
	})
	return nsTmplSet, err
}

// WaitUntilNSTemplateSetDeleted waits until the NSTemplateSet with the given name is deleted (ie, is not found)
func (a *MemberAwaitility) WaitUntilNSTemplateSetDeleted(name string) error {
	return wait.Poll(RetryInterval, Timeout, func() (done bool, err error) {
		nsTmplSet := &toolchainv1alpha1.NSTemplateSet{}
		if err := a.Client.Get(context.TODO(), types.NamespacedName{Name: name, Namespace: a.Ns}, nsTmplSet); err != nil {
			if errors.IsNotFound(err) {
				a.T.Logf("deleted NSTemplateSet '%s'", name)
				return true, nil
			}
			return false, err
		}
		a.T.Logf("waiting for deletion of NSTemplateSet '%s'", name)
		return false, nil
	})
}

// WaitForNamespace waits until a namespace with the given owner (username), type and revision labels exists
func (a *MemberAwaitility) WaitForNamespace(username, typeName, revision string) (*v1.Namespace, error) {
	namespaceList := &v1.NamespaceList{}
<<<<<<< HEAD
	err := wait.Poll(RetryInterval, Timeout, func() (done bool, err error) {
		labels := map[string]string{"owner": username, "type": typeName, "revision": revision}
		opts := client.MatchingLabels(labels)
		if err := a.Client.List(context.TODO(), opts, namespaceList); err != nil {
=======
	err := a.Client.List(context.TODO(), namespaceList, opts)
	require.NoError(a.T, err)
	require.Len(a.T, namespaceList.Items, 1)
	return &namespaceList.Items[0]
}

func (a *MemberAwaitility) WaitForNamespace(username, typeName, revision string) error {
	return wait.Poll(RetryInterval, Timeout, func() (done bool, err error) {
		labels := map[string]string{"owner": username, "type": typeName, "revision": revision}
		opts := client.MatchingLabels(labels)
		namespaceList := &v1.NamespaceList{}
		if err := a.Client.List(context.TODO(), namespaceList, opts); err != nil {
>>>>>>> 56ca5859
			return false, err
		}

		if len(namespaceList.Items) < 1 {
			a.T.Logf("waiting for availability of Namespace type '%s' with revision '%s'", typeName, revision)
			return false, nil
		}
		require.Len(a.T, namespaceList.Items, 1, "there should be only one Namespace found")
		a.T.Logf("found Namespace type '%s' with revision '%s'", typeName, revision)
		return true, nil
	})
	if err != nil {
		return nil, err
	}
	ns := namespaceList.Items[0]
	return &ns, nil
}

// WaitUntilNamespaceDeleted waits until the namespace with the given name is deleted (ie, is not found)
func (a *MemberAwaitility) WaitUntilNamespaceDeleted(username, typeName string) error {
	return wait.Poll(RetryInterval, Timeout, func() (done bool, err error) {
		labels := map[string]string{"owner": username, "type": typeName}
		opts := client.MatchingLabels(labels)
		namespaceList := &v1.NamespaceList{}
		if err := a.Client.List(context.TODO(), namespaceList, opts); err != nil {
			return false, err
		}

		if len(namespaceList.Items) < 1 {
			a.T.Logf("deleted Namespace with owner '%s' type '%s'", username, typeName)
			return true, nil
		}
		a.T.Logf("waiting for deletion of Namespace with owner '%s' type '%s'", username, typeName)
		return false, nil
	})
}

// WaitForUser waits until there is a User with the given name available
func (a *MemberAwaitility) WaitForUser(name string) (*userv1.User, error) {
	user := &userv1.User{}
	err := wait.Poll(RetryInterval, Timeout, func() (done bool, err error) {
		if err := a.Client.Get(context.TODO(), types.NamespacedName{Name: name}, user); err != nil {
			if errors.IsNotFound(err) {
				a.T.Logf("waiting for availability of user '%s'", name)
				return false, nil
			}
			return false, err
		}
		if user.Name != "" && len(user.Identities) > 0 {
			a.T.Logf("found user '%s'", name)
			return true, nil
		}
		return false, nil
	})
	return user, err
}

// WaitForIdentity waits until there is an Identity with the given name available
func (a *MemberAwaitility) WaitForIdentity(name string) (*userv1.Identity, error) {
	identity := &userv1.Identity{}
	err := wait.Poll(RetryInterval, Timeout, func() (done bool, err error) {
		if err := a.Client.Get(context.TODO(), types.NamespacedName{Name: name}, identity); err != nil {
			if errors.IsNotFound(err) {
				a.T.Logf("waiting for availability of identity '%s'", name)
				return false, nil
			}
			return false, err
		}
		if identity.Name != "" && identity.User.Name != "" {
			a.T.Logf("found identity '%s'", name)
			return true, nil
		}
		return false, nil
	})
	return identity, err
}

// WaitUntilUserAccountDeleted waits until the UserAccount with the given name is not found
func (a *MemberAwaitility) WaitUntilUserAccountDeleted(name string) error {
	return wait.Poll(RetryInterval, Timeout, func() (done bool, err error) {
		ua := &toolchainv1alpha1.UserAccount{}
		if err := a.Client.Get(context.TODO(), types.NamespacedName{Namespace: a.Ns, Name: name}, ua); err != nil {
			if errors.IsNotFound(err) {
				a.T.Logf("UserAccount is checked as deleted '%s'", name)
				return true, nil
			}
			return false, err
		}
		a.T.Logf("waiting until UserAccount is deleted '%s'", name)
		return false, nil
	})
}

// WaitUntilUserDeleted waits until the User with the given name is not found
func (a *MemberAwaitility) WaitUntilUserDeleted(name string) error {
	return wait.Poll(RetryInterval, Timeout, func() (done bool, err error) {
		user := &userv1.User{}
		if err := a.Client.Get(context.TODO(), types.NamespacedName{Name: name}, user); err != nil {
			if errors.IsNotFound(err) {
				a.T.Logf("deleted user '%s'", name)
				return true, nil
			}
			return false, err
		}
		a.T.Logf("waiting until User is deleted '%s'", name)
		return false, nil
	})
}

// WaitUntilIdentityDeleted waits until the Identity with the given name is not found
func (a *MemberAwaitility) WaitUntilIdentityDeleted(name string) error {
	return wait.Poll(RetryInterval, Timeout, func() (done bool, err error) {
		identity := &userv1.Identity{}
		if err := a.Client.Get(context.TODO(), types.NamespacedName{Name: name}, identity); err != nil {
			if errors.IsNotFound(err) {
				a.T.Logf("deleted identity '%s'", name)
				return true, nil
			}
			return false, err
		}
		a.T.Logf("waiting until Identity is deleted '%s'", name)
		return false, nil
	})
}<|MERGE_RESOLUTION|>--- conflicted
+++ resolved
@@ -115,25 +115,10 @@
 // WaitForNamespace waits until a namespace with the given owner (username), type and revision labels exists
 func (a *MemberAwaitility) WaitForNamespace(username, typeName, revision string) (*v1.Namespace, error) {
 	namespaceList := &v1.NamespaceList{}
-<<<<<<< HEAD
 	err := wait.Poll(RetryInterval, Timeout, func() (done bool, err error) {
 		labels := map[string]string{"owner": username, "type": typeName, "revision": revision}
 		opts := client.MatchingLabels(labels)
-		if err := a.Client.List(context.TODO(), opts, namespaceList); err != nil {
-=======
-	err := a.Client.List(context.TODO(), namespaceList, opts)
-	require.NoError(a.T, err)
-	require.Len(a.T, namespaceList.Items, 1)
-	return &namespaceList.Items[0]
-}
-
-func (a *MemberAwaitility) WaitForNamespace(username, typeName, revision string) error {
-	return wait.Poll(RetryInterval, Timeout, func() (done bool, err error) {
-		labels := map[string]string{"owner": username, "type": typeName, "revision": revision}
-		opts := client.MatchingLabels(labels)
-		namespaceList := &v1.NamespaceList{}
 		if err := a.Client.List(context.TODO(), namespaceList, opts); err != nil {
->>>>>>> 56ca5859
 			return false, err
 		}
 
