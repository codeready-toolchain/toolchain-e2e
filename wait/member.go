--- conflicted
+++ resolved
@@ -173,28 +173,6 @@
 	})
 }
 
-<<<<<<< HEAD
-// GetUserAccount returns a UserAccount with the given name if is available, otherwise it fails
-func (a *MemberAwaitility) GetUserAccount(name string) *toolchainv1alpha1.UserAccount {
-	ua := &toolchainv1alpha1.UserAccount{}
-	err := a.Client.Get(context.TODO(), types.NamespacedName{Namespace: a.Ns, Name: name}, ua)
-	require.NoError(a.T, err)
-	return ua
-}
-
-// WaitForUserIdentity waits until there is a User with the given name available,
-// and then waits for an Identity with the given name
-func (a *MemberAwaitility) WaitForUserIdentity(username, identityName string) error {
-	err := a.WaitForUser(username)
-	if err != nil {
-		return err
-	}
-	return a.WaitForIdentity(identityName)
-
-}
-
-=======
->>>>>>> b12ebeba
 // WaitForUser waits until there is a User with the given name available
 func (a *MemberAwaitility) WaitForUser(name string) (*userv1.User, error) {
 	user := &userv1.User{}
