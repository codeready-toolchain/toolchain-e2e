package wait

import (
	"context"
	"reflect"

	toolchainv1alpha1 "github.com/codeready-toolchain/api/pkg/apis/toolchain/v1alpha1"
	"github.com/codeready-toolchain/toolchain-common/pkg/test"

	quotav1 "github.com/openshift/api/quota/v1"
	routev1 "github.com/openshift/api/route/v1"
	userv1 "github.com/openshift/api/user/v1"
	"github.com/stretchr/testify/require"
	v1 "k8s.io/api/core/v1"
	netv1 "k8s.io/api/networking/v1"
	rbacv1 "k8s.io/api/rbac/v1"
	"k8s.io/apimachinery/pkg/api/errors"
	"k8s.io/apimachinery/pkg/types"
	"k8s.io/apimachinery/pkg/util/wait"
	"sigs.k8s.io/controller-runtime/pkg/client"
)

type MemberAwaitility struct {
	*SingleAwaitility
}

func NewMemberAwaitility(a *Awaitility) *MemberAwaitility {
	return &MemberAwaitility{
		SingleAwaitility: NewSingleAwaitility(a.T, a.Client, a.MemberNs, a.HostNs),
	}
}

func (a *MemberAwaitility) WithRetryOptions(options ...interface{}) *MemberAwaitility {
	return &MemberAwaitility{
		SingleAwaitility: a.SingleAwaitility.WithRetryOptions(options...),
	}
}

// UserAccountWaitCriterion a function to check that a user account has the expected condition
type UserAccountWaitCriterion func(a *MemberAwaitility, ua *toolchainv1alpha1.UserAccount) bool

// UntilUserAccountHasSpec returns a `UserAccountWaitCriterion` which checks that the given
// USerAccount has the expected spec
func UntilUserAccountHasSpec(expected toolchainv1alpha1.UserAccountSpec) UserAccountWaitCriterion {
	return func(a *MemberAwaitility, ua *toolchainv1alpha1.UserAccount) bool {
		a.T.Logf("waiting for useraccount specs. Actual: '%+v'; Expected: '%+v'", ua.Spec, expected)
		userAccount := ua.DeepCopy()
		userAccount.Spec.NSTemplateSet = toolchainv1alpha1.NSTemplateSetSpec{}
		expectedSpec := expected.DeepCopy()
		expectedSpec.NSTemplateSet = toolchainv1alpha1.NSTemplateSetSpec{}
		return reflect.DeepEqual(userAccount.Spec, *expectedSpec)
	}
}

// UntilUserAccountMatchesMur returns a `UserAccountWaitCriterion` which loads the existing MUR
// and compares the first UserAccountSpecEmbedded in the MUR with the actual UserAccount spec
func UntilUserAccountMatchesMur(hostAwaitility *HostAwaitility) UserAccountWaitCriterion {
	return func(a *MemberAwaitility, ua *toolchainv1alpha1.UserAccount) bool {
		mur, err := hostAwaitility.GetMasterUserRecord(WithMurName(ua.Name))
		if err != nil {
			a.T.Logf("error while getting MUR: %s", err)
			return false
		}
		a.T.Logf("comparing UserAccount '%s' vs MasterUserRecord '%s:"+
			"\nUserAccountSpecBase specs: '%+v' vs '%+v',"+
			"\nUserID: '%+v' vs '%+v'"+
			"\nDisabled: '%+v' vs '%+v'",
			ua.Name,
			mur.Name,
			ua.Spec.UserAccountSpecBase,
			mur.Spec.UserAccounts[0].Spec.UserAccountSpecBase,
			ua.Spec.UserID,
			mur.Spec.UserID,
			ua.Spec.Disabled,
			mur.Spec.Disabled)
		return ua.Spec.UserID == mur.Spec.UserID &&
			ua.Spec.Disabled == mur.Spec.Disabled &&
			reflect.DeepEqual(ua.Spec.UserAccountSpecBase, mur.Spec.UserAccounts[0].Spec.UserAccountSpecBase)
	}
}

// UntilUserAccountHasConditions returns a `UserAccountWaitCriterion` which checks that the given
// USerAccount has exactly all the given status conditions
func UntilUserAccountHasConditions(conditions ...toolchainv1alpha1.Condition) UserAccountWaitCriterion {
	return func(a *MemberAwaitility, ua *toolchainv1alpha1.UserAccount) bool {
		if test.ConditionsMatch(ua.Status.Conditions, conditions...) {
			a.T.Logf("status conditions match in UserAccount '%s`", ua.Name)
			return true
		}
		a.T.Logf("waiting for status condition of UserSignup '%s'. Actual: '%+v'; Expected: '%+v'", ua.Name, ua.Status.Conditions, conditions)
		return false
	}
}

// WaitForUserAccount waits until there is a UserAccount available with the given name, expected spec and the set of status conditions
func (a *MemberAwaitility) WaitForUserAccount(name string, criteria ...UserAccountWaitCriterion) (*toolchainv1alpha1.UserAccount, error) {
	var userAccount *toolchainv1alpha1.UserAccount
	err := wait.Poll(a.RetryInterval, a.Timeout, func() (done bool, err error) {
		obj := &toolchainv1alpha1.UserAccount{}
		if err := a.Client.Get(context.TODO(), types.NamespacedName{Namespace: a.Ns, Name: name}, obj); err != nil {
			if errors.IsNotFound(err) {
				a.T.Logf("waiting for availability of useraccount '%s'", name)
				return false, nil
			}
			return false, err
		}
		for _, match := range criteria {
			if !match(a, obj) {
				return false, nil
			}
		}
		a.T.Logf("found UserAccount '%s'", name)
		userAccount = obj
		return true, nil
	})
	return userAccount, err
}

// NSTemplateSetWaitCriterion a function to check that an NSTemplateSet has the expected condition
type NSTemplateSetWaitCriterion func(a *MemberAwaitility, ua *toolchainv1alpha1.NSTemplateSet) bool

// UntilNSTemplateSetHasConditions returns a `NSTemplateSetWaitCriterion` which checks that the given
// NSTemlateSet has exactly all the given status conditions
func UntilNSTemplateSetHasConditions(conditions ...toolchainv1alpha1.Condition) NSTemplateSetWaitCriterion {
	return func(a *MemberAwaitility, nsTmplSet *toolchainv1alpha1.NSTemplateSet) bool {
		if test.ConditionsMatch(nsTmplSet.Status.Conditions, conditions...) {
			a.T.Logf("status conditions match in NSTemplateSet '%s`", nsTmplSet.Name)
			return true
		}
		a.T.Logf("waiting for status condition of NSTemplateSet '%s'. Actual: '%+v'; Expected: '%+v'", nsTmplSet.Name, nsTmplSet.Status.Conditions, conditions)
		return false
	}
}

// UntilNSTemplateSetHasTier checks if the NSTemplateTier has the expected tierName
func UntilNSTemplateSetHasTier(tier string) NSTemplateSetWaitCriterion {
	return func(a *MemberAwaitility, nsTmplSet *toolchainv1alpha1.NSTemplateSet) bool {
		if nsTmplSet.Spec.TierName == tier {
			a.T.Logf("tierName in NSTemplateSet '%s` matches the expected tier", nsTmplSet.Name)
			return true
		}
		a.T.Logf("waiting for NSTemplateSet '%s' having the expected tierName. Actual: '%s'; Expected: '%s'", nsTmplSet.Name, nsTmplSet.Spec.TierName, tier)
		return false
	}
}

// WaitForNSTmplSet wait until the NSTemplateSet with the given name and conditions exists
func (a *MemberAwaitility) WaitForNSTmplSet(name string, criteria ...NSTemplateSetWaitCriterion) (*toolchainv1alpha1.NSTemplateSet, error) {
	var nsTmplSet *toolchainv1alpha1.NSTemplateSet
	err := wait.Poll(a.RetryInterval, a.Timeout, func() (done bool, err error) {
		obj := &toolchainv1alpha1.NSTemplateSet{}
		if err := a.Client.Get(context.TODO(), types.NamespacedName{Name: name, Namespace: a.Ns}, obj); err != nil {
			if errors.IsNotFound(err) {
				a.T.Logf("waiting for availability of NSTemplateSet '%s'", name)
				return false, nil
			}
			return false, err
		}
		for _, match := range criteria {
			if !match(a, obj) {
				return false, nil
			}
		}
		a.T.Logf("found NSTemplateSet '%s'", name)
		nsTmplSet = obj
		return true, nil
	})
	return nsTmplSet, err
}

// WaitUntilNSTemplateSetDeleted waits until the NSTemplateSet with the given name is deleted (ie, is not found)
func (a *MemberAwaitility) WaitUntilNSTemplateSetDeleted(name string) error {
	return wait.Poll(a.RetryInterval, a.Timeout, func() (done bool, err error) {
		nsTmplSet := &toolchainv1alpha1.NSTemplateSet{}
		if err := a.Client.Get(context.TODO(), types.NamespacedName{Name: name, Namespace: a.Ns}, nsTmplSet); err != nil {
			if errors.IsNotFound(err) {
				a.T.Logf("deleted NSTemplateSet '%s'", name)
				return true, nil
			}
			return false, err
		}
		a.T.Logf("waiting for deletion of NSTemplateSet '%s'", name)
		return false, nil
	})
}

// WaitForNamespace waits until a namespace with the given owner (username), type, revision and tier labels exists
func (a *MemberAwaitility) WaitForNamespace(username, ref string) (*v1.Namespace, error) {
	namespaceList := &v1.NamespaceList{}
	err := wait.Poll(a.RetryInterval, a.Timeout, func() (done bool, err error) {
		namespaceList = &v1.NamespaceList{}
		tier, kind, _, err := Split(ref)
		if err != nil {
			return false, err
		}
		labels := map[string]string{
			"toolchain.dev.openshift.com/owner":       username,
			"toolchain.dev.openshift.com/templateref": ref,
			"toolchain.dev.openshift.com/tier":        tier,
			"toolchain.dev.openshift.com/type":        kind,
			"toolchain.dev.openshift.com/provider":    "codeready-toolchain",
		}
		opts := client.MatchingLabels(labels)
		if err := a.Client.List(context.TODO(), namespaceList, opts); err != nil {
			return false, err
		}

		// no match found, so we display the current list of namespaces
		if len(namespaceList.Items) == 0 {
			allNSs := &v1.NamespaceList{}
			ls := map[string]string{"toolchain.dev.openshift.com/provider": "codeready-toolchain"}
			if err := a.Client.List(context.TODO(), allNSs, client.MatchingLabels(ls)); err != nil {
				return false, err
			}
			allNSNames := make(map[string]map[string]string, len(allNSs.Items))
			for _, ns := range allNSs.Items {
				allNSNames[ns.Name] = ns.Labels
			}
			a.T.Logf("waiting for availability of namespace with templateRef '%s' and owned by '%s'. Currently available codeready-toolchain NSs: '%+v'", ref, username, allNSNames)
			return false, nil
		}
		require.Len(a.T, namespaceList.Items, 1, "there should be only one Namespace found")
		// exclude namespace if it's not `Active` phase
		ns := namespaceList.Items[0]
		if ns.Status.Phase != v1.NamespaceActive {
			a.T.Logf("waiting for namespace with templateRef '%s' and owned by '%s' to be in 'Active' phase. Current phase: '%s'", ref, username, ns.Status.Phase)
			return false, nil
		}
		a.T.Logf("found Namespace with templateRef '%s'", ref)
		return true, nil
	})
	if err != nil {
		return nil, err
	}
	ns := namespaceList.Items[0]
	return &ns, nil
}

// WaitForRoleBinding waits until a RoleBinding with the given name exists in the given namespace
func (a *MemberAwaitility) WaitForRoleBinding(namespace *v1.Namespace, name string) (*rbacv1.RoleBinding, error) {
	roleBinding := &rbacv1.RoleBinding{}
	err := wait.Poll(a.RetryInterval, a.Timeout, func() (done bool, err error) {
		obj := &rbacv1.RoleBinding{}
		if err := a.Client.Get(context.TODO(), types.NamespacedName{Namespace: namespace.Name, Name: name}, obj); err != nil {
			if errors.IsNotFound(err) {
				allRBs := &rbacv1.RoleBindingList{}
				ls := map[string]string{"toolchain.dev.openshift.com/provider": "codeready-toolchain"}
				if err := a.Client.List(context.TODO(), allRBs, client.MatchingLabels(ls)); err != nil {
					return false, err
				}
				a.T.Logf("waiting for availability of RoleBinding '%s' in namespace '%s'. Currently available codeready-toolchain RoleBindings: '%+v'", name, namespace.Name, allRBs)
				return false, nil
			}
			return false, err
		}
		a.T.Logf("found RoleBinding '%s'", name)
		roleBinding = obj
		return true, nil
	})
	return roleBinding, err
}

// WaitForLimitRange waits until a LimitRange with the given name exists in the given namespace
func (a *MemberAwaitility) WaitForLimitRange(namespace *v1.Namespace, name string) (*v1.LimitRange, error) {
	lr := &v1.LimitRange{}
	err := wait.Poll(a.RetryInterval, a.Timeout, func() (done bool, err error) {
		obj := &v1.LimitRange{}
		if err := a.Client.Get(context.TODO(), types.NamespacedName{Namespace: namespace.Name, Name: name}, obj); err != nil {
			if errors.IsNotFound(err) {
				allLRs := &v1.LimitRangeList{}
				ls := map[string]string{"toolchain.dev.openshift.com/provider": "codeready-toolchain"}
				if err := a.Client.List(context.TODO(), allLRs, client.MatchingLabels(ls)); err != nil {
					return false, err
				}
				a.T.Logf("waiting for availability of LimitRange '%s' in namespace '%s'. Currently available codeready-toolchain LimitRanges: '%+v'", name, namespace.Name, allLRs)
				return false, nil
			}
			return false, err
		}
		a.T.Logf("found LimitRange '%s'", name)
		lr = obj
		return true, nil
	})
	return lr, err
}

// WaitForNetworkPolicy waits until a NetworkPolicy with the given name exists in the given namespace
func (a *MemberAwaitility) WaitForNetworkPolicy(namespace *v1.Namespace, name string) (*netv1.NetworkPolicy, error) {
	np := &netv1.NetworkPolicy{}
	err := wait.Poll(a.RetryInterval, a.Timeout, func() (done bool, err error) {
		obj := &netv1.NetworkPolicy{}
		if err := a.Client.Get(context.TODO(), types.NamespacedName{Namespace: namespace.Name, Name: name}, obj); err != nil {
			if errors.IsNotFound(err) {
				allNPs := &netv1.NetworkPolicyList{}
				ls := map[string]string{"toolchain.dev.openshift.com/provider": "codeready-toolchain"}
				if err := a.Client.List(context.TODO(), allNPs, client.MatchingLabels(ls)); err != nil {
					return false, err
				}
				a.T.Logf("waiting for availability of NetworkPolicy '%s' in namespace '%s'. Currently available codeready-toolchain NetworkPolicies: '%+v'", name, namespace.Name, allNPs)
				return false, nil
			}
			return false, err
		}
		a.T.Logf("found NetworkPolicy '%s'", name)
		np = obj
		return true, nil
	})
	return np, err
}

// WaitForRole waits until a Role with the given name exists in the given namespace
func (a *MemberAwaitility) WaitForRole(namespace *v1.Namespace, name string) (*rbacv1.Role, error) {
	role := &rbacv1.Role{}
	err := wait.Poll(a.RetryInterval, a.Timeout, func() (done bool, err error) {
		obj := &rbacv1.Role{}
		if err := a.Client.Get(context.TODO(), types.NamespacedName{Namespace: namespace.Name, Name: name}, obj); err != nil {
			if errors.IsNotFound(err) {
				allRoles := &rbacv1.RoleList{}
				ls := map[string]string{"toolchain.dev.openshift.com/provider": "codeready-toolchain"}
				if err := a.Client.List(context.TODO(), allRoles, client.MatchingLabels(ls)); err != nil {
					return false, err
				}
				a.T.Logf("waiting for availability of Role '%s' in namespace '%s'. Currently available codeready-toolchain Roles: '%+v'", name, namespace.Name, allRoles)
				return false, nil
			}
			return false, err
		}
		a.T.Logf("found Role '%s'", name)
		role = obj
		return true, nil
	})
	return role, err
}

// WaitForClusterResourceQuota waits until a ClusterResourceQuota with the given name exists
func (a *MemberAwaitility) WaitForClusterResourceQuota(name string) (*quotav1.ClusterResourceQuota, error) {
	quota := &quotav1.ClusterResourceQuota{}
	err := wait.Poll(a.RetryInterval, a.Timeout, func() (done bool, err error) {
		obj := &quotav1.ClusterResourceQuota{}
		if err := a.Client.Get(context.TODO(), types.NamespacedName{Name: name}, obj); err != nil {
			if errors.IsNotFound(err) {
				quotaList := &quotav1.ClusterResourceQuotaList{}
				ls := map[string]string{"toolchain.dev.openshift.com/provider": "codeready-toolchain"}
				if err := a.Client.List(context.TODO(), quotaList, client.MatchingLabels(ls)); err != nil {
					return false, err
				}
				a.T.Logf("waiting for availability of ClusterResourceQuota '%s'. Currently available codeready-toolchain ClusterResourceQuotas: '%+v'", name, quotaList)
				return false, nil
			}
			return false, err
		}
		a.T.Logf("found ClusterResourceQuota '%s'", name)
		quota = obj
		return true, nil
	})
	return quota, err
}

// WaitForIdler waits until an Idler with the given name exists
func (a *MemberAwaitility) WaitForIdler(name string) (*toolchainv1alpha1.Idler, error) {
	idler := &toolchainv1alpha1.Idler{}
	err := wait.Poll(a.RetryInterval, a.Timeout, func() (done bool, err error) {
		obj := &toolchainv1alpha1.Idler{}
		if err := a.Client.Get(context.TODO(), types.NamespacedName{Name: name}, obj); err != nil {
			if errors.IsNotFound(err) {
				idlerList := &toolchainv1alpha1.IdlerList{}
				ls := map[string]string{"toolchain.dev.openshift.com/provider": "codeready-toolchain"}
				if err := a.Client.List(context.TODO(), idlerList, client.MatchingLabels(ls)); err != nil {
					return false, err
				}
				a.T.Logf("waiting for availability of Idler '%s'. Currently available codeready-toolchain Idlers: '%+v'", name, idlerList)
				return false, nil
			}
			return false, err
		}
		a.T.Logf("found Idler '%s'", name)
		idler = obj
		return true, nil
	})
	return idler, err
}

// WaitUntilNamespaceDeleted waits until the namespace with the given name is deleted (ie, is not found)
func (a *MemberAwaitility) WaitUntilNamespaceDeleted(username, typeName string) error {
	return wait.Poll(a.RetryInterval, a.Timeout, func() (done bool, err error) {
		labels := map[string]string{
			"toolchain.dev.openshift.com/owner": username,
			"toolchain.dev.openshift.com/type":  typeName,
		}
		opts := client.MatchingLabels(labels)
		namespaceList := &v1.NamespaceList{}
		if err := a.Client.List(context.TODO(), namespaceList, opts); err != nil {
			return false, err
		}

		if len(namespaceList.Items) < 1 {
			a.T.Logf("deleted Namespace with owner '%s' type '%s'", username, typeName)
			return true, nil
		}
		a.T.Logf("waiting for deletion of Namespace with owner '%s' type '%s'", username, typeName)
		return false, nil
	})
}

// WaitForUser waits until there is a User with the given name available
func (a *MemberAwaitility) WaitForUser(name string) (*userv1.User, error) {
	user := &userv1.User{}
	err := wait.Poll(a.RetryInterval, a.Timeout, func() (done bool, err error) {
		user = &userv1.User{}
		if err := a.Client.Get(context.TODO(), types.NamespacedName{Name: name}, user); err != nil {
			if errors.IsNotFound(err) {
				a.T.Logf("waiting for availability of user '%s'", name)
				return false, nil
			}
			return false, err
		}
		if user.Name != "" && len(user.Identities) > 0 {
			a.T.Logf("found user '%s'", name)
			return true, nil
		}
		return false, nil
	})
	return user, err
}

// WaitForIdentity waits until there is an Identity with the given name available
func (a *MemberAwaitility) WaitForIdentity(name string) (*userv1.Identity, error) {
	identity := &userv1.Identity{}
	err := wait.Poll(a.RetryInterval, a.Timeout, func() (done bool, err error) {
		identity = &userv1.Identity{}
		if err := a.Client.Get(context.TODO(), types.NamespacedName{Name: name}, identity); err != nil {
			if errors.IsNotFound(err) {
				a.T.Logf("waiting for availability of identity '%s'", name)
				return false, nil
			}
			return false, err
		}
		if identity.Name != "" && identity.User.Name != "" {
			a.T.Logf("found identity '%s'", name)
			return true, nil
		}
		return false, nil
	})
	return identity, err
}

// WaitUntilUserAccountDeleted waits until the UserAccount with the given name is not found
func (a *MemberAwaitility) WaitUntilUserAccountDeleted(name string) error {
	return wait.Poll(a.RetryInterval, a.Timeout, func() (done bool, err error) {
		ua := &toolchainv1alpha1.UserAccount{}
		if err := a.Client.Get(context.TODO(), types.NamespacedName{Namespace: a.Ns, Name: name}, ua); err != nil {
			if errors.IsNotFound(err) {
				a.T.Logf("UserAccount is checked as deleted '%s'", name)
				return true, nil
			}
			return false, err
		}
		a.T.Logf("waiting until UserAccount is deleted '%s'", name)
		return false, nil
	})
}

// WaitUntilUserDeleted waits until the User with the given name is not found
func (a *MemberAwaitility) WaitUntilUserDeleted(name string) error {
	return wait.Poll(a.RetryInterval, a.Timeout, func() (done bool, err error) {
		user := &userv1.User{}
		if err := a.Client.Get(context.TODO(), types.NamespacedName{Name: name}, user); err != nil {
			if errors.IsNotFound(err) {
				a.T.Logf("deleted user '%s'", name)
				return true, nil
			}
			return false, err
		}
		a.T.Logf("waiting until User is deleted '%s'", name)
		return false, nil
	})
}

// WaitUntilIdentityDeleted waits until the Identity with the given name is not found
func (a *MemberAwaitility) WaitUntilIdentityDeleted(name string) error {
	return wait.Poll(a.RetryInterval, a.Timeout, func() (done bool, err error) {
		identity := &userv1.Identity{}
		if err := a.Client.Get(context.TODO(), types.NamespacedName{Name: name}, identity); err != nil {
			if errors.IsNotFound(err) {
				a.T.Logf("deleted identity '%s'", name)
				return true, nil
			}
			return false, err
		}
		a.T.Logf("waiting until Identity is deleted '%s'", name)
		return false, nil
	})
}

// GetConsoleRoute retrieves and returns a Web Console Route
func (a *MemberAwaitility) GetConsoleRoute() (*routev1.Route, error) {
	route := &routev1.Route{}
	namespacedName := types.NamespacedName{Namespace: "openshift-console", Name: "console"}
	err := a.Client.Get(context.TODO(), namespacedName, route)
	if err != nil {
		a.T.Log("didn't find Web Console Route")
	} else {
		a.T.Logf("found %s Web Console Route", route)
	}
	return route, err
}

// WaitUntilClusterResourceQuotasDeleted waits until all ClusterResourceQuotas with the given owner label are deleted (ie, none is found)
func (a *MemberAwaitility) WaitUntilClusterResourceQuotasDeleted(username string) error {
	return wait.Poll(a.RetryInterval, a.Timeout, func() (done bool, err error) {
		labels := map[string]string{"toolchain.dev.openshift.com/owner": username}
		opts := client.MatchingLabels(labels)
		quotaList := &quotav1.ClusterResourceQuotaList{}
		if err := a.Client.List(context.TODO(), quotaList, opts); err != nil {
			return false, err
		}
		if len(quotaList.Items) == 0 {
			a.T.Logf("deleted all ClusterResourceQuotas with the owner label '%s'", username)
			return true, nil
		}
		a.T.Logf("waiting for deletion of the following ClusterResourceQuotas '%v'", quotaList.Items)
		return false, nil
	})
}

// MemberStatusWaitCriterion a function to check that an MemberStatus has the expected condition
type MemberStatusWaitCriterion func(*MemberAwaitility, *toolchainv1alpha1.MemberStatus) bool

// UntilMemberStatusHasConditions returns a `MemberStatusWaitCriterion` which checks that the given
// MemberStatus has exactly all the given status conditions
func UntilMemberStatusHasConditions(conditions ...toolchainv1alpha1.Condition) MemberStatusWaitCriterion {
	return func(a *MemberAwaitility, memberStatus *toolchainv1alpha1.MemberStatus) bool {
		if test.ConditionsMatch(memberStatus.Status.Conditions, conditions...) {
			a.T.Logf("status conditions match in MemberStatus '%s`", memberStatus.Name)
			return true
		}
		a.T.Logf("waiting for status condition of MemberStatus '%s'. Actual: '%+v'; Expected: '%+v'", memberStatus.Name, memberStatus.Status.Conditions, conditions)
		return false
	}
}

// WaitForMemberStatus waits until the MemberStatus is available with the provided criteria, if any
func (a *MemberAwaitility) WaitForMemberStatus(criteria ...MemberStatusWaitCriterion) (toolchainv1alpha1.MemberStatus, error) {
	// there should only be one member status with the name toolchain-member-status
	name := "toolchain-member-status"
	var memberStatus toolchainv1alpha1.MemberStatus
	err := wait.Poll(a.RetryInterval, a.Timeout, func() (done bool, err error) {
		memberStatus = toolchainv1alpha1.MemberStatus{}
		// retrieve the memberstatus from the member namespace
		err = a.Client.Get(context.TODO(),
			types.NamespacedName{
				Namespace: a.Ns,
				Name:      name,
			},
			&memberStatus)
		if err != nil {
			if errors.IsNotFound(err) {
				a.T.Logf("Waiting for availability of memberstatus '%s' in namespace '%s'...\n", name, a.Ns)
				return false, nil
			}
			return false, err
		}
		for _, match := range criteria {
			if !match(a, &memberStatus) {
				return false, nil
			}
		}
		a.T.Logf("found memberstatus '%s': %+v", memberStatus.Name, memberStatus)
		return true, nil
	})
	return memberStatus, err
<<<<<<< HEAD
=======
}

// WaitForMetricsService waits until there's a service called `member-operator-metrics` in the member
// operator namespace
func (a *MemberAwaitility) WaitForMetricsService() (corev1.Service, error) {
	name := "member-operator-metrics"
	var metricsSvc *corev1.Service
	err := wait.Poll(a.RetryInterval, a.Timeout, func() (done bool, err error) {
		metricsSvc = &corev1.Service{}
		// retrieve the metrics service from the namespace
		err = a.Client.Get(context.TODO(),
			types.NamespacedName{
				Namespace: a.Ns,
				Name:      name,
			},
			metricsSvc)
		if err != nil {
			if errors.IsNotFound(err) {
				a.T.Logf("Waiting for availability of service '%s' in namespace '%s'...\n", name, a.Ns)
				return false, nil
			}
			return false, err
		}
		a.T.Logf("found service '%s'", metricsSvc.Name)
		return true, nil
	})
	return *metricsSvc, err
}

// DeleteUserAccount deletes the user account resource with the given name and
// waits until it was actually deleted
func (a *MemberAwaitility) DeleteUserAccount(name string) error {
	ua, err := a.WaitForUserAccount(name)
	if err != nil {
		return err
	}
	if err = a.Client.Delete(context.TODO(), ua); err != nil {
		return err
	}
	return a.WaitUntilUserAccountDeleted(name)

>>>>>>> 4df55390
}<|MERGE_RESOLUTION|>--- conflicted
+++ resolved
@@ -569,35 +569,6 @@
 		return true, nil
 	})
 	return memberStatus, err
-<<<<<<< HEAD
-=======
-}
-
-// WaitForMetricsService waits until there's a service called `member-operator-metrics` in the member
-// operator namespace
-func (a *MemberAwaitility) WaitForMetricsService() (corev1.Service, error) {
-	name := "member-operator-metrics"
-	var metricsSvc *corev1.Service
-	err := wait.Poll(a.RetryInterval, a.Timeout, func() (done bool, err error) {
-		metricsSvc = &corev1.Service{}
-		// retrieve the metrics service from the namespace
-		err = a.Client.Get(context.TODO(),
-			types.NamespacedName{
-				Namespace: a.Ns,
-				Name:      name,
-			},
-			metricsSvc)
-		if err != nil {
-			if errors.IsNotFound(err) {
-				a.T.Logf("Waiting for availability of service '%s' in namespace '%s'...\n", name, a.Ns)
-				return false, nil
-			}
-			return false, err
-		}
-		a.T.Logf("found service '%s'", metricsSvc.Name)
-		return true, nil
-	})
-	return *metricsSvc, err
 }
 
 // DeleteUserAccount deletes the user account resource with the given name and
@@ -612,5 +583,4 @@
 	}
 	return a.WaitUntilUserAccountDeleted(name)
 
->>>>>>> 4df55390
 }