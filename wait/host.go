package wait

import (
	"context"
	"reflect"

	toolchainv1alpha1 "github.com/codeready-toolchain/api/pkg/apis/toolchain/v1alpha1"
	"github.com/codeready-toolchain/toolchain-common/pkg/test"

	"k8s.io/apimachinery/pkg/api/errors"
	"k8s.io/apimachinery/pkg/types"
	"k8s.io/apimachinery/pkg/util/wait"
)

type HostAwaitility struct {
	*SingleAwaitilityImpl
}

func NewHostAwaitility(a *Awaitility) *HostAwaitility {
	return &HostAwaitility{
		SingleAwaitilityImpl: NewSingleAwaitility(a.T, a.Client, a.HostNs, a.MemberNs),
	}
}

func (a *HostAwaitility) WithRetryOptions(options ...interface{}) *HostAwaitility {
	return &HostAwaitility{
		SingleAwaitilityImpl: a.SingleAwaitilityImpl.WithRetryOptions(options...),
	}
}

// WaitForMasterUserRecord waits until there is MasterUserRecord with the given name and the optional conditions is available
func (a *HostAwaitility) WaitForMasterUserRecord(name string, criteria ...MasterUserRecordWaitCriterion) (*toolchainv1alpha1.MasterUserRecord, error) {
	var mur *toolchainv1alpha1.MasterUserRecord
	err := wait.Poll(a.RetryInterval, a.Timeout, func() (done bool, err error) {
		obj := &toolchainv1alpha1.MasterUserRecord{}
		if err := a.Client.Get(context.TODO(), types.NamespacedName{Namespace: a.Ns, Name: name}, obj); err != nil {
			if errors.IsNotFound(err) {
				a.T.Logf("waiting for availability of MasterUserRecord '%s'", name)
				return false, nil
			}
			return false, err
		}
		for _, match := range criteria {
			if !match(a, obj) {
				return false, nil
			}
		}
		a.T.Logf("found MasterUserAccount '%s': %+v", name, obj)
		mur = obj
		return true, nil
	})
	return mur, err
}

// MasterUserRecordWaitCriterion represents a function checking if MasterUserRecord meets the given condition
type MasterUserRecordWaitCriterion func(a *HostAwaitility, mur *toolchainv1alpha1.MasterUserRecord) bool

// UntilMasterUserRecordHasConditions checks if MasterUserRecord status has the given set of conditions
func UntilMasterUserRecordHasConditions(conditions ...toolchainv1alpha1.Condition) MasterUserRecordWaitCriterion {
	return func(a *HostAwaitility, mur *toolchainv1alpha1.MasterUserRecord) bool {
		if test.ConditionsMatch(mur.Status.Conditions, conditions...) {
			a.T.Logf("status conditions match in MasterUserRecord '%s`", mur.Name)
			return true
		}
		a.T.Logf("waiting for status condition of MasterUserRecord '%s'. Actual: '%+v'; Expected: '%+v'", mur.Name, mur.Status.Conditions, conditions)
		return false
	}
}

// UntilMasterUserRecordHasUserAccountStatuses checks if MasterUserRecord status has the given set of status embedded UserAccounts
func UntilMasterUserRecordHasUserAccountStatuses(expUaStatuses ...toolchainv1alpha1.UserAccountStatusEmbedded) MasterUserRecordWaitCriterion {
	return func(a *HostAwaitility, mur *toolchainv1alpha1.MasterUserRecord) bool {
		if len(mur.Status.UserAccounts) != len(expUaStatuses) {
			a.T.Logf("waiting for correct number of UserAccount statuses in MasterUserRecord '%s`", mur.Name)
			return false
		}
		for _, expUaStatus := range expUaStatuses {
			expUaStatus.SyncIndex = getUaSpecSyncIndex(mur, expUaStatus.Cluster.Name)
			if !containsUserAccountStatus(mur.Status.UserAccounts, expUaStatus) {
				a.T.Logf("waiting for UserAccount status to be present in MasterUserRecord '%s'. All actual statuses: '%v'; Expected status (to be present among all statuses): '%v'", mur.Name, mur.Status.UserAccounts, expUaStatus)
				return false
			}
		}
		a.T.Logf("all UserAccount statuses are present in MasterUserRecord '%s`", mur.Name)
		return true
	}
}

// UserSignupWaitCriterion a function to check that a user account has the expected condition
type UserSignupWaitCriterion func(a *HostAwaitility, ua *toolchainv1alpha1.UserSignup) bool

// UntilUserSignupHasConditions returns a `UserAccountWaitCriterion` which checks that the given
// USerAccount has exactly all the given status conditions
func UntilUserSignupHasConditions(conditions ...toolchainv1alpha1.Condition) UserSignupWaitCriterion {
	return func(a *HostAwaitility, ua *toolchainv1alpha1.UserSignup) bool {
		if test.ConditionsMatch(ua.Status.Conditions, conditions...) {
			a.T.Logf("status conditions match in UserSignup '%s`", ua.Name)
			return true
		}
		a.T.Logf("waiting for status condition of UserSignup '%s'. Actual: '%+v'; Expected: '%+v'", ua.Name, ua.Status.Conditions, conditions)
		return false
	}
}

// WaitForUserSignup waits until there is a UserSignup available with the given name and set of status conditions
func (a *HostAwaitility) WaitForUserSignup(name string, criteria ...UserSignupWaitCriterion) (*toolchainv1alpha1.UserSignup, error) {
	var userSignup *toolchainv1alpha1.UserSignup
	err := wait.Poll(a.RetryInterval, a.Timeout, func() (done bool, err error) {
		obj := &toolchainv1alpha1.UserSignup{}
		if err := a.Client.Get(context.TODO(), types.NamespacedName{Namespace: a.Ns, Name: name}, obj); err != nil {
			if errors.IsNotFound(err) {
				a.T.Logf("waiting for availability of UserSignup '%s'", name)
				return false, nil
			}
			return false, err
		}
		for _, match := range criteria {
			if !match(a, obj) {
				return false, nil
			}
		}
		a.T.Logf("found UserSignup '%s'", name)
		userSignup = obj
		return true, nil
	})
	return userSignup, err
}

// WaitUntilMasterUserRecordDeleted waits until MUR with the given name is deleted (ie, not found)
func (a *HostAwaitility) WaitUntilMasterUserRecordDeleted(name string) error {
	return wait.Poll(a.RetryInterval, a.Timeout, func() (done bool, err error) {
		mur := &toolchainv1alpha1.MasterUserRecord{}
		if err := a.Client.Get(context.TODO(), types.NamespacedName{Namespace: a.Ns, Name: name}, mur); err != nil {
			if errors.IsNotFound(err) {
				a.T.Logf("MasterUserAccount is checked as deleted '%s'", name)
				return true, nil
			}
			return false, err
		}
		a.T.Logf("waiting until MasterUserAccount is deleted '%s'", name)
		return false, nil
	})
}

func getUaSpecSyncIndex(mur *toolchainv1alpha1.MasterUserRecord, cluster string) string {
	for _, ua := range mur.Spec.UserAccounts {
		if ua.TargetCluster == cluster {
			return ua.SyncIndex
		}
	}
	return ""
}

func containsUserAccountStatus(uaStatuses []toolchainv1alpha1.UserAccountStatusEmbedded, uaStatus toolchainv1alpha1.UserAccountStatusEmbedded) bool {
	for _, status := range uaStatuses {
		if reflect.DeepEqual(uaStatus.Cluster, status.Cluster) &&
			uaStatus.SyncIndex == status.SyncIndex &&
			test.ConditionsMatch(uaStatus.Conditions, status.Conditions...) {
			return true
		}
	}
	return false
}

// WaitForNSTemplateTier waits until an NSTemplateTier with the given name and conditions is present
func (a *HostAwaitility) WaitForNSTemplateTier(name string, criteria ...NSTemplateTierWaitCriterion) (*toolchainv1alpha1.NSTemplateTier, error) {
	var tier *toolchainv1alpha1.NSTemplateTier
	err := wait.Poll(a.RetryInterval, a.Timeout, func() (done bool, err error) {
		tier = &toolchainv1alpha1.NSTemplateTier{}
		a.T.Logf("waiting until NSTemplateTier '%s' is created or updated in namespace '%s'...", name, a.Ns)
		obj := &toolchainv1alpha1.NSTemplateTier{}
		err = a.Client.Get(context.TODO(), types.NamespacedName{Namespace: a.Ns, Name: name}, obj)
		if err != nil && !errors.IsNotFound(err) {
			a.T.Logf("NSTemplateTier '%s' could not be fetched", name)
			// return the error
			return false, err
		} else if errors.IsNotFound(err) {
			a.T.Logf("NSTemplateTier '%s' not found in '%s'", name, a.Ns)
			// keep waiting
			return false, nil
		}
		for _, match := range criteria {
			// if at least one criteria does not match, keep waiting
			if !match(obj) {
				// keep waiting
				a.T.Logf("NSTemplateTier '%s' in namespace '%s' is not matching the expected criteria", name, a.Ns)
				return false, nil
			}
		}
		// stop waiting
		tier = obj
		return true, nil
	})
	return tier, err
}

// NSTemplateTierWaitCriterion the criterion that must be met so the wait is over
type NSTemplateTierWaitCriterion func(*toolchainv1alpha1.NSTemplateTier) bool

// NSTemplateTierSpecMatcher a matcher for the
type NSTemplateTierSpecMatcher func(s toolchainv1alpha1.NSTemplateTierSpec) bool

// UntilNSTemplateTierSpec verify that the NSTemplateTier spec has the specified condition
func UntilNSTemplateTierSpec(match NSTemplateTierSpecMatcher) NSTemplateTierWaitCriterion {
	return func(tier *toolchainv1alpha1.NSTemplateTier) bool {
		return match(tier.Spec)
	}
}

// Not negates the given matcher
func Not(match NSTemplateTierSpecMatcher) NSTemplateTierSpecMatcher {
	return func(s toolchainv1alpha1.NSTemplateTierSpec) bool {
		return !match(s)
	}
}

// HasNamespaceRevisions checks that ALL namespaces' revision match the given value
func HasNamespaceRevisions(r string) NSTemplateTierSpecMatcher {
	return func(s toolchainv1alpha1.NSTemplateTierSpec) bool {
		for _, ns := range s.Namespaces {
			if ns.Revision != r {
				return false
			}
		}
		return true
	}
}

<<<<<<< HEAD
// WaitForChangeTierRequest waits until there a ChangeTierRequest is available with the given status conditions
func (a *HostAwaitility) WaitForChangeTierRequest(name string, condition toolchainv1alpha1.Condition) (*toolchainv1alpha1.ChangeTierRequest, error) {
	var changeTierRequest *toolchainv1alpha1.ChangeTierRequest
	err := wait.Poll(a.RetryInterval, a.Timeout, func() (done bool, err error) {
		obj := &toolchainv1alpha1.ChangeTierRequest{}
		if err := a.Client.Get(context.TODO(), types.NamespacedName{Namespace: a.Ns, Name: name}, obj); err != nil {
			if errors.IsNotFound(err) {
				a.T.Logf("waiting for availability of ChangeTierRequest '%s'", name)
				return false, nil
			}
			return false, err
		}
		if test.ConditionsMatch(obj.Status.Conditions, condition) {
			a.T.Logf("status conditions match in ChangeTierRequest '%s`", obj.Name)
			changeTierRequest = obj
			return true, nil
		}
		a.T.Logf("waiting for status condition of ChangeTierRequest '%s'. Actual: '%+v'; Expected: '%+v'",
			obj.Name, obj.Status.Conditions, condition)
		return false, nil
	})
	return changeTierRequest, err
}

// WaitUntilChangeTierRequestDeleted waits until ChangeTierRequest with the given name is deleted (ie, not found)
func (a *HostAwaitility) WaitUntilChangeTierRequestDeleted(name string) error {
	return wait.Poll(a.RetryInterval, a.Timeout, func() (done bool, err error) {
		changeTierRequest := &toolchainv1alpha1.ChangeTierRequest{}
		if err := a.Client.Get(context.TODO(), types.NamespacedName{Namespace: a.Ns, Name: name}, changeTierRequest); err != nil {
			if errors.IsNotFound(err) {
				a.T.Logf("ChangeTierRequest is checked as deleted '%s'", name)
				return true, nil
			}
			return false, err
		}
		a.T.Logf("waiting until ChangeTierRequest is deleted '%s'", name)
		return false, nil
	})
=======
// HasClusterResources checks that the clusterResources revision match the given value
func HasClusterResources(r string) NSTemplateTierSpecMatcher {
	return func(s toolchainv1alpha1.NSTemplateTierSpec) bool {
		return s.ClusterResources.Revision == r
	}
>>>>>>> 1491196a
}<|MERGE_RESOLUTION|>--- conflicted
+++ resolved
@@ -226,7 +226,13 @@
 	}
 }
 
-<<<<<<< HEAD
+// HasClusterResources checks that the clusterResources revision match the given value
+func HasClusterResources(r string) NSTemplateTierSpecMatcher {
+	return func(s toolchainv1alpha1.NSTemplateTierSpec) bool {
+		return s.ClusterResources.Revision == r
+	}
+}
+
 // WaitForChangeTierRequest waits until there a ChangeTierRequest is available with the given status conditions
 func (a *HostAwaitility) WaitForChangeTierRequest(name string, condition toolchainv1alpha1.Condition) (*toolchainv1alpha1.ChangeTierRequest, error) {
 	var changeTierRequest *toolchainv1alpha1.ChangeTierRequest
@@ -265,11 +271,4 @@
 		a.T.Logf("waiting until ChangeTierRequest is deleted '%s'", name)
 		return false, nil
 	})
-=======
-// HasClusterResources checks that the clusterResources revision match the given value
-func HasClusterResources(r string) NSTemplateTierSpecMatcher {
-	return func(s toolchainv1alpha1.NSTemplateTierSpec) bool {
-		return s.ClusterResources.Revision == r
-	}
->>>>>>> 1491196a
 }