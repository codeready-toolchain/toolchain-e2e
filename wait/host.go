--- conflicted
+++ resolved
@@ -28,13 +28,8 @@
 func (a *HostAwaitility) WaitForMasterUserRecord(name string, criteria ...MasterUserRecordWaitCriterion) (*toolchainv1alpha1.MasterUserRecord, error) {
 	var mur *toolchainv1alpha1.MasterUserRecord
 	err := wait.Poll(RetryInterval, Timeout, func() (done bool, err error) {
-<<<<<<< HEAD
 		obj := &toolchainv1alpha1.MasterUserRecord{}
 		if err := a.Client.Get(context.TODO(), types.NamespacedName{Namespace: a.Ns, Name: name}, obj); err != nil {
-=======
-		mur = &toolchainv1alpha1.MasterUserRecord{}
-		if err := a.Client.Get(context.TODO(), types.NamespacedName{Namespace: a.Ns, Name: name}, mur); err != nil {
->>>>>>> bd4c48f1
 			if errors.IsNotFound(err) {
 				a.T.Logf("waiting for availability of MasterUserRecord '%s'", name)
 				return false, nil
@@ -107,13 +102,8 @@
 func (a *HostAwaitility) WaitForUserSignup(name string, criteria ...UserSignupWaitCriterion) (*toolchainv1alpha1.UserSignup, error) {
 	var userSignup *toolchainv1alpha1.UserSignup
 	err := wait.Poll(RetryInterval, Timeout, func() (done bool, err error) {
-<<<<<<< HEAD
 		obj := &toolchainv1alpha1.UserSignup{}
 		if err := a.Client.Get(context.TODO(), types.NamespacedName{Namespace: a.Ns, Name: name}, obj); err != nil {
-=======
-		userSignup = &toolchainv1alpha1.UserSignup{}
-		if err := a.Client.Get(context.TODO(), types.NamespacedName{Namespace: a.Ns, Name: name}, userSignup); err != nil {
->>>>>>> bd4c48f1
 			if errors.IsNotFound(err) {
 				a.T.Logf("waiting for availability of UserSignup '%s'", name)
 				return false, nil
