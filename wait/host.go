--- conflicted
+++ resolved
@@ -536,7 +536,6 @@
 	}
 }
 
-<<<<<<< HEAD
 // UntilAllMembersHaveUsageSet returns a `ToolchainStatusWaitCriterion` which checks that the given
 // ToolchainStatus has all members with some non-zero resource usage
 func UntilAllMembersHaveUsageSet() ToolchainStatusWaitCriterion {
@@ -547,7 +546,9 @@
 			}
 		}
 		return true
-=======
+	}
+}
+
 // UntilHasMurCount returns a `ToolchainStatusWaitCriterion` which checks that the given
 // ToolchainStatus has the given count of MasterUserRecords
 func UntilHasMurCount(murCount int) ToolchainStatusWaitCriterion {
@@ -566,7 +567,6 @@
 			a.T.Logf("HostOperator status part in ToolchainStatus is nil '%s'", toolchainStatus.Name)
 		}
 		return false
->>>>>>> 81f702da
 	}
 }
 
