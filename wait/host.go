package wait

import (
	"context"

	toolchainv1alpha1 "github.com/codeready-toolchain/api/pkg/apis/toolchain/v1alpha1"
	"github.com/codeready-toolchain/toolchain-common/pkg/test"
	"k8s.io/apimachinery/pkg/api/errors"
	"k8s.io/apimachinery/pkg/types"
	"k8s.io/apimachinery/pkg/util/wait"
)

type HostAwaitility struct {
	*SingleAwaitilityImpl
}

func NewHostAwaitility(a *Awaitility) *HostAwaitility {
	return &HostAwaitility{
		SingleAwaitilityImpl: &SingleAwaitilityImpl{
			T:               a.T,
			Client:          a.Client,
			Ns:              a.HostNs,
			OtherOperatorNs: a.MemberNs,
		}}
}

// WaitForMasterUserRecord waits until there is MasterUserRecord with the given name and the optional conditions is available
func (a *HostAwaitility) WaitForMasterUserRecord(name string, criteria ...MasterUserRecordWaitCriterion) (*toolchainv1alpha1.MasterUserRecord, error) {
	mur := &toolchainv1alpha1.MasterUserRecord{}
	err := wait.Poll(RetryInterval, Timeout, func() (done bool, err error) {
		if err := a.Client.Get(context.TODO(), types.NamespacedName{Namespace: a.Ns, Name: name}, mur); err != nil {
			if errors.IsNotFound(err) {
				a.T.Logf("waiting for availability of MasterUserRecord '%s'", name)
				return false, nil
			}
			return false, err
		}
		for _, match := range criteria {
			if !match(a, mur) {
				return false, nil
			}
		}
		a.T.Logf("found MasterUserAccount '%s'", name)
		return true, nil
	})
	return mur, err
}

// MasterUserRecordWaitCriterion represents a function checking if MasterUserRecord meets the given condition
type MasterUserRecordWaitCriterion func(a *HostAwaitility, mur *toolchainv1alpha1.MasterUserRecord) bool

// UntilMasterUserRecordHasConditions checks if MasterUserRecord status has the given set of conditions
func UntilMasterUserRecordHasConditions(conditions ...toolchainv1alpha1.Condition) MasterUserRecordWaitCriterion {
	return func(a *HostAwaitility, mur *toolchainv1alpha1.MasterUserRecord) bool {
		if test.ConditionsMatch(mur.Status.Conditions, conditions...) {
			a.T.Logf("status conditions match in MasterUserRecord '%s`", mur.Name)
			return true
		}
		a.T.Logf("waiting for correct status condition of MasterUserRecord '%s`", mur.Name)
		return false
	}
}

// UntilMasterUserRecordHasUserAccountStatuses checks if MasterUserRecord status has the given set of status embedded UserAccounts
func UntilMasterUserRecordHasUserAccountStatuses(expUaStatuses ...toolchainv1alpha1.UserAccountStatusEmbedded) MasterUserRecordWaitCriterion {
	return func(a *HostAwaitility, mur *toolchainv1alpha1.MasterUserRecord) bool {
		if len(mur.Status.UserAccounts) != len(expUaStatuses) {
			a.T.Logf("waiting for correct number of UserAccount statuses in MasterUserRecord '%s`", mur.Name)
			return false
		}
		for _, expUaStatus := range expUaStatuses {
			expUaStatus.SyncIndex = getUaSpecSyncIndex(mur, expUaStatus.TargetCluster)
			if !containsUserAccountStatus(mur.Status.UserAccounts, expUaStatus) {
				a.T.Logf("waiting for UserAccount status to be present in MasterUserRecord '%s`", mur.Name)
				return false
			}

		}
		a.T.Logf("all UserAccount statuses are present in MasterUserRecord '%s`", mur.Name)
		return true
	}
}

// UserSignupWaitCriterion a function to check that a user account has the expected condition
type UserSignupWaitCriterion func(a *HostAwaitility, ua *toolchainv1alpha1.UserSignup) bool

// UntilUserSignupHasConditions returns a `UserAccountWaitCriterion` which checks that the given
// USerAccount has exactly all the given status conditions
func UntilUserSignupHasConditions(conditions ...toolchainv1alpha1.Condition) UserSignupWaitCriterion {
	return func(a *HostAwaitility, ua *toolchainv1alpha1.UserSignup) bool {
		if test.ConditionsMatch(ua.Status.Conditions, conditions...) {
			a.T.Logf("status conditions match in UserSignup '%s`", ua.Name)
			return true
		}
		a.T.Logf("waiting for correct status condition of UserSignup '%s`", ua.Name)
		return false
	}
}

// WaitForUserSignup waits until there is a UserSignup available with the given name and set of status conditions
func (a *HostAwaitility) WaitForUserSignup(name string, criteria ...UserSignupWaitCriterion) (*toolchainv1alpha1.UserSignup, error) {
	userSignup := &toolchainv1alpha1.UserSignup{}
	err := wait.Poll(RetryInterval, Timeout, func() (done bool, err error) {
		if err := a.Client.Get(context.TODO(), types.NamespacedName{Namespace: a.Ns, Name: name}, userSignup); err != nil {
			if errors.IsNotFound(err) {
				a.T.Logf("waiting for availability of UserSignup '%s'", name)
				return false, nil
			}
			return false, err
		}
		for _, match := range criteria {
			if !match(a, userSignup) {
				return false, nil
			}
		}
		a.T.Logf("found UserSignup '%s'", name)
		return true, nil
	})
	return userSignup, err
}

<<<<<<< HEAD
// GetUserSignup returns UserSignup with the given name if available, otherwise it fails
func (a *HostAwaitility) GetUserSignup(name string) *toolchainv1alpha1.UserSignup {
	us := &toolchainv1alpha1.UserSignup{}
	err := a.Client.Get(context.TODO(), types.NamespacedName{Namespace: a.Ns, Name: name}, us)
	require.NoError(a.T, err)
	return us
}

// WaitForDeletedMasterUserRecord waits until MUR with the given name is not present
func (a *HostAwaitility) WaitForDeletedMasterUserRecord(name string) error {
=======
// WaitUntilMasterUserRecordDeleted waits until MUR with the given name is deleted (ie, not found)
func (a *HostAwaitility) WaitUntilMasterUserRecordDeleted(name string) error {
>>>>>>> 5d5a08a4
	return wait.Poll(RetryInterval, Timeout, func() (done bool, err error) {
		mur := &toolchainv1alpha1.MasterUserRecord{}
		if err := a.Client.Get(context.TODO(), types.NamespacedName{Namespace: a.Ns, Name: name}, mur); err != nil {
			if errors.IsNotFound(err) {
				a.T.Logf("MasterUserAccount is checked as deleted '%s'", name)
				return true, nil
			}
			return false, err
		}
		a.T.Logf("waiting until MasterUserAccount is deleted '%s'", name)
		return false, nil
	})
}

func getUaSpecSyncIndex(mur *toolchainv1alpha1.MasterUserRecord, targetCluster string) string {
	for _, ua := range mur.Spec.UserAccounts {
		if ua.TargetCluster == targetCluster {
			return ua.SyncIndex
		}
	}
	return ""
}

func containsUserAccountStatus(uaStatuses []toolchainv1alpha1.UserAccountStatusEmbedded, uaStatus toolchainv1alpha1.UserAccountStatusEmbedded) bool {
	for _, status := range uaStatuses {
		if uaStatus.TargetCluster == status.TargetCluster &&
			uaStatus.SyncIndex == status.SyncIndex &&
			test.ConditionsMatch(uaStatus.Conditions, status.Conditions...) {
			return true
		}
	}
	return false
}

// WaitForNSTemplateTier waits until an NSTemplateTier with the given name and conditions is present
func (a *HostAwaitility) WaitForNSTemplateTier(name string, criteria ...NSTemplateTierWaitCriterion) (*toolchainv1alpha1.NSTemplateTier, error) {
	tier := &toolchainv1alpha1.NSTemplateTier{}
	err := wait.Poll(RetryInterval, Timeout, func() (done bool, err error) {
		a.T.Logf("waiting until NSTemplateTier '%s' is created or updated in namespace '%s'...", name, a.Ns)
		err = a.Client.Get(context.TODO(), types.NamespacedName{Namespace: a.Ns, Name: name}, tier)
		if err != nil && !errors.IsNotFound(err) {
			a.T.Logf("NSTemplateTier '%s' could not be fetched", name)
			// return the error
			return false, err
		} else if errors.IsNotFound(err) {
			a.T.Logf("NSTemplateTier '%s' not found in '%s'", name, a.Ns)
			// keep waiting
			return false, nil
		}
		for _, match := range criteria {
			// if at least one criteria does not match, keep waiting
			if !match(tier) {
				// keep waiting
				a.T.Logf("NSTemplateTier '%s' in namespace '%s' is not matching the expected criteria", name, a.Ns)
				return false, nil
			}
		}
		// stop waiting
		return true, nil
	})
	return tier, err
}

// NSTemplateTierWaitCriterion the criterion that must be met so the wait is over
type NSTemplateTierWaitCriterion func(*toolchainv1alpha1.NSTemplateTier) bool

// NSTemplateTierSpecMatcher a matcher for the
type NSTemplateTierSpecMatcher func(s toolchainv1alpha1.NSTemplateTierSpec) bool

// NSTemplateTierSpecHaving verify that the NSTemplateTier spec has the specified condition
func NSTemplateTierSpecHaving(match NSTemplateTierSpecMatcher) NSTemplateTierWaitCriterion {
	return func(tier *toolchainv1alpha1.NSTemplateTier) bool {
		return match(tier.Spec)
	}
}

// Not negates the given matcher
func Not(match NSTemplateTierSpecMatcher) NSTemplateTierSpecMatcher {
	return func(s toolchainv1alpha1.NSTemplateTierSpec) bool {
		return !match(s)
	}
}

// NamespaceRevisions checks that ALL namespaces' revision match the given value
func NamespaceRevisions(r string) NSTemplateTierSpecMatcher {
	return func(s toolchainv1alpha1.NSTemplateTierSpec) bool {
		for _, ns := range s.Namespaces {
			if ns.Revision != r {
				return false
			}
		}
		return true
	}
}<|MERGE_RESOLUTION|>--- conflicted
+++ resolved
@@ -119,7 +119,6 @@
 	return userSignup, err
 }
 
-<<<<<<< HEAD
 // GetUserSignup returns UserSignup with the given name if available, otherwise it fails
 func (a *HostAwaitility) GetUserSignup(name string) *toolchainv1alpha1.UserSignup {
 	us := &toolchainv1alpha1.UserSignup{}
@@ -128,12 +127,8 @@
 	return us
 }
 
-// WaitForDeletedMasterUserRecord waits until MUR with the given name is not present
-func (a *HostAwaitility) WaitForDeletedMasterUserRecord(name string) error {
-=======
 // WaitUntilMasterUserRecordDeleted waits until MUR with the given name is deleted (ie, not found)
 func (a *HostAwaitility) WaitUntilMasterUserRecordDeleted(name string) error {
->>>>>>> 5d5a08a4
 	return wait.Poll(RetryInterval, Timeout, func() (done bool, err error) {
 		mur := &toolchainv1alpha1.MasterUserRecord{}
 		if err := a.Client.Get(context.TODO(), types.NamespacedName{Namespace: a.Ns, Name: name}, mur); err != nil {
