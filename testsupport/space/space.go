--- conflicted
+++ resolved
@@ -69,29 +69,6 @@
 	return space, signup, spaceBinding
 }
 
-<<<<<<< HEAD
-=======
-// CreateSpaceWithBinding initializes a new Space object using the NewSpace function, and then creates it in the cluster
-// It also automatically creates SpaceBinding for it and for the given MasterUserRecord
-func CreateSpaceWithBinding(t *testing.T, awaitilities wait.Awaitilities, mur *toolchainv1alpha1.MasterUserRecord, role string, opts ...testspace.Option) (*toolchainv1alpha1.Space, *toolchainv1alpha1.SpaceBinding) {
-	// create space
-	space := testspace.NewSpaceWithGeneratedName(awaitilities.Host().Namespace, util.NewObjectNamePrefix(t), opts...)
-	err := awaitilities.Host().Client.Create(context.TODO(), space)
-	require.NoError(t, err)
-
-	// we need to create the SpaceBinding, otherwise, the Space could be automatically deleted by the SpaceCleanup controller
-	spaceBinding := testsupportsb.NewSpaceBinding(mur, space, role)
-	err = awaitilities.Host().Client.Create(context.TODO(), spaceBinding)
-	require.NoError(t, err)
-
-	// add Space and SpaceBinding to the clean tasks
-	cleanup.AddCleanTasks(t, awaitilities.Host().GetClient(), space)
-	cleanup.AddCleanTasks(t, awaitilities.Host().GetClient(), spaceBinding)
-
-	return space, spaceBinding
-}
-
->>>>>>> 6c68589a
 // CreateSubSpace initializes a new Space object using the NewSpace function, and sets the parentSpace field value accordingly.
 func CreateSubSpace(t *testing.T, awaitilities wait.Awaitilities, opts ...testspace.Option) *toolchainv1alpha1.Space {
 	space := testspace.NewSpaceWithGeneratedName(awaitilities.Host().Namespace, util.NewObjectNamePrefix(t), opts...)
