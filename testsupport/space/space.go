package space

import (
	"fmt"
	"strings"
	"testing"

	toolchainv1alpha1 "github.com/codeready-toolchain/api/api/v1alpha1"
	testspace "github.com/codeready-toolchain/toolchain-common/pkg/test/space"
	testtier "github.com/codeready-toolchain/toolchain-common/pkg/test/tier"
	"github.com/codeready-toolchain/toolchain-e2e/testsupport"
	testsupportsb "github.com/codeready-toolchain/toolchain-e2e/testsupport/spacebinding"
	"github.com/codeready-toolchain/toolchain-e2e/testsupport/tiers"
	"github.com/codeready-toolchain/toolchain-e2e/testsupport/util"
	"github.com/codeready-toolchain/toolchain-e2e/testsupport/wait"

	"github.com/gofrs/uuid"
	"github.com/stretchr/testify/assert"
	"github.com/stretchr/testify/require"
)

func CreateSpace(t *testing.T, awaitilities wait.Awaitilities, opts ...testspace.Option) (*toolchainv1alpha1.Space, *toolchainv1alpha1.UserSignup, *toolchainv1alpha1.SpaceBinding) {
	return CreateSpaceWithRole(t, awaitilities, "admin", opts...)
}

// CreateSpaceWithRole initializes a new Space object using the NewSpace function, and then creates it in the cluster
// It also automatically provisions MasterUserRecord and creates SpaceBinding for it
// It returns the Space, the UserSignup, and the SpaceBinding.
func CreateSpaceWithRole(t *testing.T, awaitilities wait.Awaitilities, role string, opts ...testspace.Option) (*toolchainv1alpha1.Space, *toolchainv1alpha1.UserSignup, *toolchainv1alpha1.SpaceBinding) {
	sp, sr, sb := CreateSpaceWithRoleSignupResult(t, awaitilities, role, opts...)
	return sp, sr.UserSignup, sb
}

<<<<<<< HEAD
// CreateSpaceWithRole initializes a new Space object using the NewSpace function, and then creates it in the cluster
// It also automatically provisions MasterUserRecord and creates SpaceBinding for it
=======
// CreateSpaceWithRoleSignupResult initializes a new Space object using the NewSpace function, and then creates it in the cluster
// It also automatically provisions MasterUserRecord and creates SpaceBinding for it.
// It returns the Space, the SignupResult, and the SpaceBinding.
>>>>>>> 1c38d06a
func CreateSpaceWithRoleSignupResult(t *testing.T, awaitilities wait.Awaitilities, role string, opts ...testspace.Option) (*toolchainv1alpha1.Space, *testsupport.SignupResult, *toolchainv1alpha1.SpaceBinding) {
	// we need to create a MUR & SpaceBinding, otherwise, the Space could be automatically deleted by the SpaceCleanup controller
	username := uuid.Must(uuid.NewV4()).String()
	user := testsupport.NewSignupRequest(awaitilities).
		Username(username).
		Email(username + "@acme.com").
		ManuallyApprove().
		RequireConditions(wait.ConditionSet(wait.Default(), wait.ApprovedByAdmin())...).
		NoSpace().
		WaitForMUR().Execute(t)
	signup := user.UserSignup
	mur := user.MUR
	t.Logf("The UserSignup %s and MUR %s were created", signup.Name, mur.Name)

	// create the actual space
	space := testspace.NewSpaceWithGeneratedName(awaitilities.Host().Namespace, util.NewObjectNamePrefix(t), opts...)
	space, _, err := awaitilities.Host().CreateSpaceAndSpaceBinding(t, mur, space, role)
	require.NoError(t, err)
	space, err = awaitilities.Host().WaitForSpace(t, space.Name,
		wait.UntilSpaceHasAnyTargetClusterSet(),
		wait.UntilSpaceHasAnyTierNameSet())
	require.NoError(t, err)
	// let's see if spacebinding was provisioned as expected
	spaceBinding, err := awaitilities.Host().WaitForSpaceBinding(t, mur.Name, space.Name,
		wait.UntilSpaceBindingHasMurName(mur.Name),
		wait.UntilSpaceBindingHasSpaceName(space.Name),
		wait.UntilSpaceBindingHasSpaceRole(role),
	)
	require.NoError(t, err)
	// make sure that the NSTemplateSet associated with the Space was updated after the space binding was created (new entry in the `spec.SpaceRoles`)
	// before we can check the resources (roles and rolebindings)
	tier, err := awaitilities.Host().WaitForNSTemplateTier(t, space.Spec.TierName)
	require.NoError(t, err)
	if memberAwait, err := awaitilities.Member(space.Status.TargetCluster); err == nil {
		// if member is `unknown` or invalid (depending on the test case), then don't try to check the associated NSTemplateSet
		_, err = memberAwait.WaitForNSTmplSet(t, space.Name,
			wait.UntilNSTemplateSetHasSpaceRoles(
				wait.SpaceRole(tier.Spec.SpaceRoles[role].TemplateRef, mur.Name)))
		require.NoError(t, err)
	}

	return space, user, spaceBinding
}

// CreateSubSpace initializes a new Space object using the NewSpace function, and sets the parentSpace field value accordingly.
func CreateSubSpace(t *testing.T, awaitilities wait.Awaitilities, opts ...testspace.Option) *toolchainv1alpha1.Space {
	space := testspace.NewSpaceWithGeneratedName(awaitilities.Host().Namespace, util.NewObjectNamePrefix(t), opts...)

	err := awaitilities.Host().CreateWithCleanup(t, space)
	require.NoError(t, err)

	return space
}

func getSpaceTargetMember(t *testing.T, awaitilities wait.Awaitilities, space *toolchainv1alpha1.Space) *wait.MemberAwaitility {
	for _, member := range awaitilities.AllMembers() {
		if space.Spec.TargetCluster == member.ClusterName {
			return member
		}
	}

	require.FailNowf(t, "Unable to find a target member cluster", "Space: %+v", space)
	return nil
}

// VerifyResourcesProvisionedForSpace waits until the space has some target cluster and a tier name set together with the additional criteria (if provided)
// then it gets the target member cluster specified for the space and verifies all resources provisioned for the Space
func VerifyResourcesProvisionedForSpace(t *testing.T, awaitilities wait.Awaitilities, spaceName string, additionalCriteria ...wait.SpaceWaitCriterion) (*toolchainv1alpha1.Space, *toolchainv1alpha1.NSTemplateSet) {
	space, err := awaitilities.Host().WaitForSpace(t, spaceName,
		append(additionalCriteria,
			wait.UntilSpaceHasAnyTargetClusterSet(),
			wait.UntilSpaceHasAnyTierNameSet())...)
	require.NoError(t, err)
	targetCluster := getSpaceTargetMember(t, awaitilities, space)
	tier, err := awaitilities.Host().WaitForNSTemplateTier(t, space.Spec.TierName)
	require.NoError(t, err)
	checks, err := tiers.NewChecksForTier(tier)
	require.NoError(t, err)

	t.Logf("verifying resources provisioned for space '%s' with tier '%s'", space.Name, space.Spec.TierName)
	return verifyResourcesProvisionedForSpace(t, awaitilities.Host(), targetCluster, spaceName, tier, checks)
}

func VerifyResourcesProvisionedForSpaceWithCustomTier(t *testing.T, hostAwait *wait.HostAwaitility, targetCluster *wait.MemberAwaitility, spaceName string, tier *tiers.CustomNSTemplateTier) (*toolchainv1alpha1.Space, *toolchainv1alpha1.NSTemplateSet) {
	checks := tiers.NewChecksForCustomTier(t, tier)
	return verifyResourcesProvisionedForSpace(t, hostAwait, targetCluster, spaceName, tier.NSTemplateTier, checks)
}

func verifyResourcesProvisionedForSpace(t *testing.T, hostAwait *wait.HostAwaitility, targetCluster *wait.MemberAwaitility, spaceName string, tier *toolchainv1alpha1.NSTemplateTier, checks tiers.TierChecks) (*toolchainv1alpha1.Space, *toolchainv1alpha1.NSTemplateSet) {
	hash, err := testtier.ComputeTemplateRefsHash(tier) // we can assume the JSON marshalling will always work
	require.NoError(t, err)

	// wait for space to be fully provisioned
	space, err := hostAwait.WaitForSpace(t, spaceName,
		wait.UntilSpaceHasTier(tier.Name),
		wait.UntilSpaceHasLabelWithValue(fmt.Sprintf("toolchain.dev.openshift.com/%s-tier-hash", tier.Name), hash),
		wait.UntilSpaceHasConditions(wait.Provisioned()),
		wait.UntilSpaceHasStateLabel(toolchainv1alpha1.SpaceStateLabelValueClusterAssigned),
		wait.UntilSpaceHasStatusTargetCluster(targetCluster.ClusterName))
	require.NoError(t, err)

	// verify that there is only one toolchain.dev.openshift.com/<>-tier-hash label
	found := false
	for key := range space.GetLabels() {
		if strings.HasPrefix(key, "toolchain.dev.openshift.com/") && strings.HasSuffix(key, "-tier-hash") {
			if !found {
				found = true
			} else {
				assert.FailNowf(t, "the space %s should have only one -tier-hash label, but has more of them: %v", space.Name, space.GetLabels())
			}
		}
	}

	// get NSTemplateSet
	nsTmplSet, err := targetCluster.WaitForNSTmplSet(t, spaceName,
		wait.UntilNSTemplateSetHasTier(tier.Name),
		wait.UntilNSTemplateSetHasConditions(wait.Provisioned()),
	)
	require.NoError(t, err)

	// verify NSTemplateSet with namespace & cluster scoped resources
	nsTmplSet = tiers.VerifyNSTemplateSet(t, hostAwait, targetCluster, nsTmplSet, space, checks)

	// Wait for space to have list of provisioned namespaces in Space status.
	// the expected namespaces for `nsTmplSet.Status.ProvisionedNamespaces` are checked as part of VerifyNSTemplateSet function above.
	_, err = hostAwait.WaitForSpace(t, spaceName,
		wait.UntilSpaceHasProvisionedNamespaces(nsTmplSet.Status.ProvisionedNamespaces))
	require.NoError(t, err)

	return space, nsTmplSet
}

func CreateMurWithAdminSpaceBindingForSpace(t *testing.T, awaitilities wait.Awaitilities, space *toolchainv1alpha1.Space, cleanup bool) (*toolchainv1alpha1.UserSignup, *toolchainv1alpha1.MasterUserRecord, *toolchainv1alpha1.SpaceBinding) {
	username := space.Name
	builder := testsupport.NewSignupRequest(awaitilities).
		Username(username).
		Email(username + "@acme.com").
		ManuallyApprove().
		RequireConditions(wait.ConditionSet(wait.Default(), wait.ApprovedByAdmin())...).
		NoSpace().
		WaitForMUR()
	if !cleanup {
		builder.DisableCleanup()
	}
	user := builder.Execute(t)
	signup := user.UserSignup
	mur := user.MUR
	t.Logf("The UserSignup %s and MUR %s were created", signup.Name, mur.Name)
	var binding *toolchainv1alpha1.SpaceBinding
	if cleanup {
		binding = testsupportsb.CreateSpaceBinding(t, awaitilities.Host(), mur, space, "admin")
	} else {
		binding = testsupportsb.CreateSpaceBindingWithoutCleanup(t, awaitilities.Host(), mur, space, "admin")
	}
	t.Logf("The SpaceBinding %s was created", binding.Name)
	return signup, mur, binding
}

func GetDefaultNamespace(provisionedNamespaces []toolchainv1alpha1.SpaceNamespace) string {
	for _, namespaceObj := range provisionedNamespaces {
		if namespaceObj.Type == "default" {
			return namespaceObj.Name
		}
	}
	return ""
}<|MERGE_RESOLUTION|>--- conflicted
+++ resolved
@@ -31,14 +31,9 @@
 	return sp, sr.UserSignup, sb
 }
 
-<<<<<<< HEAD
-// CreateSpaceWithRole initializes a new Space object using the NewSpace function, and then creates it in the cluster
-// It also automatically provisions MasterUserRecord and creates SpaceBinding for it
-=======
 // CreateSpaceWithRoleSignupResult initializes a new Space object using the NewSpace function, and then creates it in the cluster
 // It also automatically provisions MasterUserRecord and creates SpaceBinding for it.
 // It returns the Space, the SignupResult, and the SpaceBinding.
->>>>>>> 1c38d06a
 func CreateSpaceWithRoleSignupResult(t *testing.T, awaitilities wait.Awaitilities, role string, opts ...testspace.Option) (*toolchainv1alpha1.Space, *testsupport.SignupResult, *toolchainv1alpha1.SpaceBinding) {
 	// we need to create a MUR & SpaceBinding, otherwise, the Space could be automatically deleted by the SpaceCleanup controller
 	username := uuid.Must(uuid.NewV4()).String()
