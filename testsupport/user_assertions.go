package testsupport

import (
<<<<<<< HEAD
	"context"
=======
	"encoding/base64"
	"fmt"
>>>>>>> 26051ebf
	"testing"

	corev1 "k8s.io/api/core/v1"

	toolchainv1alpha1 "github.com/codeready-toolchain/api/api/v1alpha1"
	"github.com/codeready-toolchain/toolchain-common/pkg/cluster"
	"github.com/codeready-toolchain/toolchain-e2e/testsupport/tiers"
	"github.com/codeready-toolchain/toolchain-e2e/testsupport/wait"

	"github.com/stretchr/testify/assert"
	"github.com/stretchr/testify/require"
)

func VerifyMultipleSignups(t *testing.T, awaitilities wait.Awaitilities, signups []*toolchainv1alpha1.UserSignup) {
	for _, signup := range signups {
		VerifyResourcesProvisionedForSignup(t, awaitilities, signup, "base")
	}
}

func VerifyResourcesProvisionedForSignup(t *testing.T, awaitilities wait.Awaitilities, signup *toolchainv1alpha1.UserSignup,
	tier string) {

	hostAwait := awaitilities.Host()
	templateRefs := tiers.GetTemplateRefs(hostAwait, tier)
	// Get the latest signup version, wait for usersignup to have the approved label and wait for the complete status to
	// ensure the compliantusername is available
	userSignup, err := hostAwait.WaitForUserSignup(signup.Name,
		wait.UntilUserSignupHasStateLabel(toolchainv1alpha1.UserSignupStateLabelValueApproved),
		wait.ContainsCondition(Complete()))
	require.NoError(t, err)

	// First, wait for the MasterUserRecord to exist, no matter what status
	mur, err := hostAwait.WaitForMasterUserRecord(userSignup.Status.CompliantUsername, wait.UntilMasterUserRecordHasConditions(Provisioned(), ProvisionedNotificationCRCreated()))
	require.NoError(t, err)

	memberAwait := GetMurTargetMember(t, awaitilities, mur)

	// Then wait for the associated UserAccount to be provisioned
	userAccount, err := memberAwait.WaitForUserAccount(mur.Name,
		wait.UntilUserAccountHasConditions(Provisioned()),
		wait.UntilUserAccountHasSpec(ExpectedUserAccount(userSignup.Spec.Userid, tier, templateRefs, userSignup.Spec.OriginalSub)),
		wait.UntilUserAccountMatchesMur(hostAwait))
	require.NoError(t, err)
	require.NotNil(t, userAccount)

	// Verify last target cluster annotation is set
	lastCluster, foundLastCluster := userSignup.Annotations[toolchainv1alpha1.UserSignupLastTargetClusterAnnotationKey]
	require.True(t, foundLastCluster)
	require.Equal(t, memberAwait.ClusterName, lastCluster)

	// Verify provisioned User
	_, err = memberAwait.WaitForUser(userAccount.Name)
	assert.NoError(t, err)

	// Verify provisioned Identity
	_, err = memberAwait.WaitForIdentity(ToIdentityName(userAccount.Spec.UserID))
	assert.NoError(t, err)

	// Verify second (and third if relevant) identities also
	if userAccount.Spec.OriginalSub != "" {
		// Verify
		encodedName := fmt.Sprintf("b64:%s", base64.RawStdEncoding.EncodeToString([]byte(userAccount.Spec.OriginalSub)))
		_, err = memberAwait.WaitForIdentity(ToIdentityName(encodedName))
		assert.NoError(t, err)
	}

	tiers.VerifyNsTemplateSet(t, hostAwait, memberAwait, userAccount, tier)

	// Get member cluster to verify that it was used to provision user accounts
	memberCluster, ok, err := hostAwait.GetToolchainCluster(cluster.Member, memberAwait.Namespace, nil)
	require.NoError(t, err)
	require.True(t, ok)

	// Then finally check again the MasterUserRecord with the expected (embedded) UserAccount status, on top of the other criteria
	expectedEmbeddedUaStatus := toolchainv1alpha1.UserAccountStatusEmbedded{
		Cluster: toolchainv1alpha1.Cluster{
			Name:        mur.Spec.UserAccounts[0].TargetCluster,
			APIEndpoint: memberCluster.Spec.APIEndpoint,
			ConsoleURL:  memberAwait.GetConsoleURL(),
		},
		UserAccountStatus: userAccount.Status,
	}
	_, err = hostAwait.WaitForMasterUserRecord(mur.Name,
		wait.UntilMasterUserRecordHasConditions(Provisioned(), ProvisionedNotificationCRCreated()),
		wait.UntilMasterUserRecordHasUserAccountStatuses(expectedEmbeddedUaStatus))
	assert.NoError(t, err)
}

func ExpectedUserAccount(userID string, tier string, templateRefs tiers.TemplateRefs, originalSub string) toolchainv1alpha1.UserAccountSpec {
	namespaces := make([]toolchainv1alpha1.NSTemplateSetNamespace, 0, len(templateRefs.Namespaces))
	for _, ref := range templateRefs.Namespaces {
		namespaces = append(namespaces, toolchainv1alpha1.NSTemplateSetNamespace{
			Template:    "", // must be empty
			TemplateRef: ref,
		})
	}
	var clusterResources *toolchainv1alpha1.NSTemplateSetClusterResources
	if templateRefs.ClusterResources != nil {
		clusterResources = &toolchainv1alpha1.NSTemplateSetClusterResources{
			TemplateRef: tier + "-" + "clusterresources" + "-" + *templateRefs.ClusterResources,
		}
	}
	return toolchainv1alpha1.UserAccountSpec{
		UserID:   userID,
		Disabled: false,
		UserAccountSpecBase: toolchainv1alpha1.UserAccountSpecBase{
			NSLimit: "default",
			NSTemplateSet: toolchainv1alpha1.NSTemplateSetSpec{
				TierName:         tier,
				Namespaces:       namespaces,
				ClusterResources: clusterResources,
			},
		},
		OriginalSub: originalSub,
	}
}

func GetMurTargetMember(t *testing.T, awaitilities wait.Awaitilities, mur *toolchainv1alpha1.MasterUserRecord) *wait.MemberAwaitility {
	for _, member := range awaitilities.AllMembers() {
		for _, ua := range mur.Spec.UserAccounts {
			if ua.TargetCluster == member.ClusterName {
				return member
			}
		}
	}

	require.FailNowf(t, "Unable to find a target member cluster", "MasterUserRecord: %+v", mur)
	return nil
}

func DeletedRoleAndAwaitRecreation(t *testing.T, memberAwait *wait.MemberAwaitility, ns corev1.Namespace, role string) {
	userRole, err := memberAwait.WaitForRole(&ns, role)
	require.NoError(t, err)
	require.NotEmpty(t, userRole)
	require.Contains(t, userRole.Labels, "toolchain.dev.openshift.com/owner")

	//when role deleted
	err = memberAwait.Client.Delete(context.TODO(), userRole)
	require.NoError(t, err)

	// then verify role is recreated
	userRole, err = memberAwait.WaitForRole(&ns, role)
	require.NoError(t, err)
	require.NotEmpty(t, userRole)
}

func DeleteRoleBindingAndAwaitRecreation(t *testing.T, memberAwait *wait.MemberAwaitility, ns corev1.Namespace, rolebinding string) {
	userRoleBinding, err := memberAwait.WaitForRoleBinding(&ns, rolebinding)
	require.NoError(t, err)
	require.NotEmpty(t, userRoleBinding)
	require.Contains(t, userRoleBinding.Labels, "toolchain.dev.openshift.com/owner")

	//when rolebinding deleted
	err = memberAwait.Client.Delete(context.TODO(), userRoleBinding)
	require.NoError(t, err)

	// then verify role is recreated
	userRoleBinding, err = memberAwait.WaitForRoleBinding(&ns, rolebinding)
	require.NoError(t, err)
	require.NotEmpty(t, userRoleBinding)
}<|MERGE_RESOLUTION|>--- conflicted
+++ resolved
@@ -1,12 +1,10 @@
 package testsupport
 
 import (
-<<<<<<< HEAD
+
 	"context"
-=======
 	"encoding/base64"
 	"fmt"
->>>>>>> 26051ebf
 	"testing"
 
 	corev1 "k8s.io/api/core/v1"
