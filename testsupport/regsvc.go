--- conflicted
+++ resolved
@@ -34,17 +34,12 @@
 	req.Header.Set("Authorization", "Bearer "+authToken)
 	req.Header.Set("content-type", "application/json")
 	resp, err := httpClient.Do(req) // nolint:bodyclose // see `defer.Close(...)`
-<<<<<<< HEAD
+
 	if resp != nil {
-		t.Logf("response status code: %d", resp.StatusCode)
+		h.t.Logf("response status code: %d", resp.StatusCode)
 	}
-	require.NoError(t, err)
-	defer Close(t, resp)
-=======
-	h.t.Logf("response status code: %d", resp.StatusCode)
 	require.NoError(h.t, err)
 	defer Close(h.t, resp)
->>>>>>> ca5ceecc
 
 	h.body, err = io.ReadAll(resp.Body)
 	require.NoError(h.t, err)
