package testsupport

import (
	"testing"

	"github.com/codeready-toolchain/toolchain-common/pkg/cluster"

	toolchainv1alpha1 "github.com/codeready-toolchain/api/api/v1alpha1"
	"github.com/codeready-toolchain/toolchain-e2e/testsupport/wait"
	"github.com/stretchr/testify/assert"

	"github.com/stretchr/testify/require"
)

func VerifyMemberStatus(t *testing.T, memberAwait *wait.MemberAwaitility, expectedURL string) {
	err := memberAwait.WaitForMemberStatus(
		wait.UntilMemberStatusHasConditions(ToolchainStatusReady()),
		wait.UntilMemberStatusHasUsageSet(),
		wait.UntilMemberStatusHasConsoleURLSet(expectedURL, RoutesAvailable()))
	require.NoError(t, err, "failed while waiting for MemberStatus")
}

func VerifyToolchainStatus(t *testing.T, hostAwait *wait.HostAwaitility, memberAwait *wait.MemberAwaitility) {
	memberCluster, found, err := hostAwait.GetToolchainCluster(cluster.Member, memberAwait.Namespace, nil)
	require.NoError(t, err)
	require.True(t, found)
	_, err = hostAwait.WaitForToolchainStatus(wait.UntilToolchainStatusHasConditions(ToolchainStatusReadyAndUnreadyNotificationNotCreated()...),
		wait.UntilAllMembersHaveUsageSet(),
		wait.UntilAllMembersHaveAPIEndpoint(memberCluster.Spec.APIEndpoint),
		wait.UntilProxyURLIsPresent(hostAwait.APIProxyURL))
	require.NoError(t, err, "failed while waiting for ToolchainStatus")
}

func VerifyIncreaseOfSpaceCount(t *testing.T, previous, current *toolchainv1alpha1.ToolchainStatus, memberClusterName string, increase int) {
	found := false
CurrentMembers:
	for _, currentMemberStatus := range current.Status.Members {
		for _, previousMemberStatus := range previous.Status.Members {
			if previousMemberStatus.ClusterName == currentMemberStatus.ClusterName {
				if currentMemberStatus.ClusterName == memberClusterName {
					assert.Equal(t, previousMemberStatus.SpaceCount+increase, currentMemberStatus.SpaceCount)
					found = true
				}
				continue CurrentMembers
			}
		}
		if currentMemberStatus.ClusterName == memberClusterName {
			assert.Equal(t, increase, currentMemberStatus.SpaceCount)
			found = true
		}
	}
<<<<<<< HEAD
=======
	assert.True(t, found, "There is a missing UserAccount count for member cluster '%s'", memberClusterName)
}

func VerifyIncreaseOfSpaceCount(t *testing.T, previous, current *toolchainv1alpha1.ToolchainStatus, memberClusterName string, increase int) {
	found := false
CurrentMembers:
	for _, currentMemberStatus := range current.Status.Members {
		for _, previousMemberStatus := range previous.Status.Members {
			if previousMemberStatus.ClusterName == currentMemberStatus.ClusterName {
				if currentMemberStatus.ClusterName == memberClusterName {
					assert.Equal(t, previousMemberStatus.SpaceCount+increase, currentMemberStatus.SpaceCount)
					found = true
				}
				continue CurrentMembers
			}
		}
		if currentMemberStatus.ClusterName == memberClusterName {
			assert.Equal(t, increase, currentMemberStatus.SpaceCount)
			found = true
		}
	}
>>>>>>> 88ce3fc1
	assert.True(t, found, "There is a missing Space count for member cluster '%s'", memberClusterName)
}<|MERGE_RESOLUTION|>--- conflicted
+++ resolved
@@ -49,9 +49,7 @@
 			found = true
 		}
 	}
-<<<<<<< HEAD
-=======
-	assert.True(t, found, "There is a missing UserAccount count for member cluster '%s'", memberClusterName)
+	assert.True(t, found, "There is a missing Space count for member cluster '%s'", memberClusterName)
 }
 
 func VerifyIncreaseOfSpaceCount(t *testing.T, previous, current *toolchainv1alpha1.ToolchainStatus, memberClusterName string, increase int) {
@@ -72,6 +70,5 @@
 			found = true
 		}
 	}
->>>>>>> 88ce3fc1
 	assert.True(t, found, "There is a missing Space count for member cluster '%s'", memberClusterName)
 }