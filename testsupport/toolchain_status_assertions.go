--- conflicted
+++ resolved
@@ -3,10 +3,11 @@
 import (
 	"testing"
 
+	toolchainv1alpha1 "github.com/codeready-toolchain/api/api/v1alpha1"
 	"github.com/codeready-toolchain/toolchain-common/pkg/cluster"
-
 	"github.com/codeready-toolchain/toolchain-e2e/testsupport/wait"
 
+	"github.com/stretchr/testify/assert"
 	"github.com/stretchr/testify/require"
 )
 
@@ -25,30 +26,6 @@
 		wait.UntilAllMembersHaveUsageSet(),
 		wait.UntilAllMembersHaveAPIEndpoint(memberCluster.Spec.APIEndpoint),
 		wait.UntilProxyURLIsPresent(hostAwait.APIProxyURL))
-<<<<<<< HEAD
-=======
-	require.NoError(t, err, "failed while waiting for ToolchainStatus")
-}
-
-func VerifyIncreaseOfUserAccountCount(t *testing.T, previous, current *toolchainv1alpha1.ToolchainStatus, memberClusterName string, increase int) {
-	found := false
-CurrentMembers:
-	for _, currentMemberStatus := range current.Status.Members {
-		for _, previousMemberStatus := range previous.Status.Members {
-			if previousMemberStatus.ClusterName == currentMemberStatus.ClusterName {
-				if currentMemberStatus.ClusterName == memberClusterName {
-					assert.Equal(t, previousMemberStatus.UserAccountCount+increase, currentMemberStatus.UserAccountCount)
-					found = true
-				}
-				continue CurrentMembers
-			}
-		}
-		if currentMemberStatus.ClusterName == memberClusterName {
-			assert.Equal(t, increase, currentMemberStatus.UserAccountCount)
-			found = true
-		}
-	}
-	assert.True(t, found, "There is a missing UserAccount count for member cluster '%s'", memberClusterName)
 }
 
 func VerifyIncreaseOfSpaceCount(t *testing.T, previous, current *toolchainv1alpha1.ToolchainStatus, memberClusterName string, increase int) {
@@ -70,5 +47,4 @@
 		}
 	}
 	assert.True(t, found, "There is a missing Space count for member cluster '%s'", memberClusterName)
->>>>>>> 88ce3fc1
 }