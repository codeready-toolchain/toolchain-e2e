--- conflicted
+++ resolved
@@ -56,10 +56,8 @@
 	cleanupDisabled      bool
 	noSpace              bool
 	activationCode       string
-<<<<<<< HEAD
+	space                *toolchainv1alpha1.Space
 	spaceTier            string
-=======
-	space                *toolchainv1alpha1.Space
 }
 
 type SignupResult struct {
@@ -79,7 +77,6 @@
 		email:              fmt.Sprintf("%s@test.com", defaultUsername),
 		identityID:         uuid.New(),
 	}
->>>>>>> f6726eae
 }
 
 // IdentityID specifies the ID value for the user's Identity.  This value if set will be used to set both the
@@ -118,16 +115,6 @@
 	return r
 }
 
-<<<<<<< HEAD
-// Resources may be called only after a call to Execute(t).  It returns two parameters; the first is the UserSignup
-// instance that was created, the second is the MasterUserRecord instance, HOWEVER the MUR will only be returned
-// here if EnsureMUR() was also called previously, otherwise a nil value will be returned
-func (r *SignupRequest) Resources() (*toolchainv1alpha1.UserSignup, *toolchainv1alpha1.MasterUserRecord) { //nolint:unparam
-	return r.userSignup, r.mur
-}
-
-=======
->>>>>>> f6726eae
 // EnsureMUR will ensure that a MasterUserRecord is created.  It is necessary to call this function in order for
 // the Execute function to return a non-nil value for its second return parameter.
 func (r *SignupRequest) EnsureMUR() *SignupRequest {
@@ -382,17 +369,4 @@
 	require.NoError(t, err)
 	err = resp.Body.Close()
 	require.NoError(t, err)
-}
-
-// CreateUserSignupWithSpaceTier creates a UserSignup with space tier specified
-func CreateUserSignupWithSpaceTier(t *testing.T, awaitilities wait.Awaitilities, tier string) (*toolchainv1alpha1.UserSignup, *toolchainv1alpha1.MasterUserRecord) {
-	userSignup, mur := NewSignupRequest(awaitilities).
-		ManuallyApprove().
-		RequireConditions(wait.ConditionSet(wait.Default(), wait.ApprovedByAdmin())...).
-		SpaceTier(tier).
-		EnsureMUR().
-		Execute(t).
-		Resources()
-
-	return userSignup, mur
 }