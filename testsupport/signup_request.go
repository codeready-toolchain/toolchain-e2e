package testsupport

import (
	"encoding/json"
	"fmt"
	"io"
	"io/ioutil"
	"net/http"
	"strings"
	"testing"

	toolchainv1alpha1 "github.com/codeready-toolchain/api/api/v1alpha1"
	"github.com/codeready-toolchain/toolchain-common/pkg/states"
	authsupport "github.com/codeready-toolchain/toolchain-common/pkg/test/auth"
	"github.com/codeready-toolchain/toolchain-e2e/testsupport/wait"
	"github.com/gofrs/uuid"
	"github.com/stretchr/testify/require"
)

var httpClient = HTTPClient

// SignupRequest provides an API for creating a new UserSignup via the registration service REST endpoint. It operates
// with a set of sensible default values which can be overridden via its various functions.  Function chaining may
// be used to achieve an efficient "single-statement" UserSignup creation, for example:
//
// userSignupMember1, murMember1 := s.newUserRequest().
//			Username("sample-username").
//			Email("sample-user@redhat.com").
//			ManuallyApprove().
//			EnsureMUR().
//			RequireConditions(ConditionSet(Default(), ApprovedByAdmin())...).
//			Execute().Resources()
//
type SignupRequest interface {
	// Email specifies the email address to use for the new UserSignup
	Email(email string) SignupRequest

	// OriginalSub specifies the original sub value which will be used for migrating the user to a new IdP client
	OriginalSub(originalSub string) SignupRequest

	// EnsureMUR will ensure that a MasterUserRecord is created.  It is necessary to call this function in order for
	// the Resources() function to return a non-nil value for its second return parameter.
	EnsureMUR() SignupRequest

	// Execute executes the request against the Registration service REST endpoint.  This function may only be called
	// once, and must be called after all other functions EXCEPT for Resources()
	Execute() SignupRequest

	// GetToken may be called only after a call to Execute(). It returns the token that was generated for the request
	GetToken() string

	// ManuallyApprove if called will set the "approved" state to true after the UserSignup has been created
	ManuallyApprove() SignupRequest

	// RequireConditions specifies the condition values that the new UserSignup is required to have in order for
	// the signup to be considered successful
	RequireConditions(conditions ...toolchainv1alpha1.Condition) SignupRequest

	// RequireHTTPStatus may be used to override the expected HTTP response code received from the Registration Service.
	// If not specified, here, the default expected value is StatusAccepted
	RequireHTTPStatus(httpStatus int) SignupRequest

	// Resources may be called only after a call to Execute().  It returns two parameters; the first is the UserSignup
	// instance that was created, the second is the MasterUserRecord instance, HOWEVER the MUR will only be returned
	// here if EnsureMUR() was also called previously, otherwise a nil value will be returned
	Resources() (*toolchainv1alpha1.UserSignup, *toolchainv1alpha1.MasterUserRecord)

	// TargetCluster may be provided in order to specify the user's target cluster
	TargetCluster(targetCluster *wait.MemberAwaitility) SignupRequest

	// IdentityID specifies the ID value for the user's Identity.  This value if set will be used to set both the
	// "Subject" and "IdentityID" claims in the user's auth token.  If not set, a new UUID value will be used
	IdentityID(id uuid.UUID) SignupRequest

	// Username specifies the username of the user
	Username(username string) SignupRequest

	// VerificationRequired specifies that the "verification-required" state will be set for the new UserSignup, however
	// if ManuallyApprove() is also called then this will have no effect as user approval overrides the verification
	// required state.
	VerificationRequired() SignupRequest

	// Disables automatic cleanup of the UserSignup resource after the test has completed
	DisableCleanup() SignupRequest
}

func NewSignupRequest(t *testing.T, awaitilities wait.Awaitilities) SignupRequest {
	defaultUsername := fmt.Sprintf("testuser-%s", uuid.Must(uuid.NewV4()).String())
	return &signupRequest{
		t:                  t,
		awaitilities:       awaitilities,
		requiredHTTPStatus: http.StatusAccepted,
		username:           defaultUsername,
		email:              fmt.Sprintf("%s@test.com", defaultUsername),
	}
}

type signupRequest struct {
	t                    *testing.T
	awaitilities         wait.Awaitilities
	ensureMUR            bool
	manuallyApprove      bool
	verificationRequired bool
	identityID           *uuid.UUID
	username             string
	email                string
	requiredHTTPStatus   int
	targetCluster        *wait.MemberAwaitility
	conditions           []toolchainv1alpha1.Condition
	userSignup           *toolchainv1alpha1.UserSignup
	mur                  *toolchainv1alpha1.MasterUserRecord
<<<<<<< HEAD
	token                string
=======
	originalSub          string
	cleanupDisabled      bool
>>>>>>> c7936270
}

func (r *signupRequest) IdentityID(id uuid.UUID) SignupRequest {
	value := id
	r.identityID = &value
	return r
}

func (r *signupRequest) Username(username string) SignupRequest {
	r.username = username
	return r
}

func (r *signupRequest) Email(email string) SignupRequest {
	r.email = email
	return r
}

func (r *signupRequest) OriginalSub(originalSub string) SignupRequest {
	r.originalSub = originalSub
	return r
}

func (r *signupRequest) Resources() (*toolchainv1alpha1.UserSignup, *toolchainv1alpha1.MasterUserRecord) {
	return r.userSignup, r.mur
}

func (r *signupRequest) EnsureMUR() SignupRequest {
	r.ensureMUR = true
	return r
}

func (r *signupRequest) GetToken() string {
	return r.token
}

func (r *signupRequest) ManuallyApprove() SignupRequest {
	r.manuallyApprove = true
	return r
}

func (r *signupRequest) RequireConditions(conditions ...toolchainv1alpha1.Condition) SignupRequest {
	r.conditions = conditions
	return r
}

func (r *signupRequest) VerificationRequired() SignupRequest {
	r.verificationRequired = true
	return r
}

func (r *signupRequest) TargetCluster(targetCluster *wait.MemberAwaitility) SignupRequest {
	r.targetCluster = targetCluster
	return r
}

func (r *signupRequest) RequireHTTPStatus(httpStatus int) SignupRequest {
	r.requiredHTTPStatus = httpStatus
	return r
}

func (r *signupRequest) DisableCleanup() SignupRequest {
	r.cleanupDisabled = true
	return r
}

func (r *signupRequest) Execute() SignupRequest {
	hostAwait := r.awaitilities.Host()
	WaitUntilBaseNSTemplateTierIsUpdated(r.t, r.awaitilities.Host())

	var identityID uuid.UUID
	if r.identityID != nil {
		identityID = *r.identityID
	} else {
		identityID = uuid.Must(uuid.NewV4())
	}

	// Create a token and identity to sign up with
	userIdentity := &authsupport.Identity{
		ID:       identityID,
		Username: r.username,
	}

	claims := []authsupport.ExtraClaim{authsupport.WithEmailClaim(r.email)}
	if r.originalSub != "" {
		claims = append(claims, authsupport.WithOriginalSubClaim(r.originalSub))
	}
	token0, err := authsupport.GenerateSignedE2ETestToken(*userIdentity, claims...)
	require.NoError(r.t, err)
	r.token = token0

	// Call the signup endpoint
	invokeEndpoint(r.t, "POST", hostAwait.RegistrationServiceURL+"/api/v1/signup",
		token0, "", r.requiredHTTPStatus)

	// Wait for the UserSignup to be created
	userSignup, err := hostAwait.WaitForUserSignup(userIdentity.ID.String())
	require.NoError(r.t, err)

	if r.targetCluster != nil && hostAwait.GetToolchainConfig().Spec.Host.AutomaticApproval.Enabled != nil {
		require.False(r.t, *hostAwait.GetToolchainConfig().Spec.Host.AutomaticApproval.Enabled,
			"cannot specify a target cluster for new signup requests while automatic approval is enabled")
	}

	if r.manuallyApprove || r.targetCluster != nil || (r.verificationRequired != states.VerificationRequired(userSignup)) {
		doUpdate := func(instance *toolchainv1alpha1.UserSignup) {
			// We set the VerificationRequired state first, because if manuallyApprove is also set then it will
			// reset the VerificationRequired state to false.
			if r.verificationRequired != states.VerificationRequired(instance) {
				states.SetVerificationRequired(userSignup, r.verificationRequired)
			}

			if r.manuallyApprove {
				states.SetApproved(instance, r.manuallyApprove)
			}
			if r.targetCluster != nil {
				instance.Spec.TargetCluster = r.targetCluster.ClusterName
			}
		}

		userSignup, err = hostAwait.UpdateUserSignup(userSignup.Name, doUpdate)
		require.NoError(r.t, err)
	}

	r.t.Logf("user signup '%s' created", userSignup.Name)

	// If any required conditions have been specified, confirm the UserSignup has them
	if len(r.conditions) > 0 {
		userSignup, err = hostAwait.WaitForUserSignup(userSignup.Name, wait.UntilUserSignupHasConditions(r.conditions...))
		require.NoError(r.t, err)
	}

	r.userSignup = userSignup

	if r.ensureMUR {
		expectedTier := "base"
		if hostAwait.GetToolchainConfig().Spec.Host.Tiers.DefaultTier != nil {
			expectedTier = *hostAwait.GetToolchainConfig().Spec.Host.Tiers.DefaultTier
		}
		VerifyResourcesProvisionedForSignup(r.t, r.awaitilities, userSignup, expectedTier)
		mur, err := hostAwait.WaitForMasterUserRecord(userSignup.Status.CompliantUsername)
		require.NoError(r.t, err)
		r.mur = mur
	}

	// We also need to ensure that the UserSignup is deleted at the end of the test (if the test itself doesn't delete it)
	// and if cleanup hasn't been disabled
	if !r.cleanupDisabled {
		hostAwait.Cleanup(r.userSignup)
	}

	return r
}

func invokeEndpoint(t *testing.T, method, path, authToken, requestBody string, requiredStatus int) map[string]interface{} {
	var reqBody io.Reader
	if requestBody != "" {
		reqBody = strings.NewReader(requestBody)
	}
	req, err := http.NewRequest(method, path, reqBody)
	require.NoError(t, err)
	req.Header.Set("Authorization", "Bearer "+authToken)
	req.Header.Set("content-type", "application/json")
	req.Close = true
	resp, err := httpClient.Do(req)

	require.NoError(t, err, "error posting signup request.\nmethod : %s\npath : %s\nauthToken : %s\nbody : %s", method, path, authToken, requestBody)

	defer Close(t, resp)

	body, err := ioutil.ReadAll(resp.Body)
	require.NoError(t, err)
	require.NotNil(t, body)
	require.Equal(t, requiredStatus, resp.StatusCode, "unexpected response status with body: %s", body)

	mp := make(map[string]interface{})
	if len(body) > 0 {
		err = json.Unmarshal(body, &mp)
		require.NoError(t, err)
	}
	return mp
}

func Close(t *testing.T, resp *http.Response) {
	_, err := ioutil.ReadAll(resp.Body)
	require.NoError(t, err)
	err = resp.Body.Close()
	require.NoError(t, err)
}<|MERGE_RESOLUTION|>--- conflicted
+++ resolved
@@ -109,12 +109,9 @@
 	conditions           []toolchainv1alpha1.Condition
 	userSignup           *toolchainv1alpha1.UserSignup
 	mur                  *toolchainv1alpha1.MasterUserRecord
-<<<<<<< HEAD
 	token                string
-=======
 	originalSub          string
 	cleanupDisabled      bool
->>>>>>> c7936270
 }
 
 func (r *signupRequest) IdentityID(id uuid.UUID) SignupRequest {
