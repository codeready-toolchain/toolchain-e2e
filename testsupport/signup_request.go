--- conflicted
+++ resolved
@@ -56,9 +56,6 @@
 	cleanupDisabled      bool
 	noSpace              bool
 	activationCode       string
-<<<<<<< HEAD
-	spaceTier            string
-=======
 	space                *toolchainv1alpha1.Space
 	spaceTier            string
 }
@@ -80,7 +77,6 @@
 		email:              fmt.Sprintf("%s@test.com", defaultUsername),
 		identityID:         uuid.New(),
 	}
->>>>>>> 664bff85
 }
 
 // IdentityID specifies the ID value for the user's Identity.  This value if set will be used to set both the
@@ -119,16 +115,6 @@
 	return r
 }
 
-<<<<<<< HEAD
-// Resources may be called only after a call to Execute(t).  It returns two parameters; the first is the UserSignup
-// instance that was created, the second is the MasterUserRecord instance, HOWEVER the MUR will only be returned
-// here if EnsureMUR() was also called previously, otherwise a nil value will be returned
-func (r *SignupRequest) Resources() (*toolchainv1alpha1.UserSignup, *toolchainv1alpha1.MasterUserRecord) { //nolint:unparam
-	return r.userSignup, r.mur
-}
-
-=======
->>>>>>> 664bff85
 // EnsureMUR will ensure that a MasterUserRecord is created.  It is necessary to call this function in order for
 // the Execute function to return a non-nil value for its second return parameter.
 func (r *SignupRequest) EnsureMUR() *SignupRequest {
@@ -383,18 +369,4 @@
 	require.NoError(t, err)
 	err = resp.Body.Close()
 	require.NoError(t, err)
-}
-
-// CreateUserSignupWithSpaceTier creates a UserSignup with space tier specified
-func CreateUserSignupWithSpaceTier(t *testing.T, awaitilities wait.Awaitilities, targetCluster *wait.MemberAwaitility, tier string) (*toolchainv1alpha1.UserSignup, *toolchainv1alpha1.MasterUserRecord) {
-	userSignup, mur := NewSignupRequest(awaitilities).
-		ManuallyApprove().
-		RequireConditions(wait.ConditionSet(wait.Default(), wait.ApprovedByAdmin())...).
-		TargetCluster(targetCluster).
-		SpaceTier(tier).
-		EnsureMUR().
-		Execute(t).
-		Resources()
-
-	return userSignup, mur
 }