--- conflicted
+++ resolved
@@ -685,14 +685,9 @@
 }
 
 // WaitForBannedUser waits until there is a BannedUser available with the given email hash
-<<<<<<< HEAD
-func (a *HostAwaitility) WaitForBannedUser(t *testing.T, email string) (*toolchainv1alpha1.BannedUser, error) {
-	t.Logf("waiting for BannedUser for user '%s' in namespace '%s'", email, a.Namespace)
-=======
 // !!! WARNING: for now, just used for WA
 func (a *HostAwaitility) WaitForBannedUser(t *testing.T, userEmailHash string) (*toolchainv1alpha1.BannedUser, error) {
 	t.Logf("waiting for BannedUser for user email hash '%s' in namespace '%s'", userEmailHash, a.Namespace)
->>>>>>> ffd3a83c
 	var bannedUser *toolchainv1alpha1.BannedUser
 	emailHashLabelMatch := client.MatchingLabels(map[string]string{
 		toolchainv1alpha1.BannedUserEmailHashLabelKey: userEmailHash,
