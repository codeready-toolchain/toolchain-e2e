--- conflicted
+++ resolved
@@ -393,13 +393,8 @@
 // WaitUntilUserSignupDeleted waits until the UserSignup with the given name is deleted (ie, not found)
 func (a *HostAwaitility) WaitUntilUserSignupDeleted(name string) error {
 	return wait.Poll(a.RetryInterval, a.Timeout, func() (done bool, err error) {
-<<<<<<< HEAD
 		userSignup := &toolchainv1alpha1.UserSignup{}
 		if err := a.Client.Get(context.TODO(), types.NamespacedName{Namespace: a.Namespace, Name: name}, userSignup); err != nil {
-=======
-		usersignup := &toolchainv1alpha1.UserSignup{}
-		if err := a.Client.Get(context.TODO(), types.NamespacedName{Namespace: a.Namespace, Name: name}, usersignup); err != nil {
->>>>>>> 281f38f0
 			if errors.IsNotFound(err) {
 				a.T.Logf("UserSignup is checked as deleted '%s'", name)
 				return true, nil
@@ -411,11 +406,7 @@
 	})
 }
 
-<<<<<<< HEAD
-// WaitUntilMasterUserRecordDeleted waits until MUR with the given name is deleted (ie, not found)
-=======
 // WaitUntilMasterUserRecordDeleted waits until the MUR with the given name is deleted (ie, not found)
->>>>>>> 281f38f0
 func (a *HostAwaitility) WaitUntilMasterUserRecordDeleted(name string) error {
 	return wait.Poll(a.RetryInterval, a.Timeout, func() (done bool, err error) {
 		mur := &toolchainv1alpha1.MasterUserRecord{}
