--- conflicted
+++ resolved
@@ -205,12 +205,10 @@
 
 // UntilMasterUserRecordIsBeingDeleted checks if MasterUserRecord has Deletion Timestamp
 func UntilMasterUserRecordIsBeingDeleted() MasterUserRecordWaitCriterion {
-	return func(a *HostAwaitility, mur *toolchainv1alpha1.MasterUserRecord) bool {
-		if mur.DeletionTimestamp == nil {
-			a.T.Logf("mur '%s' in namespace '%s' does not have deletion timestamp", mur.Name, a.Namespace)
-			return false
-		}
-		return true
+	return MasterUserRecordWaitCriterion{
+		Match: func(actual *toolchainv1alpha1.MasterUserRecord) bool {
+			return actual.DeletionTimestamp != nil
+		},
 	}
 }
 
@@ -312,7 +310,16 @@
 	return buf.String()
 }
 
-<<<<<<< HEAD
+// UntilUserSignupIsBeingDeleted returns a `UserSignupWaitCriterion` which checks that the given
+// UserSignup has deletion timestamp set
+func UntilUserSignupIsBeingDeleted() UserSignupWaitCriterion {
+	return UserSignupWaitCriterion{
+		Match: func(actual *toolchainv1alpha1.UserSignup) bool {
+			return actual.DeletionTimestamp != nil
+		},
+	}
+}
+
 // UntilUserSignupHasConditions returns a `UserAccountWaitCriterion` which checks that the given
 // UserAccount has exactly all the given status conditions
 func UntilUserSignupHasConditions(expected ...toolchainv1alpha1.Condition) UserSignupWaitCriterion {
@@ -323,30 +330,6 @@
 		Diff: func(actual *toolchainv1alpha1.UserSignup) string {
 			return fmt.Sprintf("expected conditions to match:\n%s", Diff(actual.Status.Conditions, expected))
 		},
-=======
-// UntilUserSignupIsBeingDeleted returns a `UserSignupWaitCriterion` which checks that the given
-// UserSignup has deletion timestamp set
-func UntilUserSignupIsBeingDeleted() UserSignupWaitCriterion {
-	return func(a *HostAwaitility, us *toolchainv1alpha1.UserSignup) bool {
-		if us.DeletionTimestamp == nil {
-			a.T.Logf("userSignup '%s' in namespace '%s' does not have deletion timestamp", us.Name, a.Namespace)
-			return false
-		}
-		return true
-	}
-}
-
-// UntilUserSignupHasConditions returns a `UserSignupWaitCriterion` which checks that the given
-// UserSignup has exactly all the given status conditions
-func UntilUserSignupHasConditions(conditions ...toolchainv1alpha1.Condition) UserSignupWaitCriterion {
-	return func(a *HostAwaitility, ua *toolchainv1alpha1.UserSignup) bool {
-		if test.ConditionsMatch(ua.Status.Conditions, conditions...) {
-			a.T.Logf("status conditions match in UserSignup '%s`", ua.Name)
-			return true
-		}
-		a.T.Logf("waiting for status condition of UserSignup '%s'. Actual: '%+v'; Expected: '%+v'", ua.Name, ua.Status.Conditions, conditions)
-		return false
->>>>>>> 39aaea9f
 	}
 }
 
@@ -392,10 +375,6 @@
 			if us.DeletionTimestamp != nil {
 				return false, nil
 			}
-<<<<<<< HEAD
-=======
-			a.T.Logf("UserSignup is not being deleted: %s", us.Name)
->>>>>>> 39aaea9f
 		}
 
 		murList := &toolchainv1alpha1.MasterUserRecordList{}
@@ -406,10 +385,6 @@
 			if mur.DeletionTimestamp != nil {
 				return false, nil
 			}
-<<<<<<< HEAD
-=======
-			a.T.Logf("MasterUserRecord is not being deleted: %s", mur.Name)
->>>>>>> 39aaea9f
 		}
 		return true, nil
 	})
