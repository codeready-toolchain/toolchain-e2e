--- conflicted
+++ resolved
@@ -1052,19 +1052,6 @@
 	}
 }
 
-<<<<<<< HEAD
-// UntilNSTemplateTierStatusUpdates verify that the NSTemplateTier status.Updates has the specified number of entries
-func UntilNSTemplateTierStatusUpdates(expected int) NSTemplateTierWaitCriterion {
-	return NSTemplateTierWaitCriterion{
-		Match: func(actual *toolchainv1alpha1.NSTemplateTier) bool {
-			return len(actual.Status.Updates) == expected
-		},
-		Diff: func(actual *toolchainv1alpha1.NSTemplateTier) string {
-			return fmt.Sprintf("expected status.updates count %d. Actual: %d", expected, len(actual.Status.Updates))
-		},
-	}
-}
-
 // HasStatusTierTemplateRevisions verifies revisions for the given TierTemplates are set in the `NSTemplateTier.Status.Revisions`
 func HasStatusTierTemplateRevisions(revisions []string) NSTemplateTierWaitCriterion {
 	return NSTemplateTierWaitCriterion{
@@ -1085,8 +1072,6 @@
 	}
 }
 
-=======
->>>>>>> 141f720e
 // HasNoTemplateRefWithSuffix checks that ALL namespaces' `TemplateRef` doesn't have the suffix
 func HasNoTemplateRefWithSuffix(suffix string) NSTemplateTierSpecMatcher {
 	return NSTemplateTierSpecMatcher{
