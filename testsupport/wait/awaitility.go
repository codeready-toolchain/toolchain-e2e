package wait

import (
	"context"
	"crypto/tls"
	"fmt"
	"net/http"
	"net/url"
	"reflect"
	"testing"
	"time"

	toolchainv1alpha1 "github.com/codeready-toolchain/api/api/v1alpha1"
	"github.com/codeready-toolchain/toolchain-common/pkg/cluster"
	"github.com/codeready-toolchain/toolchain-common/pkg/status"
	"github.com/codeready-toolchain/toolchain-common/pkg/test"
	routev1 "github.com/openshift/api/route/v1"
	"github.com/redhat-cop/operator-utils/pkg/util"
	"github.com/stretchr/testify/require"
	appsv1 "k8s.io/api/apps/v1"
	corev1 "k8s.io/api/core/v1"
	"k8s.io/apimachinery/pkg/api/errors"
	"k8s.io/apimachinery/pkg/api/meta"
	"k8s.io/apimachinery/pkg/api/resource"
	metav1 "k8s.io/apimachinery/pkg/apis/meta/v1"
	"k8s.io/apimachinery/pkg/types"
	"k8s.io/apimachinery/pkg/util/intstr"
	"k8s.io/apimachinery/pkg/util/wait"
	"k8s.io/client-go/rest"
	metrics "k8s.io/metrics/pkg/apis/metrics/v1beta1"
	"sigs.k8s.io/controller-runtime/pkg/client"
)

const (
	DefaultRetryInterval             = time.Millisecond * 100 // make it short because a "retry interval" is waited before the first test
	DefaultTimeout                   = time.Second * 60
	MemberNsVar                      = "MEMBER_NS"
	MemberNsVar2                     = "MEMBER_NS_2"
	HostNsVar                        = "HOST_NS"
	RegistrationServiceVar           = "REGISTRATION_SERVICE_NS"
	ToolchainClusterConditionTimeout = 180 * time.Second
)

type Awaitility struct {
	T             *testing.T
	Client        client.Client
	RestConfig    *rest.Config
	ClusterName   string
	Namespace     string
	Type          cluster.Type
	RetryInterval time.Duration
	Timeout       time.Duration
	MetricsURL    string
	toClean       []func()
}

// ReadyToolchainCluster is a ClusterCondition that represents cluster that is ready
var ReadyToolchainCluster = &toolchainv1alpha1.ToolchainClusterCondition{
	Type:   toolchainv1alpha1.ToolchainClusterReady,
	Status: corev1.ConditionTrue,
}

// WithRetryOptions returns a new Awaitility with the given "RetryOption"s applied
func (a *Awaitility) WithRetryOptions(options ...RetryOption) *Awaitility {
	result := &Awaitility{
		T:             a.T,
		Type:          a.Type,
		Client:        a.Client,
		Namespace:     a.Namespace,
		RetryInterval: DefaultRetryInterval,
		Timeout:       DefaultTimeout,
	}
	for _, option := range options {
		option.apply(result)
	}
	return result
}

// RetryOption is some configuration that modifies options for an Awaitility.
type RetryOption interface {
	apply(*Awaitility)
}

// RetryInterval an option to configure the RetryInterval
type RetryInterval time.Duration

var _ RetryOption = RetryInterval(0)

func (o RetryInterval) apply(a *Awaitility) {
	a.RetryInterval = time.Duration(o)
}

// TimeoutOption an option to configure the Timeout
type TimeoutOption time.Duration

var _ RetryOption = TimeoutOption(0)

func (o TimeoutOption) apply(a *Awaitility) {
	a.Timeout = time.Duration(o)
}

// WaitForMetricsService waits until there's a service with the given name in the current namespace
func (a *Awaitility) WaitForMetricsService(name string) (corev1.Service, error) {
	a.T.Logf("waiting for Service '%s' in namespace '%s'", name, a.Namespace)
	var metricsSvc *corev1.Service
	err := wait.Poll(a.RetryInterval, a.Timeout, func() (done bool, err error) {
		metricsSvc = &corev1.Service{}
		// retrieve the metrics service from the namespace
		err = a.Client.Get(context.TODO(),
			types.NamespacedName{
				Namespace: a.Namespace,
				Name:      name,
			},
			metricsSvc)
		if err != nil {
			if errors.IsNotFound(err) {
				return false, nil
			}
			return false, err
		}
		return true, nil
	})
	return *metricsSvc, err
}

// WaitForToolchainClusterWithCondition waits until there is a ToolchainCluster representing a operator of the given type
// and running in the given expected namespace. If the given condition is not nil, then it also checks
// if the CR has the ClusterCondition
func (a *Awaitility) WaitForToolchainClusterWithCondition(clusterType cluster.Type, namespace string, condition *toolchainv1alpha1.ToolchainClusterCondition) (toolchainv1alpha1.ToolchainCluster, error) {
	a.T.Logf("waiting for ToolchainCluster for cluster type '%s' in namespace '%s'", clusterType, namespace)
	timeout := a.Timeout
	if condition != nil {
		timeout = ToolchainClusterConditionTimeout
	}
	var c toolchainv1alpha1.ToolchainCluster
	err := wait.Poll(a.RetryInterval, timeout, func() (done bool, err error) {
		var ready bool
		if c, ready, err = a.GetToolchainCluster(clusterType, namespace, condition); ready {
			return true, nil
		}
		return false, err
	})
	return c, err
}

// WaitForNamedToolchainClusterWithCondition waits until there is a ToolchainCluster with the given name
// and with the given ClusterCondition (if it the condition is nil, then it skips this check)
func (a *Awaitility) WaitForNamedToolchainClusterWithCondition(name string, condition *toolchainv1alpha1.ToolchainClusterCondition) (toolchainv1alpha1.ToolchainCluster, error) {
	a.T.Logf("waiting for ToolchainCluster '%s' in namespace '%s'", name, a.Namespace)
	timeout := a.Timeout
	if condition != nil {
		timeout = ToolchainClusterConditionTimeout
	}
	c := toolchainv1alpha1.ToolchainCluster{}
	err := wait.Poll(a.RetryInterval, timeout, func() (done bool, err error) {
		c = toolchainv1alpha1.ToolchainCluster{}
		if err := a.Client.Get(context.TODO(), types.NamespacedName{Namespace: a.Namespace, Name: name}, &c); err != nil {
			return false, err
		}
		if containsClusterCondition(c.Status.Conditions, condition) {
			return true, nil
		}
		return false, err
	})
	return c, err
}

// GetToolchainCluster retrieves and returns a ToolchainCluster representing a operator of the given type
// and running in the given expected namespace. If the given condition is not nil, then it also checks
// if the CR has the ClusterCondition
func (a *Awaitility) GetToolchainCluster(clusterType cluster.Type, namespace string, condition *toolchainv1alpha1.ToolchainClusterCondition) (toolchainv1alpha1.ToolchainCluster, bool, error) {
	clusters := &toolchainv1alpha1.ToolchainClusterList{}
	if err := a.Client.List(context.TODO(), clusters, client.InNamespace(a.Namespace), client.MatchingLabels{
		"namespace": namespace,
		"type":      string(clusterType),
	}); err != nil {
		return toolchainv1alpha1.ToolchainCluster{}, false, err
	}
	if len(clusters.Items) == 0 {
		a.T.Logf("no toolchaincluster resource with expected labels: namespace='%s', type='%s'", namespace, string(clusterType))
	}
	// assume there is zero or 1 match only
	for _, cl := range clusters.Items {
		if containsClusterCondition(cl.Status.Conditions, condition) {
			return cl, true, nil
		}
	}
	return toolchainv1alpha1.ToolchainCluster{}, false, nil
}

func containsClusterCondition(conditions []toolchainv1alpha1.ToolchainClusterCondition, contains *toolchainv1alpha1.ToolchainClusterCondition) bool {
	if contains == nil {
		return true
	}
	for _, c := range conditions {
		if c.Type == contains.Type {
			return contains.Status == c.Status
		}
	}
	return false
}

// SetupRouteForService if needed, creates a route for the given service (with the same namespace/name)
// It waits until the route is available (or returns an error) by first checking the resource status
// and then making a call to the given endpoint
func (a *Awaitility) SetupRouteForService(serviceName, endpoint string) (routev1.Route, error) {
	a.T.Logf("setting up route for service '%s' with endpoint '%s'", serviceName, endpoint)
	service, err := a.WaitForMetricsService(serviceName)
	if err != nil {
		return routev1.Route{}, err
	}

	// now, create the route for the service (if needed)
	route := routev1.Route{}
	if err := a.Client.Get(context.TODO(), types.NamespacedName{
		Namespace: service.Namespace,
		Name:      service.Name,
	}, &route); err != nil {
		require.True(a.T, errors.IsNotFound(err), "failed to get route to access the '%s' service: %s", service.Name, err.Error())
		route = routev1.Route{
			ObjectMeta: metav1.ObjectMeta{
				Namespace: service.Namespace,
				Name:      service.Name,
			},
			Spec: routev1.RouteSpec{
				Port: &routev1.RoutePort{
					TargetPort: intstr.FromString("https"),
				},
				TLS: &routev1.TLSConfig{
					Termination: routev1.TLSTerminationPassthrough,
				},
				To: routev1.RouteTargetReference{
					Kind: service.Kind,
					Name: service.Name,
				},
			},
		}
		if err = a.Client.Create(context.TODO(), &route); err != nil {
			return route, err
		}
	}
	return a.WaitForRouteToBeAvailable(route.Namespace, route.Name, endpoint)
}

// WaitForRouteToBeAvailable wais until the given route is available, ie, it has an Ingress with a host configured
// and the endpoint is reachable (with a `200 OK` status response)
func (a *Awaitility) WaitForRouteToBeAvailable(ns, name, endpoint string) (routev1.Route, error) {
	a.T.Logf("waiting for route '%s' in namespace '%s'", name, ns)
	route := routev1.Route{}
	// retrieve the route for the registration service
	err := wait.Poll(a.RetryInterval, a.Timeout, func() (done bool, err error) {
		if err = a.Client.Get(context.TODO(),
			types.NamespacedName{
				Namespace: ns,
				Name:      name,
			}, &route); err != nil {
			if errors.IsNotFound(err) {
				return false, nil
			}
			return false, err
		}
		// assume there's a single Ingress and that its host will not be empty when the route is ready
		if len(route.Status.Ingress) == 0 || route.Status.Ingress[0].Host == "" {
			return false, nil
		}
		// verify that the endpoint gives a `200 OK` response on a GET request
		client := http.Client{
			Timeout: time.Duration(5 * time.Second), // because sometimes the network connection may be a bit slow
		}
		var request *http.Request

		if route.Spec.TLS != nil {
			client.Transport = &http.Transport{
				TLSClientConfig: &tls.Config{
					InsecureSkipVerify: true,
				},
			}
			request, err = http.NewRequest("Get", "https://"+route.Status.Ingress[0].Host+endpoint, nil)
			if err != nil {
				return false, err
			}
			request.Header.Add("Authorization", fmt.Sprintf("Bearer %s", a.RestConfig.BearerToken))

		} else {
			request, err = http.NewRequest("Get", "http://"+route.Status.Ingress[0].Host+endpoint, nil)
			if err != nil {
				return false, err
			}
		}
		resp, err := client.Do(request)
		if err, ok := err.(*url.Error); ok && err.Timeout() {
			// keep waiting if there was a timeout: the endpoint is not available yet (pod is still re-starting)
<<<<<<< HEAD
=======
			a.T.Logf("Waiting for availability of route '%s' in namespace '%s' (endpoint timeout): %v\n", name, ns, err)
>>>>>>> 39aaea9f
			return false, nil
		} else if err != nil {
			return false, err
		}
		defer func() {
			_ = resp.Body.Close()
		}()

		if resp.StatusCode != http.StatusOK {
			return false, nil
		}
		return true, nil
	})
	return route, err
}

// GetMetricValue gets the value of the metric with the given family and label key-value pair
// fails if the metric with the given labelAndValues does not exist
func (a *Awaitility) GetMetricValue(family string, labelAndValues ...string) float64 {
	var value float64
	var err error
	//err := wait.Poll(a.RetryInterval, a.Timeout, func() (done bool, err error) {
	if value, err = getMetricValue(a.RestConfig, a.MetricsURL, family, labelAndValues); err != nil {
		require.NoError(a.T, err)
	}

	//})
	require.NoError(a.T, err)
	return value
}

// GetMetricValue gets the value of the metric with the given family and label key-value pair
// return 0 if the metric with the given labelAndValues does not exist
func (a *Awaitility) GetMetricValueOrZero(family string, labelAndValues ...string) float64 {
	if len(labelAndValues)%2 != 0 {
		a.T.Fatal("`labelAndValues` must be pairs of labels and values")
	}
	if value, err := getMetricValue(a.RestConfig, a.MetricsURL, family, labelAndValues); err == nil {
		return value
	}
	return 0
}

// WaitUntiltMetricHasValue asserts that the exposed metric with the given family
// and label key-value pair reaches the expected value
func (a *Awaitility) WaitUntiltMetricHasValue(family string, expectedValue float64, labels ...string) {
	a.T.Logf("waiting for metric '%s{%v}' to reach '%v'", family, labels, expectedValue)
	var value float64
	err := wait.Poll(a.RetryInterval, a.Timeout, func() (done bool, err error) {
		value, err := getMetricValue(a.RestConfig, a.MetricsURL, family, labels)
<<<<<<< HEAD
		// if error occurred, return `false` to keep waiting (may be due to endpoint temporarily unavailable)
		return value == expectedValue && err == nil, nil
=======
		if err != nil && expectedValue != 0 {
			a.T.Logf("Waiting for metric '%s{%v}' to reach '%v' but error occurred: %s", family, labels, expectedValue, err.Error())
			return false, nil
		}
		if value != expectedValue {
			comparisonSummary = fmt.Sprintf("Waited for metric '%s{%v}' to reach '%v' (currently: %v)",
				family, labels, expectedValue, value)
			return false, nil
		}
		return true, nil
>>>>>>> 39aaea9f
	})
	require.NoError(a.T, err, "waited for metric '%s{%v}' to reach '%v'. Current value: %v", family, labels, expectedValue, value)
}

// WaitUntilMetricHasValueOrMore waits until the exposed metric with the given family
// and label key-value pair has reached the expected value (or more)
func (a *Awaitility) WaitUntilMetricHasValueOrMore(family string, expectedValue float64, labels ...string) error {
	a.T.Logf("waiting for metric '%s{%v}' to reach '%v' or more", family, labels, expectedValue)
	var value float64
	err := wait.Poll(a.RetryInterval, a.Timeout, func() (done bool, err error) {
		value, err = getMetricValue(a.RestConfig, a.MetricsURL, family, labels)
		// if error occurred, return `false` to keep waiting (may be due to endpoint temporarily unavailable)
		return value >= expectedValue && err == nil, nil
	})
	if err != nil {
		a.T.Logf("waited for metric '%s{%v}' to reach '%v' or more. Current value: %v", family, labels, expectedValue, value)
	}
	return err
}

// WaitUntilMetricHasValueOrLess waits until the exposed metric with the given family
// and label key-value pair has reached the expected value (or less)
func (a *Awaitility) WaitUntilMetricHasValueOrLess(family string, expectedValue float64, labels ...string) error {
	a.T.Logf("waiting for metric '%s{%v}' to reach '%v' or less", family, labels, expectedValue)
	var value float64
	err := wait.Poll(a.RetryInterval, a.Timeout, func() (done bool, err error) {
		value, err = getMetricValue(a.RestConfig, a.MetricsURL, family, labels)
		// if error occurred, return `false` to keep waiting (may be due to endpoint temporarily unavailable)
		return value <= expectedValue && err == nil, nil
	})
	if err != nil {
		a.T.Logf("waited for metric '%s{%v}' to reach '%v' or less. Current value: %v", family, labels, expectedValue, value)
	}
	return err
}

// DeletePods deletes the pods matching the given criteria
func (a *Awaitility) DeletePods(criteria ...client.ListOption) error {
	pods := corev1.PodList{}
	err := a.Client.List(context.TODO(), &pods, criteria...)
	if err != nil {
		return err
	}
	for _, p := range pods.Items {
		if err := a.Client.Delete(context.TODO(), &p); err != nil {
			return err
		}
	}
	return nil
}

// GetMemoryUsage retrieves the memory usage (in KB) of a given the pod
func (a *Awaitility) GetMemoryUsage(podname, ns string) (int64, error) {
	podMetrics := metrics.PodMetrics{}
	if err := wait.Poll(a.RetryInterval, a.Timeout, func() (done bool, err error) {
		if err := a.Client.Get(context.TODO(), types.NamespacedName{
			Namespace: ns,
			Name:      podname,
		}, &podMetrics); err != nil && !errors.IsNotFound(err) {
			return false, err
		}
		if len(podMetrics.Containers) != 1 {
			return false, nil // keep waiting
		}
		return true, nil
	}); err != nil {
		return -1, err
	}
	// assume the pod is running a single container
	return podMetrics.Containers[0].Usage.Memory().ScaledValue(resource.Kilo), nil
}

// CreateNamespace creates a namespace with the given name and waits until it gets active
// it also adds a deletion of the namespace at the end of the test
func (a *Awaitility) CreateNamespace(name string) {
	ns := &corev1.Namespace{
		ObjectMeta: metav1.ObjectMeta{
			Name: name,
		},
	}
	err := a.Client.Create(context.TODO(), ns)
	require.NoError(a.T, err)
	err = wait.Poll(a.RetryInterval, a.Timeout, func() (done bool, err error) {
		ns := &corev1.Namespace{}
		if err := a.Client.Get(context.TODO(), types.NamespacedName{Name: name}, ns); err != nil && !errors.IsNotFound(err) {
			return false, err
		} else if err != nil {
			return false, nil
		}
		return ns.Status.Phase == corev1.NamespaceActive, nil
	})
	require.NoError(a.T, err)
	a.T.Cleanup(func() {
		if err := a.Client.Delete(context.TODO(), ns); err != nil && !errors.IsNotFound(err) {
			require.NoError(a.T, err)
		}
	})
}

// WaitForDeploymentToGetReady waits until the deployment with the given name is ready together with the given number of replicas
func (a *Awaitility) WaitForDeploymentToGetReady(name string, replicas int) {
	a.T.Logf("waiting until deployment '%s' in namespace '%s' is ready", name, a.Namespace)
	err := wait.Poll(a.RetryInterval, 4*a.Timeout, func() (done bool, err error) {
		deploymentConditions := status.GetDeploymentStatusConditions(a.Client, name, a.Namespace)
		if err := status.ValidateComponentConditionReady(deploymentConditions...); err != nil {
<<<<<<< HEAD
=======
			a.T.Logf("deployment '%s' in namespace '%s' is not ready - current conditions: %v", name, a.Namespace, deploymentConditions)
>>>>>>> 39aaea9f
			return false, nil
		}
		deployment := &appsv1.Deployment{}
		require.NoError(a.T, a.Client.Get(context.TODO(), test.NamespacedName(a.Namespace, name), deployment))
		if int(deployment.Status.AvailableReplicas) != replicas {
			return false, nil
		}
<<<<<<< HEAD
=======
		a.T.Logf("deployment '%s' in namespace '%s' is ready", name, a.Namespace)
>>>>>>> 39aaea9f
		return true, nil
	})
	require.NoError(a.T, err)
}

// CreateWithCleanup creates the given object via client.Client.Create() and schedules the cleanup of the object at the end of the current test
func (a *Awaitility) CreateWithCleanup(ctx context.Context, obj client.Object, opts ...client.CreateOption) error {
	if err := a.Client.Create(ctx, obj, opts...); err != nil {
		return err
	}
	a.Cleanup(obj)
	return nil
}

var (
	propagationPolicy     = metav1.DeletePropagationForeground
	propagationPolicyOpts = client.DeleteOption(&client.DeleteOptions{
		PropagationPolicy: &propagationPolicy,
	})
)

// Cleanup schedules removal of the given objects at the end of the current test
func (a *Awaitility) Cleanup(objects ...client.Object) {
	for _, obj := range objects {
		userSignup, isUserSignup := obj.(*toolchainv1alpha1.UserSignup)
		objToClean, ok := obj.DeepCopyObject().(client.Object)
		require.True(a.T, ok)
		cleanup := func() {
			metaAccess, err := meta.Accessor(objToClean)
			require.NoError(a.T, err)
			kind := objToClean.GetObjectKind().GroupVersionKind().Kind
			if kind == "" {
				kind = reflect.TypeOf(obj).Elem().Name()
			}
			a.T.Logf("deleting %s: %s ...", kind, metaAccess.GetName())
			if err := a.Client.Delete(context.TODO(), objToClean, propagationPolicyOpts); err != nil {
				if errors.IsNotFound(err) {
					// if the object was UserSignup, then let's check that the MUR was deleted as well
					deleted, err := a.verifyMurDeleted(isUserSignup, userSignup, true)
					require.NoError(a.T, err)
					// either if it was deleted or if it wasn't UserSignup, then return here
					if deleted {
						a.T.Logf("%s: %s was already deleted", kind, metaAccess.GetName())
						return
					}
				}
			}

			// wait until deletion is done
			a.T.Logf("waiting until %s: %s is completely deleted", kind, metaAccess.GetName())
			require.NoError(a.T, wait.Poll(a.RetryInterval, a.Timeout, func() (done bool, err error) {
				if err := a.Client.Get(context.TODO(), test.NamespacedName(metaAccess.GetNamespace(), metaAccess.GetName()), objToClean); err != nil {
					if errors.IsNotFound(err) {
						// if the object was UserSignup, then let's check that the MUR is deleted as well
						if deleted, err := a.verifyMurDeleted(isUserSignup, userSignup, false); !deleted || err != nil {
							return false, err
						}
						fmt.Println("")
						return true, nil
					}
					a.T.Logf("problem with getting the related %s '%s': %s", kind, metaAccess.GetName(), err)
					return false, err
				}
				fmt.Print(".")
				return false, nil
			}))
		}
		a.toClean = append(a.toClean, cleanup)
		a.T.Cleanup(cleanup)
	}
}

func (a *Awaitility) verifyMurDeleted(isUserSignup bool, userSignup *toolchainv1alpha1.UserSignup, delete bool) (bool, error) {
	// only applicable for UserSignups with compliant username set
	if isUserSignup {
		if userSignup.Status.CompliantUsername != "" {
			mur := &toolchainv1alpha1.MasterUserRecord{}
			if err := a.Client.Get(context.TODO(), test.NamespacedName(userSignup.GetNamespace(), userSignup.Status.CompliantUsername), mur); err != nil {
				// if MUR is not found then we are good
				if errors.IsNotFound(err) {
					a.T.Logf("the related MasterUserRecord: %s is deleted as well", userSignup.Status.CompliantUsername)
					return true, nil
				}
				a.T.Logf("problem with getting the related MasterUserRecord %s: %s", userSignup.Status.CompliantUsername, err)
				return false, err
			}
			if delete {
				a.T.Logf("deleting also the related MasterUserRecord: %s", userSignup.Status.CompliantUsername)
				if err := a.Client.Delete(context.TODO(), mur, propagationPolicyOpts); err != nil {
					if errors.IsNotFound(err) {
						a.T.Logf("the related MasterUserRecord: %s is deleted as well", userSignup.Status.CompliantUsername)
						return true, nil
					}
					a.T.Logf("problem with deleting the related MasterUserRecord %s: %s", userSignup.Status.CompliantUsername, err)
					return false, err
				}
			}
			a.T.Logf("waiting until MasterUserRecord: %s is completely deleted", userSignup.Status.CompliantUsername)
			return false, nil
		}
		a.T.Logf("the UserSignup doesn't have CompliantUsername set")
		return true, nil
	}
	return true, nil
}

// Clean triggers cleanup of all resources that were marked to be cleaned before that
func (a *Awaitility) Clean() {
	for _, clean := range a.toClean {
		clean()
	}
	if a.Type == cluster.Host {
		require.NoError(a.T, wait.Poll(a.RetryInterval, a.Timeout, func() (done bool, err error) {
			murList := &toolchainv1alpha1.MasterUserRecordList{}
			if err := a.Client.List(context.TODO(), murList, client.InNamespace(a.Namespace)); err != nil {
				return false, err
			}
			for _, mur := range murList.Items {
				if util.IsBeingDeleted(&mur) {
					a.T.Logf("there is still at least one MUR that is being deleted, but is not completely gone yet: %s", mur.Name)
					return false, nil
				}
			}
			a.T.Logf("all MURs are successfully deleted")
			return true, nil
		}))
	}
	a.toClean = nil
}<|MERGE_RESOLUTION|>--- conflicted
+++ resolved
@@ -290,10 +290,6 @@
 		resp, err := client.Do(request)
 		if err, ok := err.(*url.Error); ok && err.Timeout() {
 			// keep waiting if there was a timeout: the endpoint is not available yet (pod is still re-starting)
-<<<<<<< HEAD
-=======
-			a.T.Logf("Waiting for availability of route '%s' in namespace '%s' (endpoint timeout): %v\n", name, ns, err)
->>>>>>> 39aaea9f
 			return false, nil
 		} else if err != nil {
 			return false, err
@@ -344,21 +340,8 @@
 	var value float64
 	err := wait.Poll(a.RetryInterval, a.Timeout, func() (done bool, err error) {
 		value, err := getMetricValue(a.RestConfig, a.MetricsURL, family, labels)
-<<<<<<< HEAD
-		// if error occurred, return `false` to keep waiting (may be due to endpoint temporarily unavailable)
+		// if error occurred, ignore and return `false` to keep waiting (may be due to endpoint temporarily unavailable)
 		return value == expectedValue && err == nil, nil
-=======
-		if err != nil && expectedValue != 0 {
-			a.T.Logf("Waiting for metric '%s{%v}' to reach '%v' but error occurred: %s", family, labels, expectedValue, err.Error())
-			return false, nil
-		}
-		if value != expectedValue {
-			comparisonSummary = fmt.Sprintf("Waited for metric '%s{%v}' to reach '%v' (currently: %v)",
-				family, labels, expectedValue, value)
-			return false, nil
-		}
-		return true, nil
->>>>>>> 39aaea9f
 	})
 	require.NoError(a.T, err, "waited for metric '%s{%v}' to reach '%v'. Current value: %v", family, labels, expectedValue, value)
 }
@@ -464,10 +447,6 @@
 	err := wait.Poll(a.RetryInterval, 4*a.Timeout, func() (done bool, err error) {
 		deploymentConditions := status.GetDeploymentStatusConditions(a.Client, name, a.Namespace)
 		if err := status.ValidateComponentConditionReady(deploymentConditions...); err != nil {
-<<<<<<< HEAD
-=======
-			a.T.Logf("deployment '%s' in namespace '%s' is not ready - current conditions: %v", name, a.Namespace, deploymentConditions)
->>>>>>> 39aaea9f
 			return false, nil
 		}
 		deployment := &appsv1.Deployment{}
@@ -475,10 +454,6 @@
 		if int(deployment.Status.AvailableReplicas) != replicas {
 			return false, nil
 		}
-<<<<<<< HEAD
-=======
-		a.T.Logf("deployment '%s' in namespace '%s' is ready", name, a.Namespace)
->>>>>>> 39aaea9f
 		return true, nil
 	})
 	require.NoError(a.T, err)
