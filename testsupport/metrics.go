--- conflicted
+++ resolved
@@ -67,16 +67,8 @@
 	m.baselineValues[UserSignupsAutoDeactivatedMetric] = m.await.GetMetricValue(t, UserSignupsAutoDeactivatedMetric)
 	m.baselineValues[UserSignupsBannedMetric] = m.await.GetMetricValue(t, UserSignupsBannedMetric)
 	for _, name := range memberClusterNames { // sum of gauge value of all member clusters
-<<<<<<< HEAD
-		userAccountKey := m.baselineKey(t, UserAccountsMetric, "cluster_name", name)
-		m.baselineValues[userAccountKey] += m.await.GetMetricValue(t, UserAccountsMetric, "cluster_name", name)
-
 		spacesKey := m.baselineKey(t, SpacesMetric, "cluster_name", name)
 		m.baselineValues[spacesKey] += m.await.GetMetricValue(t, SpacesMetric, "cluster_name", name)
-=======
-		spacesKey := m.baselineKey(SpacesMetric, "cluster_name", name)
-		m.baselineValues[spacesKey] += m.await.GetMetricValue(SpacesMetric, "cluster_name", name)
->>>>>>> 7a0b474c
 	}
 	// capture `sandbox_users_per_activations_and_domain` with "activations" from `1` to `10` and `internal`/`external` domains
 	for i := 1; i <= 10; i++ {
