--- conflicted
+++ resolved
@@ -134,7 +134,7 @@
 }
 
 func (a *baselargeTierChecks) GetClusterObjectChecks() []clusterObjectsCheck {
-	return clusterObjectsChecks(a.tierName,
+	return clusterObjectsChecks(
 		clusterResourceQuotaCompute(cpuLimit, "1750m", "16Gi", "15Gi"),
 		clusterResourceQuotaDeployments(),
 		clusterResourceQuotaReplicas(),
@@ -781,18 +781,11 @@
 	}
 }
 
-<<<<<<< HEAD
-func numberOfClusterResourceQuotas(number int) clusterObjectsCheckCreator {
-	return func() clusterObjectsCheck {
-		return func(t *testing.T, memberAwait *wait.MemberAwaitility, userName, tierLabel string) {
-			err := memberAwait.WaitForExpectedNumberOfResources("ClusterResourceQuotas", number, func() (int, error) {
-=======
 func numberOfClusterResourceQuotas() clusterObjectsCheckCreator {
 	expectedCRQs := 11
-	return func(_ string) clusterObjectsCheck {
-		return func(t *testing.T, memberAwait *wait.MemberAwaitility, userName string) {
+	return func() clusterObjectsCheck {
+		return func(t *testing.T, memberAwait *wait.MemberAwaitility, userName, tierLabel string) {
 			err := memberAwait.WaitForExpectedNumberOfResources("ClusterResourceQuotas", expectedCRQs, func() (int, error) {
->>>>>>> 044214c4
 				quotas := &quotav1.ClusterResourceQuotaList{}
 				matchingLabels := client.MatchingLabels(map[string]string{ // make sure we only list the ClusterResourceQuota resources associated with the given "userName"
 					"toolchain.dev.openshift.com/provider": "codeready-toolchain",
