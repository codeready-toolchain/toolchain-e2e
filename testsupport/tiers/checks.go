--- conflicted
+++ resolved
@@ -838,49 +838,7 @@
 	}
 }
 
-<<<<<<< HEAD
-func clusterResourceQuotaRHOASOperatorCRs() clusterObjectsCheckCreator {
-	return func() clusterObjectsCheck {
-		return func(t *testing.T, memberAwait *wait.MemberAwaitility, userName, tierLabel string) {
-			var err error
-			hard := make(map[corev1.ResourceName]resource.Quantity)
-			hard[count("cloudservicesrequests.rhoas.redhat.com")], err = resource.ParseQuantity("2")
-			require.NoError(t, err)
-			hard[count("cloudserviceaccountrequest.rhoas.redhat.com")], err = resource.ParseQuantity("2")
-			require.NoError(t, err)
-			hard[count("kafkaconnections.rhoas.redhat.com")], err = resource.ParseQuantity("5")
-			require.NoError(t, err)
-
-			criteria := clusterResourceQuotaMatches(userName, tierLabel, hard)
-
-			_, err = memberAwait.WaitForClusterResourceQuota(fmt.Sprintf("for-%s-rhoas", userName), criteria)
-			require.NoError(t, err)
-		}
-	}
-}
-
-func clusterResourceQuotaSBOCRs() clusterObjectsCheckCreator {
-	return func() clusterObjectsCheck {
-		return func(t *testing.T, memberAwait *wait.MemberAwaitility, userName, tierLabel string) {
-			var err error
-			hard := make(map[corev1.ResourceName]resource.Quantity)
-			hard[count("servicebindings.binding.operators.coreos.com")], err = resource.ParseQuantity("50")
-			require.NoError(t, err)
-			hard[count("servicebindings.servicebinding.io")], err = resource.ParseQuantity("50")
-			require.NoError(t, err)
-
-			criteria := clusterResourceQuotaMatches(userName, tierLabel, hard)
-
-			_, err = memberAwait.WaitForClusterResourceQuota(fmt.Sprintf("for-%s-sbo", userName), criteria)
-			require.NoError(t, err)
-		}
-	}
-}
-
 func clusterResourceQuotaMatches(userName, tierName string, hard map[corev1.ResourceName]resource.Quantity) wait.ClusterResourceQuotaWaitCriterion {
-=======
-func clusterResourceQuotaMatches(userName, tierName string, hard map[v1.ResourceName]resource.Quantity) wait.ClusterResourceQuotaWaitCriterion {
->>>>>>> bb9265b6
 	return wait.ClusterResourceQuotaWaitCriterion{
 		Match: func(actual *quotav1.ClusterResourceQuota) bool {
 			expectedQuotaSpec := quotav1.ClusterResourceQuotaSpec{
