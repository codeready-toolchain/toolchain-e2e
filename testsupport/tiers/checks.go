--- conflicted
+++ resolved
@@ -73,7 +73,6 @@
 	}
 }
 
-<<<<<<< HEAD
 func NewChecksForCustomTier(tier *CustomNSTemplateTier) *TierChecks {
 	return &TierChecks{
 		GetClusterObjectChecks:   getClusterObjectChecks(tier.ClusterResourcesTierName),
@@ -83,67 +82,6 @@
 			return []tierObjectCheck{nsTemplateTier(tier.Name, tier.Spec.DeactivationTimeoutDays)}
 		},
 	}
-=======
-type TierChecks interface {
-	GetNamespaceObjectChecks(nsType string) []namespaceObjectsCheck
-	GetClusterObjectChecks() []clusterObjectsCheck
-	GetExpectedTemplateRefs(hostAwait *wait.HostAwaitility) TemplateRefs
-	GetTierObjectChecks() []tierObjectCheck
-}
-
-type baseTierChecks struct {
-	tierName string
-}
-
-func (a *baseTierChecks) GetTierObjectChecks() []tierObjectCheck {
-	return []tierObjectCheck{nsTemplateTier(a.tierName, 30)}
-}
-
-func (a *baseTierChecks) GetNamespaceObjectChecks(nsType string) []namespaceObjectsCheck {
-	checks := append(commonChecks,
-		limitRange(defaultCPULimit, "750Mi", "10m", "64Mi"),
-		rbacEditRoleBinding(),
-		rbacEditRole(),
-		crtadminPodsRoleBinding(),
-		crtadminViewRoleBinding(),
-		execPodsRole(),
-		numberOfToolchainRoles(2),
-		numberOfToolchainRoleBindings(4))
-
-	checks = append(checks, commonNetworkPolicyChecks()...)
-
-	var otherNamespaceKind string
-	switch nsType {
-	case "dev":
-		otherNamespaceKind = "stage"
-	case "stage":
-		otherNamespaceKind = "dev"
-	}
-	checks = append(checks, networkPolicyAllowFromCRW(), networkPolicyAllowFromOtherNamespace(otherNamespaceKind), numberOfNetworkPolicies(7))
-
-	return checks
-}
-
-func (a *baseTierChecks) GetExpectedTemplateRefs(hostAwait *wait.HostAwaitility) TemplateRefs {
-	templateRefs := GetTemplateRefs(hostAwait, a.tierName)
-	verifyNsTypes(hostAwait.T, a.tierName, templateRefs, "dev", "stage")
-	return templateRefs
-}
-
-func (a *baseTierChecks) GetClusterObjectChecks() []clusterObjectsCheck {
-	return clusterObjectsChecks(
-		clusterResourceQuotaCompute(cpuLimit, "1750m", "7Gi", "15Gi"),
-		clusterResourceQuotaDeployments(),
-		clusterResourceQuotaReplicas(),
-		clusterResourceQuotaRoutes(),
-		clusterResourceQuotaJobs(),
-		clusterResourceQuotaServices(),
-		clusterResourceQuotaBuildConfig(),
-		clusterResourceQuotaSecrets(),
-		clusterResourceQuotaConfigMap(),
-		numberOfClusterResourceQuotas(),
-		idlers(43200, "dev", "stage"))
->>>>>>> e7dc33cf
 }
 
 func getClusterObjectChecks(tierName string) func() []clusterObjectsCheck {
@@ -261,12 +199,14 @@
 				numberOfToolchainRoles(2),
 				numberOfToolchainRoleBindings(4))
 			checks = append(checks, commonNetworkPolicyChecks...)
+			var otherNamespaceKind string
 			switch nsType {
 			case "dev":
-				checks = append(checks, networkPolicyAllowFromCRW(), networkPolicyAllowFromOtherNamespace("stage"), numberOfNetworkPolicies(7))
+				otherNamespaceKind = "stage"
 			case "stage":
-				checks = append(checks, networkPolicyAllowFromOtherNamespace("dev"), numberOfNetworkPolicies(6))
+				otherNamespaceKind = "dev"
 			}
+			checks = append(checks, networkPolicyAllowFromCRW(), networkPolicyAllowFromOtherNamespace(otherNamespaceKind), numberOfNetworkPolicies(7))
 			return checks
 		}
 	}
