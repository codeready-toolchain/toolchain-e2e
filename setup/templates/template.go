package templates

import (
	"fmt"
	"os"
<<<<<<< HEAD

	//"io/ioutil"
=======
>>>>>>> 76ee6d0d
	"sync"
	"time"

	applyclientlib "github.com/codeready-toolchain/toolchain-common/pkg/client"

	cfg "github.com/codeready-toolchain/toolchain-e2e/setup/configuration"
	multierror "github.com/hashicorp/go-multierror"
	templatev1 "github.com/openshift/api/template/v1"
	"github.com/pkg/errors"
	"k8s.io/apimachinery/pkg/runtime/serializer"
	k8swait "k8s.io/apimachinery/pkg/util/wait"
	"k8s.io/kubectl/pkg/scheme"
	runtimeclient "sigs.k8s.io/controller-runtime/pkg/client"
)

func GetTemplateFromFile(filepath string) (*templatev1.Template, error) {
	content, err := os.ReadFile(filepath)
	if err != nil {
		return nil, err
	}
	return GetTemplateFromContent(content)
}

func GetTemplateFromContent(content []byte) (*templatev1.Template, error) {
	decoder := serializer.NewCodecFactory(scheme.Scheme).UniversalDeserializer()
	tmpl := &templatev1.Template{}
	_, gvk, err := decoder.Decode(content, nil, tmpl)
	if err != nil {
		return nil, err
	}
	if gvk.Kind == "Template" { // expect an OpenShift template
		return tmpl, nil
	}
	return nil, fmt.Errorf("wrong kind of object in the template file: '%s'", gvk)
}

// ApplyObjects applies the given objects in order
func ApplyObjects(cl runtimeclient.Client, objsToApply []runtimeclient.Object, modifiers ...ClientObjectModifier) error {
	applycl := applyclientlib.NewApplyClient(cl)
	for _, obj := range objsToApply {
		fmt.Printf("Applying %s object with name '%s' in namespace '%s'\n", obj.GetObjectKind().GroupVersionKind().Kind, obj.GetName(), obj.GetNamespace())
		if err := applyObject(applycl, obj, modifiers...); err != nil {
			return err
		}
	}
	return nil
}

// ApplyObjectsConcurrently applies multiple objects concurrently
func ApplyObjectsConcurrently(cl runtimeclient.Client, combinedObjsToProcess []runtimeclient.Object, modifiers ...ClientObjectModifier) error {
	var objProcessors []<-chan error
	objChannel := distribute(combinedObjsToProcess)
	for i := 0; i < len(combinedObjsToProcess); i++ {
		objProcessors = append(objProcessors, startObjectProcessor(cl, objChannel, modifiers...))
		time.Sleep(100 * time.Millisecond) // wait for a short time before starting each object processor to avoid hitting rate limits
	}

	// combine the results
	var overallErr error
	for err := range combineResults(objProcessors...) {
		if err != nil {
			overallErr = multierror.Append(overallErr, err)
		}
	}

	return overallErr
}

func distribute(objs []runtimeclient.Object) <-chan runtimeclient.Object {
	out := make(chan runtimeclient.Object)
	go func() {
		for _, obj := range objs {
			out <- obj
		}
		close(out)
	}()
	return out
}

func combineResults(results ...<-chan error) <-chan error {
	var wg sync.WaitGroup
	out := make(chan error)

	// Start an output goroutine for each input channel in results.
	// output copies values from results to out until results is closed, then calls wg.Done.
	output := func(c <-chan error) {
		for r := range c {
			out <- r
		}
		wg.Done()
	}
	wg.Add(len(results))
	for _, result := range results {
		go output(result)
	}

	go func() {
		wg.Wait()
		close(out)
	}()
	return out
}

func startObjectProcessor(cl runtimeclient.Client, objSource <-chan runtimeclient.Object, modifiers ...ClientObjectModifier) <-chan error {
	out := make(chan error)
	go func() {
		applycl := applyclientlib.NewApplyClient(cl)
		for obj := range objSource {
			out <- applyObject(applycl, obj, modifiers...)
			time.Sleep(100 * time.Millisecond)
		}
		close(out)
	}()
	return out
}

type ClientObjectModifier func(obj runtimeclient.Object) error

func NamespaceModifier(userNS string) ClientObjectModifier {
	return func(obj runtimeclient.Object) error {
		// enforce the creation of the objects in the `userNS` namespace
		obj.SetNamespace(userNS)
		return nil
	}
}

func applyObject(applycl *applyclientlib.ApplyClient, obj runtimeclient.Object, modifiers ...ClientObjectModifier) error {

	// apply any modifiers before applying the object
	for _, modifier := range modifiers {
		if err := modifier(obj); err != nil {
			return err
		}
	}

	// retry the apply in case it fails due to errors like the following:
	// unable to create resource of kind: Deployment, version: v1: Operation cannot be fulfilled on clusterresourcequotas.quota.openshift.io "for-zippy-1882-deployments": the object has been modified; please apply your changes to the latest version and try again
	if err := k8swait.Poll(cfg.DefaultRetryInterval, 30*time.Second, func() (bool, error) {
		if _, applyErr := applycl.ApplyObject(obj); applyErr != nil {
			return false, applyErr
		}
		return true, nil
	}); err != nil {
		return errors.Wrapf(err, "could not apply resource '%s' in namespace '%s'", obj.GetName(), obj.GetNamespace())
	}
	return nil
}<|MERGE_RESOLUTION|>--- conflicted
+++ resolved
@@ -3,11 +3,6 @@
 import (
 	"fmt"
 	"os"
-<<<<<<< HEAD
-
-	//"io/ioutil"
-=======
->>>>>>> 76ee6d0d
 	"sync"
 	"time"
 
